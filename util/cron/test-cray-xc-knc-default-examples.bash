#!/usr/bin/env bash

CWD=$(cd $(dirname $0) ; pwd)
source $CWD/functions.bash
source $CWD/common-knc.bash

<<<<<<< HEAD
# Number of logical processes on current system. Will be used as number of jobs
# when calling make with parallel execution.
num_procs=$(python -c "import multiprocessing; print(multiprocessing.cpu_count())")
=======
export CHPL_NIGHTLY_TEST_CONFIG_NAME="xc.intel.knc"
>>>>>>> 42aeca65

# Ensure it builds!
log_info "Calling make..."
make -j${num_procs} -C $CWD/../..
log_info "Finished building chpl for knc."<|MERGE_RESOLUTION|>--- conflicted
+++ resolved
@@ -4,13 +4,11 @@
 source $CWD/functions.bash
 source $CWD/common-knc.bash
 
-<<<<<<< HEAD
+export CHPL_NIGHTLY_TEST_CONFIG_NAME="xc.intel.knc"
+
 # Number of logical processes on current system. Will be used as number of jobs
 # when calling make with parallel execution.
 num_procs=$(python -c "import multiprocessing; print(multiprocessing.cpu_count())")
-=======
-export CHPL_NIGHTLY_TEST_CONFIG_NAME="xc.intel.knc"
->>>>>>> 42aeca65
 
 # Ensure it builds!
 log_info "Calling make..."
