--- conflicted
+++ resolved
@@ -66,16 +66,14 @@
       else if arg == '--no-update' {
         update = false;
       }
-<<<<<<< HEAD
       else if arg == '--keep-binary' {
         keepExec = true;
       }
       else if arg == '--recursive' {
         subdir = true;
-=======
+      }
       else if arg == '--update' {
         update = true;
->>>>>>> 70f454cb
       }
       else {
         compopts.append(arg);
