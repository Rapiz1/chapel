--- conflicted
+++ resolved
@@ -1,11 +1,6 @@
 proc split(d: domain) where d.rank == 1 {
-<<<<<<< HEAD
-  const len = d.numIndices;
+  const len = d.size;
   const r = d.dim(0);
-=======
-  const len = d.size;
-  const r = d.dim(1);
->>>>>>> fff56b98
   const d1 = d#(len/2);  // take the first floor(len/2) elements
   const d2 = d#-((len+1)/2); // take the remaining ceil(len/2) elements
   
