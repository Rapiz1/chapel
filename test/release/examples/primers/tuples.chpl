// Tuples

//
// This primer demonstrates tuples.
//


// Tuples are a way of grouping several values together. The number of
// components in each tuple must be known at compile-time. However,
// unlike an array, a tuple can store components of different types.
// 
// Tuples are a language-supported type. Tuples automatically get
// assignment and comparison operators.
//
// Tuple indices always start at 0.

// Getting Started with Tuples
// ***************************
// 
// The easiest way to create a tuple is with a tuple literal.
// Tuple literals syntax looks like this:

var myTuple = (1, "two");

// Now ``myTuple`` stores a tuple with two elements:
//   ``myTuple(0) == 1`` and
//   ``myTuple(1) == 2``
assert(myTuple(0) == 1);
assert(myTuple(1) == "two");

// As we saw above, to access an individual tuple element,
// use ``someTuple(i)`` or ``someTuple[i]``. The first tuple
// component is at index ``0``.

// We can assign to a component in our tuple variable
myTuple(1) = "four";

// We can print out the tuple. The output format mirrors
// the Chapel syntax.
writeln(myTuple); // output: (1, four)

// Sometimes it's useful in generic code to query the size of a tuple.
// The ``.size`` method returns the size of a tuple.
writeln(myTuple.size); // output: 2


// Tuple Types
// ***********
// 
// The syntax for tuple types mirrors the tuple literal syntax.

// The following line declares a tuple variable storing an int and a string
var otherTuple: (int, string);

// We can assign to that tuple from a variable with the same type:
otherTuple = myTuple;

// The following line declares a tuple variable holding 3 real values:
var threeReals: 3*real;
writeln(threeReals); // output: (0.0, 0.0, 0.0)

// Tuples that have only one component type support
// some arithmetic on the components:
threeReals += 1.0;
writeln(threeReals); // output: (1.0, 1.0, 1.0)

// Tuples with only one component type are also called homogeneous
// tuples whereas tuples with mixed types are called heterogeneous
// tuples.

// Tuple Iteration
// ***************

// Tuples can be iterated over using for loops:

var sum = 0.0;
for r in threeReals {
  sum += r;
}
writeln(sum);

<<<<<<< HEAD
// To iterate over a tuple with multiple component types, use a
// ``for param`` loop.
// This kind of loop is always unrolled by the compiler so the loop body can
// use different types in different iterations.
for param i in 0..myTuple.size-1 {
  writeln("myTuple(", i, ") = ", myTuple(i));
=======
// In addition, homogeneous tuples can be iterated over using forall
// and coforall loops.

// Heterogeneous tuples can also be traversed using for and coforall
// loops.  Such loops are always unrolled by the compiler so that each
// iteration has its own index variable of the appropriate type.  For
// example, in the following loop, the index ``t`` of the first
// iteration would be of type ``int`` while the index ``t`` of the
// second iteration would be of type ``string`` since ``myTuple`` has
// type ``(int, string)``:

for t in myTuple {
  writeln(t);
>>>>>>> fff56b98
}

// Tuple Unpacking
// ***************
// 
// Tuple values can be unpacked into variables during
// variable initialization:

var (myInt, myString) = otherTuple;
writeln(myInt, " ", myString); // output: 1 four

// Or assignment:
var x, y, z: real;
(x, y, z) = threeReals;

// It's also possible in `for` and `forall` loops:
var ArrayOfTuples: [1..3] (int, real);
for (i,r) in ArrayOfTuples {
  i = 1;
  r = 0.0;
}
writeln(ArrayOfTuples);

// Or in function calls:
proc magnitude( (x,y,z):3*real ) {
  return sqrt(x*x + y*y + z*z);
}
threeReals = (1.0, 2.0, 2.0);
var m = magnitude(threeReals);
writeln(m);

// Additionally, tuples can be unpacked in the process
// of making a function call. For example, suppose we
// have a function accepting individual arguments:
proc add(x, y, z) {
  return x + y + z;
}

// If we want to pass threeReals to it, we could write
add(threeReals(0), threeReals(1), threeReals(2));
// but the tuple can be unpacked at the call site like this:
var total = add( (...threeReals) );
writeln(total);

// One-Element Tuples
// ******************
// 
// Sometimes one needs to create a tuple storing just one element.
// To do that, just use the following syntax:

var oneTuple = (1.0,);
writeln(oneTuple);<|MERGE_RESOLUTION|>--- conflicted
+++ resolved
@@ -79,14 +79,6 @@
 }
 writeln(sum);
 
-<<<<<<< HEAD
-// To iterate over a tuple with multiple component types, use a
-// ``for param`` loop.
-// This kind of loop is always unrolled by the compiler so the loop body can
-// use different types in different iterations.
-for param i in 0..myTuple.size-1 {
-  writeln("myTuple(", i, ") = ", myTuple(i));
-=======
 // In addition, homogeneous tuples can be iterated over using forall
 // and coforall loops.
 
@@ -100,7 +92,6 @@
 
 for t in myTuple {
   writeln(t);
->>>>>>> fff56b98
 }
 
 // Tuple Unpacking
