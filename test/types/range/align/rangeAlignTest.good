--- conflicted
+++ resolved
@@ -1,18 +1,7 @@
-<<<<<<< HEAD
-rangeAlignTest.chpl:4: warning: Applying 'align' to a non-stridable range has no impact
-rangeAlignTest.chpl:7: warning: Applying 'align' to a non-stridable range has no impact
-rangeAlignTest.chpl:10: warning: Applying 'align' to a non-stridable range has no impact
-rangeAlignTest.chpl:22: warning: Applying 'align' to a non-stridable range has no impact
-rangeAlignTest.chpl:25: warning: Applying 'align' to a non-stridable range has no impact
 1
-1
-1
-=======
-0
 1
 3
 3
->>>>>>> d5652d36
 1
 3
 1
