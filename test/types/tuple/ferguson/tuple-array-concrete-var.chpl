
var g = [1,2,3,4];

var tmp = (g,g);

proc t1( tup: tmp.type )
{
<<<<<<< HEAD
  g[0] = 2;
  writeln(tup(2)[0]);
=======
  g[1] = 2;
  writeln(tup(1)[1]);
>>>>>>> 78283465
}

proc t2( tup: tmp.type )
{
  t1(tup);
}

proc t3( args ... )
{
  t2(args);
}

proc t4( args ... )
{
  t3( (...args) );
}

proc t5( a:g.type, b:g.type )
{
  t4(a, b);
}

proc run()
{
  var t = (g, g);

  reset();
  t5( (...t) );

  reset();
  t4( (...t) );

  reset();
  t3( (...t) );

  reset();
  t2( t );

  reset();
  t1( t );
}

proc reset()
{
  g[0] = 1;
}

run();
<|MERGE_RESOLUTION|>--- conflicted
+++ resolved
@@ -5,13 +5,8 @@
 
 proc t1( tup: tmp.type )
 {
-<<<<<<< HEAD
   g[0] = 2;
-  writeln(tup(2)[0]);
-=======
-  g[1] = 2;
-  writeln(tup(1)[1]);
->>>>>>> 78283465
+  writeln(tup(1)[0]);
 }
 
 proc t2( tup: tmp.type )
