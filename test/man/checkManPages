#!/usr/bin/env python

"""Compare the help page and man page for chpl and chpldoc.

<<<<<<< HEAD
Make sure every flag is in the help page is present in the man page. Also, for
=======
Make sure every flag in the help page is present in the man page. Also, for
>>>>>>> e4af9fb9
chpl check that all top-level CHPL variables from $CHPL_HOME/util/printchplenv
are included in the man page's ENVIRONMENT section.
"""

import logging
import operator
import os
import os.path
import subprocess
import sys


def main():
    results = []
    chpl = sys.argv[1]
    chpldoc = chpl + 'doc'

    # Test chpl
    results.append( check_man_page(chpl, ['--no-devel']) )
    results.append( check_chpl_env_vars(chpl) )

    # Test chpldoc
    results.append( check_man_page(chpldoc) )

    # Exit clean if no errors.
    if not reduce(operator.and_, results):
        sys.exit(1)
    else:
        sys.exit(0)


def check_man_page(bin_name, additional_args=None):
    """Verify man page match -h options for given program. Returns True if help
    text and man text match. Returns False if not.

    :arg bin_name: Program to call with --help and name of .1 man page.
    :arg additional_args: Additional arguments list to call program with.
    """
    chpl_home = _get_chpl_home()
    short_bin_name = os.path.basename(bin_name)

    # Get the help text. 
    help_cmd = [bin_name]
    if additional_args is not None:
        help_cmd.extend(additional_args)
    help_cmd.append('--help')
    help_txt, help_exit = _run_cmd(help_cmd)

    if help_exit != 0:
        _error('failed to get help text with:',
               ' '.join(help_cmd).replace(chpl_home, '$CHPL_HOME'),
               'exited with non-zero status code', help_exit)
        return False

    # Get the man page text.
    man_txt = _get_man_page(bin_name)

    # Make sure every flag in the help text shows up in the man page
    numErrors = 0
    notFound = list()
    currSection = None
    currSectionIndex = -1
    helpTxt = help_txt.splitlines()
    manPage = man_txt.splitlines()
    for l in helpTxt:
        sl = l.strip()
        if sl:
            if sl[-1] == ':':
                # print "section:"+sl
                currSection = sl
                for i in range(0,len(manPage)-1):
                    if manPage[i].strip() == sl[:-1]:
                        # print ' index: '+str(i)
                        currSectionIndex = i+1
            elif sl[0] == '-':
                if currSection == None:
                    numErrors += 1
                    _error(sl, 'not in a {0} man page section'.format(short_bin_name))
                    notFound.append(sl)
                    continue
                hFlags = _get_flags(sl)
                found = False
                for ml in manPage[currSectionIndex:]:
                    try:
                        if ml[2]!='-':
                            continue
                    except IndexError:
                        continue
                    mFlags = _get_flags(ml)
                    if not mFlags:
                        if len(ml) > 3:
                            if ml[2]!=' ':
                                # new section heading
                                break
                        continue
                    if mFlags==hFlags:
                        found = True
                        break
                if not found:
                    numErrors += 1
                    _error(hFlags, "not in {0} man page section '{1}'".format(short_bin_name, currSection[:-1]))
                    notFound.append(hFlags)

    for f in notFound:
        for ml in manPage:
            try:
                if ml[2]!='-':
                    continue
            except IndexError:
                continue
            mFlags = _get_flags(ml)
            if mFlags == f:
                numErrors += 1
                _warn(f, 'found in different {0} man page section'.format(short_bin_name))

    # Make sure there are no extra flags in the man page
    for ml in manPage:
        try:
            if ml[2]!='-':
                continue
        except IndexError:
            continue
        mFlags = _get_flags(ml)
        if mFlags:
            found = False
            for hl in helpTxt:
                hFlags=_get_flags(hl)
                if mFlags==hFlags:
                    found = True
                    break
            if found == False:
                numErrors += 1
                _error(mFlags, 'in {0} man page, but not in {0} user help'.format(short_bin_name))

    # Return True if no error (man/help text match). False otherwise.
    return numErrors == 0


def check_chpl_env_vars(bin_name):
    """Make sure all the top-level env vars in printchplenv are in the man
    page. Returns True if env vars match up. Returns False if not.

    :arg bin_name: path to chpl compiler
    """
    chpl_home = _get_chpl_home()
    man_txt = _get_man_page(bin_name)
    manPage = man_txt.splitlines()
    numErrors = 0
    try:
        envSection = manPage.index('ENVIRONMENT')
    except ValueError:
        numErrors += 1
<<<<<<< HEAD
        sys.stdout.write('WARNING: Did not find ENVIRONMENT section.  Checking all sections\n')
=======
        _warn('Did not find ENVIRONMENT section.  Checking all sections')
>>>>>>> e4af9fb9
        envSection = 0

    chplenv, _ = _run_cmd([chpl_home+'/util/printchplenv'])

    envlist = chplenv.split('\n')
    for l in envlist:
        try:
            if l.find("CHPL_") == 0:
                chplenvVar = l.split(':')[0].strip()
                found = False
                for nl in manPage[envSection+1:]:
                    try:
                        if nl[2:6]=='CHPL':
                            if nl.split()[0].strip()==chplenvVar:
                                found = True
                                continue
                    except IndexError:
                        continue
                if not found:
                    numErrors += 1
<<<<<<< HEAD
                    sys.stdout.write('ERROR: %s not in man page ENVIRONMENT section\n'%(chplenvVar))
=======
                    _error(chplenvVar, 'not in man page ENVIRONMENT section')
>>>>>>> e4af9fb9
        except IndexError:
            continue

    return numErrors == 0


def _get_chpl_home():
    repo_root = os.path.abspath(
        os.path.join(os.path.dirname(__file__), '../..'))
    chpl_home = os.environ.get('CHPL_HOME', repo_root)
    return chpl_home

def _get_man_page(bin_name):
    man_file = os.path.join(_get_chpl_home(), 'man', os.path.basename(bin_name) + '.txt')
    with open(man_file, 'r') as fp:
        man_txt = fp.read()
    return man_txt


def _get_flags(s):
    """Get the flags in a string."""
    rs = ''
    # handle empty lines
    if not s.strip():
        return rs

    # look for all comman separated flags
    ls = s.strip().split(',')
    for f in ls:
        sf = f.strip();
        try:
            if sf[0] == '-':
                # add flag to the return string
                rs += sf.split()[0]+','
            else:
                break
        except IndexError:
            continue
    if rs:
        # remove any traling text
        return rs.strip().split()[0]
    else:
        return rs


def _run_cmd(cmd):
    """Run command then return stdout and exit code."""
    proc = subprocess.Popen(cmd, stdout=subprocess.PIPE)
    stdout, _ = proc.communicate()
    return stdout, proc.returncode


def _msg(level, *args):
    log_msg = ' '.join([str(arg) for arg in args])
    print('{level}: {msg}'.format(level=level.upper(), msg=log_msg))


def _warn(*args):
    _msg('Warning', *args)


def _error(*args):
    _msg('Error', *args)


if __name__ == '__main__':
    main()<|MERGE_RESOLUTION|>--- conflicted
+++ resolved
@@ -2,11 +2,7 @@
 
 """Compare the help page and man page for chpl and chpldoc.
 
-<<<<<<< HEAD
-Make sure every flag is in the help page is present in the man page. Also, for
-=======
 Make sure every flag in the help page is present in the man page. Also, for
->>>>>>> e4af9fb9
 chpl check that all top-level CHPL variables from $CHPL_HOME/util/printchplenv
 are included in the man page's ENVIRONMENT section.
 """
@@ -159,11 +155,7 @@
         envSection = manPage.index('ENVIRONMENT')
     except ValueError:
         numErrors += 1
-<<<<<<< HEAD
-        sys.stdout.write('WARNING: Did not find ENVIRONMENT section.  Checking all sections\n')
-=======
         _warn('Did not find ENVIRONMENT section.  Checking all sections')
->>>>>>> e4af9fb9
         envSection = 0
 
     chplenv, _ = _run_cmd([chpl_home+'/util/printchplenv'])
@@ -184,11 +176,7 @@
                         continue
                 if not found:
                     numErrors += 1
-<<<<<<< HEAD
-                    sys.stdout.write('ERROR: %s not in man page ENVIRONMENT section\n'%(chplenvVar))
-=======
                     _error(chplenvVar, 'not in man page ENVIRONMENT section')
->>>>>>> e4af9fb9
         except IndexError:
             continue
 
