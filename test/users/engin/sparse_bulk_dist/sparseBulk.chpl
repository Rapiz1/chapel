--- conflicted
+++ resolved
@@ -8,11 +8,7 @@
 const ParentDom = {0..#N, 0..#N} dmapped Block({0..#N, 0..#N},
     sparseLayoutType=sparseLayoutType);
 
-<<<<<<< HEAD
-const layout = new layoutType;
-=======
 const layout = new sparseLayoutType;
->>>>>>> 3a8b0c1c
 var SparseDom: sparse subdomain(ParentDom);
 
 var SparseArr: [SparseDom] int;
