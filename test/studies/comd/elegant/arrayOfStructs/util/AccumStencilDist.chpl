--- conflicted
+++ resolved
@@ -378,13 +378,8 @@
 
 proc AccumStencil.targetLocsIdx(ind: rank*idxType) {
   var result: rank*int;
-<<<<<<< HEAD
   for param i in 0..rank-1 do
-    result(i) = max(0, min((targetLocDom.dim(i).length-1):int,
-=======
-  for param i in 1..rank do
     result(i) = max(0, min((targetLocDom.dim(i).size-1):int,
->>>>>>> fff56b98
                            (((ind(i) - boundingBox.dim(i).low) *
                              targetLocDom.dim(i).size:idxType) /
                             boundingBox.dim(i).size):int));
@@ -1474,32 +1469,15 @@
   this.rank = rank;
   this.idxType = idxType;
   this.ignoreFluff = ignoreFluff;
-<<<<<<< HEAD
   boundingBox = {(...privateData(0))};
+  fluff = privateData(5);
+  periodic = privateData(6);
   targetLocDom = {(...privateData(1))};
+  targetLocales = other.targetLocales;  // todo use serial loop for these two?
+  locDist = other.locDist;
   dataParTasksPerLocale = privateData(2);
   dataParIgnoreRunningTasks = privateData(3);
   dataParMinGranularity = privateData(4);
-  fluff = privateData(5);
-  periodic = privateData(6);
-
-  this.complete();
-
-  for i in targetLocDom {
-    targetLocales(i) = other.targetLocales(i);
-    locDist(i) = other.locDist(i);
-  }
-=======
-  boundingBox = {(...privateData(1))};
-  fluff = privateData(6);
-  periodic = privateData(7);
-  targetLocDom = {(...privateData(2))};
-  targetLocales = other.targetLocales;  // todo use serial loop for these two?
-  locDist = other.locDist;
-  dataParTasksPerLocale = privateData(3);
-  dataParIgnoreRunningTasks = privateData(4);
-  dataParMinGranularity = privateData(5);
->>>>>>> fff56b98
 }
 
 override proc AccumStencil.dsiSupportsPrivatization() param return true;
@@ -1531,17 +1509,9 @@
 proc AccumStencilDom.dsiGetPrivatizeData() return (dist.pid, whole.dims());
 
 proc AccumStencilDom.dsiPrivatize(privatizeData) {
-<<<<<<< HEAD
   var privdist = chpl_getPrivatizedCopy(dist.type, privatizeData(0));
-  var c = new unmanaged AccumStencilDom(rank=rank, idxType=idxType, stridable=stridable, dist=privdist, fluff=fluff, periodic=periodic, ignoreFluff=this.ignoreFluff);
-  for i in c.dist.targetLocDom do
-    c.locDoms(i) = locDoms(i);
-  c.whole = {(...privatizeData(1))};
-=======
-  var privdist = chpl_getPrivatizedCopy(dist.type, privatizeData(1));
-  var c = new unmanaged AccumStencilDom(rank=rank, idxType=idxType, stridable=stridable, dist=privdist, fluff=fluff, periodic=periodic, ignoreFluff=this.ignoreFluff, locDoms=locDoms, whole={(...privatizeData(2))});
-
->>>>>>> fff56b98
+  var c = new unmanaged AccumStencilDom(rank=rank, idxType=idxType, stridable=stridable, dist=privdist, fluff=fluff, periodic=periodic, ignoreFluff=this.ignoreFluff, locDoms=locDoms, whole={(...privatizeData(1))});
+
   if c.whole.size > 0 {
     var absFluff : fluff.type;
     for param i in 0..rank-1 {
