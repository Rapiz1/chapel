# The format for this file is as follows:
#
# group:
#   mm/dd/yy:
#     - example annotation 1
#     - example annotation 2
#   mm/dd/yy:
#     - text: example annotation 3
#       host: [hostname1, hostname2]
#
# all:
#   mm/dd/yy:
#     - example annotation 5
#
# where group is the name of the .graph file that attached set of annotations
# should apply to. When the long form of an annotation is used (when text and
# host are specified) the annotation is only added to the graphs if the current
# hostname is in the host list. 'all' is a special group where any annotations
# are added to to every single graph. One limitation of dygraphs is that if you
# try and place an annotation on a date that has no data (tests didn't run or
# all failed) it will not be displayed.

all:
  02/04/14:
    - flipped default value of dataParIgnoreRunningTasks
  02/27/14:
    - copy propagation rework r22796
  10/14/13:
    - locale ID changes
  10/17/13:
    - initial sync var change
    - variety of multilocale performance changes
  10/29/13:
    - reversion of sync change to threads
  03/28/14:
    - Add static flag for performance testing (22992)
  05/08/14:
    - switched to gcc-4.7
  07/19/14:
    - no testing occurred, machine update

chameneos-redux:
  07/08/13:
    - altered output order for chameneos data, old data incompatible

dgemm.128:
  09/06/13:
    - LICM bug fixes

dgemm.64:
  09/06/13:
    - LICM bug fixes

fannkuch-redux:
  07/22/14:
    - Error due to cleaning up file incompletely

fasta:
  01/14/14:
    - enabled unlocked I/O on fasta and fasta-printf

lulesh:
  03/15/14:
    - improved constness of de-nested functions, improved remove value forwarding

lulesh-dense:
  03/15/14:
    - improved constness of de-nested functions, improved remove value forwarding

nbody:
  03/17/14:
    - removed extra formal temps
  07/24/14:
    - chap04 Subtest random glitch

memleaks:
  11/13/13:
    - Plugged the massive memory leak in fileIO.chpl
  11/26/13:
    - Fixed valgrind regression and some associated memory leaks
  12/03/13:
    - Made some tests leak-free
  12/07/13:
    - Fixed leakage of sync and single array elements
  04/08/14:
    - Enabled GMP in nightly testing, allowing pidigits to run in memory leaks
  07/09/14:
    - Included tests that leak only string data in the Number of Tests with Leaks (r23785).

memleaksfull:
  07/08/14:
    - Conversion of knucleotide-forall and -coforall to read input line-by-line (23733).
  07/10/14:
    - Included tests that leak only string data in the Number of Tests with Leaks (r23785).

meteor:
  12/18/13:
    - Chapel level improvement by using implicit domains

miniMD:
  12/21/13:
    - clean up of noRefCount related code in modules/internal (22473)

mandelbrot:
  01/03/14:
    - Chapel level improvement by using a nonlocking writer
  03/19/14:
    - Bulk IO optimization

jacobi:
  03/07/14:
    - Added a "trivial assignment" optimization to replace field-by-field assignment with a bulk copy.

parOpEquals:
  09/06/13:
    - (no-local) chpl_localeID_t's ignore_subloc field minimized to 1 bit
  09/27/13:
    - (no-local) Reversion of chpl_localeID_t's ignore subloc field being minimized to 1 bit

SSCA2_main:
  06/12/13:
    - Initial support for hierarchical locales (21480)

SSCA2_mem:
  06/04/13:
    - Add pre-shifted ddata pointer for DefaultRectangular (21457)

STREAM_fragmented:
  09/06/13:
    - chpl_localeID_t's ignore_subloc field minimized to 1 bit
  09/27/13:
    - Reversion of chpl_localeID_t's ignore subloc field being minimized to 1 bit

STREAM_performance:
  09/06/13:
    - chpl_localeID_t's ignore_subloc field minimized to 1 bit
  09/27/13:
    - Reversion of chpl_localeID_t's ignore subloc field being minimized to 1 bit

stencil:
  07/21/14:
    - machine related (no commits on the day before)

<<<<<<< HEAD
=======
time_array_vs_ddata:
  05/31/14:
    - specializing binaries to target architectures

>>>>>>> 9b81586f
time_iterate:
  11/13/13:
    - disabled optimizations based on no arithmetic flow (22290)<|MERGE_RESOLUTION|>--- conflicted
+++ resolved
@@ -141,13 +141,10 @@
   07/21/14:
     - machine related (no commits on the day before)
 
-<<<<<<< HEAD
-=======
 time_array_vs_ddata:
   05/31/14:
     - specializing binaries to target architectures
 
->>>>>>> 9b81586f
 time_iterate:
   11/13/13:
     - disabled optimizations based on no arithmetic flow (22290)