/*
 * Copyright 2004-2020 Hewlett Packard Enterprise Development LP
 * Other additional copyright holders may be indicated within.
 *
 * The entirety of this work is licensed under the Apache License,
 * Version 2.0 (the "License"); you may not use this file except
 * in compliance with the License.
 *
 * You may obtain a copy of the License at
 *
 *     http://www.apache.org/licenses/LICENSE-2.0
 *
 * Unless required by applicable law or agreed to in writing, software
 * distributed under the License is distributed on an "AS IS" BASIS,
 * WITHOUT WARRANTIES OR CONDITIONS OF ANY KIND, either express or implied.
 * See the License for the specific language governing permissions and
 * limitations under the License.
 */

/*
  This module contains the implementation of the list type.

  A list is a lightweight container similar to an array that is suitable for
  building up and iterating over a collection of elements in a structured
  manner.

  The highly parallel nature of Chapel means that great care should be taken
  when performing operations that may invalidate references to list elements.
  Inserts and removals into the middle of a list are example operations that
  may invalidate references. Appending an element to the end of a list will
  never invalidate references to elements contained in the list.

  The following operations may invalidate references to elements contained in
  a list:

      - insert
      - remove
      - sort
      - pop
      - clear

  Additionally, all references to list elements are invalidated when the list
  is deinitialized.

  Lists are not parallel safe by default, but can be made parallel safe by
  setting the param formal `parSafe` to true in any list constructor. When
  constructed from another list, the new list will inherit the parallel safety
  mode of its originating list.

  Inserts and removals into a list are O(n) worst case and should be performed
  with care. Appends into a list have an amortized speed of O(1). Indexing
  into a list is O(1).
*/
module List {
  private use ChapelLocks only;
  private use HaltWrappers;
  private use Sort;

  pragma "no doc"
  private const _initialCapacity = 8;

  pragma "no doc"
  private const _initialArrayCapacity = 16;

  pragma "no doc"
  private param _sanityChecks = false;

  //
  // Some asserts are useful while developing, but can be turned off when the
  // implementation is correct.
  //
  private inline proc _sanity(expr: bool) {
    if _sanityChecks then
      assert(expr);
  }

  //
  // We can change the lock type later. Use a spinlock for now, even if it
  // is suboptimal in cases where long critical sections have high
  // contention (IE, lots of tasks trying to insert into the middle of this
  // list, or any operation that is O(n)).
  //
  pragma "no doc"
  type _lockType = ChapelLocks.chpl_LocalSpinlock;

  //
  // Use a wrapper class to let list methods have a const ref receiver even
  // when `parSafe` is `true` and the list lock is used.
  //
  pragma "no doc"
  class _LockWrapper {
    var lock$ = new _lockType();

    inline proc lock() {
      lock$.lock();
    }

    inline proc unlock() {
      lock$.unlock();
    }
  }

  private use IO;

  /*
    A list is a lightweight container suitable for building up and iterating
    over a collection of elements in a structured manner. Unlike a stack, the
    list type also supports inserts or removals into the middle of the list.
    The list type is close in spirit to its Python counterpart, with fast O(1)
    random access and append operations.

    The list type is not parallel safe by default. For situations in which
    such protections are desirable, parallel safety can be enabled by setting
    `parSafe = true` in any list constructor.

<<<<<<< HEAD
    .. note::

      Unlike arrays, the domain of the list type is fixed from `0..#size`, and
      cannot be changed.
=======
    Unlike an array, the set of indices of a list is always `1..size`.
>>>>>>> 08bb35d2
  */
  record list {

    /* The type of the elements contained in this list. */
    type eltType;

    /* If `true`, this list will perform parallel safe operations. */
    param parSafe = false;

    pragma "no doc"
    var _size = 0;

    pragma "no doc"
    var _lock$ = if parSafe then new _LockWrapper() else none;

    pragma "no doc"
    var _arrays: _ddata(_ddata(eltType)) = nil;

    pragma "no doc"
    var _arrayCapacity = 0;

    pragma "no doc"
    var _totalCapacity = 0;

    /*
      Initializes an empty list.

      :arg eltType: The type of the elements of this list.

      :arg parSafe: If `true`, this list will use parallel safe operations.
      :type parSafe: `param bool`
    */
    proc init(type eltType, param parSafe=false) {
      this.eltType = eltType;
      this.parSafe = parSafe;
      this.complete();
      this._firstTimeInitializeArrays();
    }

    /*
      Initializes a list containing elements that are copy initialized from
      the elements contained in another list.
      
      Used in new expressions.

      :arg other: The list to initialize from.

      :arg parSafe: If `true`, this list will use parallel safe operations.
      :type parSafe: `param bool`
    */
    proc init(other: list(?t), param parSafe=false) {
      if !isCopyableType(this.type.eltType) then
        compilerError("Cannot copy list with element type that cannot be copied");

      this.eltType = t;
      this.parSafe = parSafe;
      this.complete();
      _commonInitFromIterable(other);
    }

    /*
      Initializes a list containing elements that are copy initialized from
      the elements contained in an array.

      Used in new expressions.

      :arg other: The array to initialize from.

      :arg parSafe: If `true`, this list will use parallel safe operations.
      :type parSafe: `param bool`
    */
    proc init(other: [?d] ?t, param parSafe=false) {
      if !isCopyableType(t) then
        compilerError("Cannot construct list from array with element type that cannot be copied");

      this.eltType = t;
      this.parSafe = parSafe;
      this.complete();
      _commonInitFromIterable(other);
    }

    /*
      Initializes a list containing elements that are copy initialized from
      the elements yielded by a range.

      Used in new expressions.

      .. note::

        Attempting to initialize a list from an unbounded range will trigger
        a compiler error.

      :arg other: The range to initialize from.

      :arg parSafe: If `true`, this list will use parallel safe operations.
      :type parSafe: `param bool`
    */
    proc init(other: range(?t), param parSafe=false) {
      this.eltType = t;
      this.parSafe = parSafe;

      if !isBoundedRange(other) {
        param e = this.type:string;
        param f = other.type:string;
        param msg = "Cannot init " + e + " from unbounded " + f;
        compilerError(msg);
      }

      this.complete();
      _commonInitFromIterable(other);
    }

    /*
      Initializes a list containing elements that are copy initialized from
      the elements contained in another list.

      :arg other: The list to initialize from.
    */
    proc init=(other: list(this.type.eltType, ?p)) {
      if !isCopyableType(this.type.eltType) then
        compilerError("Cannot copy list with element type that cannot be copied");

      this.eltType = this.type.eltType;
      this.parSafe = this.type.parSafe;
      this.complete();
      _commonInitFromIterable(other);
    }

    /*
      Initializes a list containing elements that are copy initialized from
      the elements contained in an array.

      :arg other: The array to initialize from.
    */
    proc init=(other: [?d] this.type.eltType) {
      if !isCopyableType(this.type.eltType) then
        compilerError("Cannot copy list from array with element type that cannot be copied");

      this.eltType = this.type.eltType;
      this.parSafe = this.type.parSafe;
      this.complete();
      _commonInitFromIterable(other);
    }

    /*
      Initializes a list containing elements that are copy initialized from
      the elements yielded by a range.

      .. note::

        Attempting to initialize a list from an unbounded range will trigger
        a compiler error.

      :arg other: The range to initialize from.
      :type other: `range(this.type.eltType)`
    */
    proc init=(other: range(this.type.eltType, ?b, ?d)) {
      this.eltType = this.type.eltType;
      this.parSafe = this.type.parSafe;

      if !isBoundedRange(other) {
        param e = this.type:string;
        param f = other.type:string;
        param msg = "Cannot init " + e + " from unbounded " + f;
        compilerError(msg);
      }

      this.complete();
      _commonInitFromIterable(other);
    }

    pragma "no doc"
    proc _commonInitFromIterable(iterable) {
      this._firstTimeInitializeArrays();
      for x in iterable do
        append(x);
    }

    pragma "no doc"
    proc _firstTimeInitializeArrays() {
      _sanity(_arrays == nil);
      _sanity(_totalCapacity == 0);
      _sanity(_size == 0);
      _arrays = _makeBlockArray(_initialArrayCapacity);
      _arrayCapacity = _initialArrayCapacity;
      _arrays[0] = _makeArray(_initialCapacity);
      _totalCapacity = _initialCapacity;
    }

    pragma "no doc"
    inline proc deinit() {
      _fireAllDestructors();
      _freeAllArrays();
      _sanity(_totalCapacity == 0);
      _sanity(_size == 0);
      _sanity(_arrays == nil);
    }

    pragma "no doc"
    inline proc _destroy(ref item: eltType) {
      chpl__autoDestroy(item);
    }

    pragma "no doc"
    pragma "unsafe"
    inline proc _move(ref src: ?t, ref dst: t) lifetime src == dst {
      __primitive("=", dst, src);
    }

    pragma "no doc"
    inline proc _getArrayCapacity(array: int): int {
      const exp = array + log2(_initialCapacity);
      const result = 2 ** exp;
      return result;
    }

    pragma "no doc"
    inline proc _getArrayIdx(zpos: int): int {
      const adj = zpos + _initialCapacity;
      const result = log2(adj) - log2(_initialCapacity);
      return result;
    }

    pragma "no doc"
    inline proc _getLastArrayIdx(): int {
      const result = _getArrayIdx(_size - 1);
      _sanity(result >= 0);
      return result;
    }

    pragma "no doc"
    inline proc _getItemIdx(zpos: int): int {
      const adj = zpos + _initialCapacity;
      const result = adj ^ (1 << log2(adj));
      return result;
    }

    //
    // Performs conversion from one-based to zero-based indexing, all one-based
    // accesses of list elements should go through this function.
    //
    pragma "no doc"
<<<<<<< HEAD
    inline proc _getRef(idx: int) ref {
      _sanity(idx >= 0 && idx < _totalCapacity);
      //      writeln("getting ref for ", idx);
      const arrayIdx = _getArrayIdx(idx);
      const itemIdx = _getItemIdx(idx);
=======
    inline proc const ref _getRef(idx: int) ref {
      _sanity(idx >= 1 && idx <= _totalCapacity);
      const zpos = idx - 1;
      const arrayIdx = _getArrayIdx(zpos);
      const itemIdx = _getItemIdx(zpos);
>>>>>>> 08bb35d2
      const array = _arrays[arrayIdx];
      //      writeln("got ", (arrayIdx, itemIdx));
      _sanity(array != nil);
      ref result = array[itemIdx];
      return result;
    }

    pragma "no doc"
    inline proc _enter() {
      if parSafe then
        _lock$.lock();
    }

    pragma "no doc"
    inline proc _leave() {
      if parSafe then
        _lock$.unlock();
    }

    pragma "no doc"
<<<<<<< HEAD
    inline proc _withinBounds(idx: int): bool {
      return (idx >= 0 && idx < _size);
=======
    inline proc const _withinBounds(idx: int): bool {
      return (idx >= 1 && idx <= _size);
>>>>>>> 08bb35d2
    }

    //
    // This call assumes that a lock (acquired by `_enter`) is already
    // held (if parSafe==true), and releases it before throwing an error if
    // a bounds check fails.
    //
    pragma "no doc"
    inline proc const _boundsCheckLeaveOnThrow(i: int, umsg: string="") throws {
      if !_withinBounds(i) {
        _leave();
        const msg = if umsg != "" then umsg else
          "Index out of bounds: " + i:string;
        throw new owned
          IllegalArgumentError(msg);
      }
    }

    pragma "no doc"
    proc _makeBlockArray(size: int) {
      return _ddata_allocate(_ddata(eltType), size);
    }

    pragma "no doc"
    proc _freeBlockArray(data: _ddata(_ddata(eltType)), size: int) {
      _ddata_free(data, size);
    }

    pragma "no doc"
    proc _makeArray(size: int) {
      return _ddata_allocate(eltType, size, initElts=false);
    }

    pragma "no doc"
    proc _freeArray(data: _ddata(eltType), size: int) {
      _ddata_free(data, size);
    }

    pragma "no doc"
    proc _maybeAcquireMem(amount: int) {

      const remaining = _totalCapacity - _size;
      _sanity(remaining >= 0);

      if remaining >= amount then
        return;

      var lastArrayIdx = if _size == 0 then 0 else _getLastArrayIdx();
      var req = amount - remaining;

      while req > 0 {

        //
        // Double the block array if we've run out of space.
        //
        if lastArrayIdx >= (_arrayCapacity - 1) then
          on this {
            var _narrays = _makeBlockArray(_arrayCapacity * 2);

            for i in 0..#_arrayCapacity do
              _narrays[i] = _arrays[i];

            _freeBlockArray(_arrays, _arrayCapacity);
            _arrays = _narrays;
            _arrayCapacity *= 2;
          }

        //
        // Add a new block to the block array that is twice the size of the
        // previous block.
        //
        on this {
          const oldLast = _arrays[lastArrayIdx];
          const oldLastCapacity = _getArrayCapacity(lastArrayIdx);
          lastArrayIdx += 1;

          ref newLast = _arrays[lastArrayIdx];
          const newLastCapacity = oldLastCapacity * 2;

          _sanity(oldLast != nil);
          _sanity(newLast == nil);

          newLast = _makeArray(newLastCapacity);

          _totalCapacity += newLastCapacity;
          req -= newLastCapacity;
        }
      }
      return;
    }

    //
    // If the current size (occupied slots) minus a given amount is small
    // enough such that no slots in the last "sub-block" are occupied, then
    // preemptively free that block.
    //
    // This method _does not_ fire destructors!
    //
    pragma "no doc"
    proc _maybeReleaseMem(amount: int) {

      //
      // If we're down to one single "sub array", then there's no sense in
      // doing anymore work (upon repeated appends/pops, we'd just have to
      // reinitialize/deinitialize the whole segment array repeatedly).
      //
      if _totalCapacity <= _initialCapacity then
        return;

      const lastArrayIdx = _getLastArrayIdx();
      _sanity(lastArrayIdx != 0);

      const lastArrayCapacity = _getArrayCapacity(lastArrayIdx);
      const threshold = _totalCapacity - lastArrayCapacity;
      const nsize = _size - amount;

      if nsize > threshold then
        return;

      ref array = _arrays[lastArrayIdx];
      _sanity(array != nil);

      _freeArray(array, lastArrayCapacity);
      _totalCapacity -= lastArrayCapacity;
      array = nil;
    }

    //
    // Shift elements including and after index `idx` so that they are moved
    // `shift` positions to the right in memory, possibly resizing. May
    // expand memory if necessary.
    //
    pragma "no doc"
    proc ref _expand(idx: int, shift: int=1) {
      _sanity(_withinBounds(idx));

      if shift <= 0 then
        return;

      on this {
        _maybeAcquireMem(shift);

        for i in idx.._size-1 by -1 {
          ref src = _getRef(i);
          ref dst = _getRef(i + shift);
          _move(src, dst);
        }
      }
      return;
    }

    //
    // Move all elements at and following the index `shift` left in memory
    // so that they begin at index `idx`, possibly resizing. May release
    // memory if possible.
    //
    // This method does not fire destructors, so do so before calling it.
    //
    pragma "no doc"
    proc ref _collapse(idx: int, shift: int=1) {
      _sanity(_withinBounds(idx));

      if idx == _size-1 then
        return;
      
      on this {
        for i in idx..(_size - 2) {
          ref src = _getRef(i + 1);
          ref dst = _getRef(i);
          _move(src, dst);
        }

        _maybeReleaseMem(1);
      }
      return;
    }

    //
    // Assumes that a copy of the input element has already been made at some
    // previous boundary, IE giving a parameter the "in" intent. Whatever 
    // copy you've made, make sure that the "no auto destroy" pragma is
    // attached so that you avoid firing a destructor early (and in the worst
    // case, fire it twice).
    //
    pragma "no doc"
    proc ref _appendByRef(ref x: eltType) {
      _maybeAcquireMem(1);
      ref src = x;
      ref dst = _getRef(_size);
      _move(src, dst);
      _size += 1;
    }

    /*
      Add an element to the end of this list.

      :arg x: An element to append.
      :type x: `eltType`
    */
    proc ref append(pragma "no auto destroy" in x: eltType) lifetime this < x {
      _enter();

      //
      // TODO: Can't use on statement here without getting a memory leak on
      // gasnet/multilocale configurations.
      //
      _appendByRef(x);
      _leave();
    }

    /*
      Returns `true` if this list contains an element equal to the value of
      `x`, and `false` otherwise.

      :arg x: An element to search for.
      :type x: `eltType`

      :return: `true` if this list contains `x`.
      :rtype: `bool`
    */
    proc const contains(x: eltType): bool {
      var result = false;

      on this {
        _enter();

        for item in this do
          if item == x {
            result = true;
            break;
          }

        _leave();
      }

      return result;
    }

    /*
      Returns a reference to the first item in this list.

      .. warning::

        Calling this method on an empty list will cause the currently running
        program to halt. If the `--fast` flag is used, no safety checks will
        be performed.

      :return: A reference to the first item in this list.
      :rtype: `ref eltType`
    */
    proc ref first() ref throws {
      // Hack to initialize a reference (may be invalid memory).
      ref result = _getRef(0);

      on this {
        _enter();

        if boundsChecking && _size == 0 {
          _leave();
          boundsCheckHalt("Called \"list.first\" on an empty list.");
        }

        result = _getRef(0);
        _leave();
      }

      return result;
    }

    /*
      Returns a reference to the last item in this list.

      .. warning::

        Calling this method on an empty list will cause the currently running
        program to halt. If the `--fast` flag is used, no safety checks will
        be performed.

      :return: A reference to the last item in this list.
      :rtype: `ref eltType`
    */
    proc ref last() ref {
      // Hack to initialize a reference (may be invalid memory).
      ref result = _getRef(0);

      on this {
        _enter();

        if boundsChecking && _size == 0 {
          _leave();
          boundsCheckHalt("Called \"list.last\" on an empty list.");
        }

        result = _getRef(_size-1);
        _leave();
      }
    
      return result;
    }

    pragma "no doc"
    inline proc ref _extendGeneric(collection) {

      //
      // TODO: This could avoid repeated resizes at smaller total capacities
      // if we resized once and then performed repeated moves, rather than
      // calling _append().
      //
      on this {
        for item in collection {
          pragma "no auto destroy"
          var cpy = item;
          _appendByRef(cpy);
        }
      }
    }

    /*
      Extend this list by appending a copy of each element contained in
      another list.

      :arg other: A list containing elements of the same type as those
        contained in this list.
      :type other: `list(eltType)`
    */
    proc ref extend(other: list(eltType, ?p)) lifetime this < other {
      on this {
        _enter();
        _extendGeneric(other);
        _leave();
      }
    }

    /*
      Extend this list by appending a copy of each element contained in an
      array.

      :arg other: An array containing elements of the same type as those
        contained in this list.
      :type other: `[?d] eltType`
    */
    proc ref extend(other: [?d] eltType) lifetime this < other {
      on this {
        _enter();
        _extendGeneric(other);
        _leave();
      }
    }

    /*
      Extends this list by appending a copy of each element yielded by a
      range.

      .. note::

        Attempting to initialize a list from an unbounded range will trigger
        a compiler error.

      :arg other: The range to initialize from.
      :type other: `range(eltType)`
    */
    proc ref extend(other: range(eltType, ?b, ?d)) lifetime this < other {
      if !isBoundedRange(other) {
        param e = this.type:string;
        param f = other.type:string;
        param msg = "Cannot extend " + e + " with unbounded " + f;
        compilerError(msg);
      }

      on this {
        _enter();
        _extendGeneric(other);
        _leave();
      }
    }

    /*
      Insert an element at a given position in this list, shifting all elements
      currently at and following that index one to the right. The call
      ``a.insert(0, x)`` inserts an element at the front of the list `a`, and
      ``a.insert((a.size), x)`` is equivalent to ``a.append(x)``.

      If the insertion is successful, this method returns `true`. If the given
      index is out of bounds, this method does nothing and returns `false`.

      .. warning::
      
        Inserting an element into this list may invalidate existing references
        to the elements contained in this list.

      :arg idx: The index into this list at which to insert.
      :type idx: `int`

      :arg x: The element to insert.
      :type x: `eltType`

      :return: `true` if `x` was inserted, `false` otherwise.
      :rtype: `bool`
    */
    proc ref insert(idx: int, pragma "no auto destroy" in x: eltType): bool
         lifetime this < x {
      var result = false;

      on this {
        _enter();

      // Handle special case of `a.insert((a.size), x)` here.
      if idx == _size {
        _appendByRef(x);
        result = true;
      } else if _withinBounds(idx) {
        _expand(idx);
        ref src = x;
        ref dst = _getRef(idx);
        _move(src, dst);
        _size += 1;
        result = true;
      }

        _leave();
      }

      // Destroy our copy if it was never used.
      if !result then
        _destroy(x);

      return result;  
    }

    pragma "no doc"
    proc ref _insertGenericKnownSize(idx: int, items, size: int): bool {
      var result = false;

      _sanity(size >= 0);

      if size == 0 then
        return true;

      on this {
        if idx == _size {
          // TODO: In an ideal world, we'd resize only once.
          _extendGeneric(items);
          result = true;
        } else if _withinBounds(idx) {
          _expand(idx, size);

          var i = idx;
          for x in items {
            pragma "no auto destroy"
            var cpy = x;
            ref src = cpy;
            ref dst = _getRef(i);
            _move(src, dst);
            _size += 1;
            i += 1;
          }

          result = true;
        }
      }

      return result;
    }

    /*
      Insert an array of elements `arr` into this list at index `idx`,
      shifting all elements at and following the index `arr.size` positions
      to the right. 

      If the insertion is successful, this method returns `true`. If the given
      index is out of bounds, this method does nothing and returns `false`.

      .. warning::

        Inserting elements into this list may invalidate existing references
        to the elements contained in this list.

      :arg idx: The index into this list at which to insert.
      :type idx: `int`

      :arg arr: An array of elements to insert.
      :type x: `[] eltType`

      :return: `true` if `arr` was inserted, `false` otherwise.
      :rtype: `bool`
    */
    proc ref insert(idx: int, arr: [?d] eltType): bool lifetime this < arr {

      var result = false;

      on this {
        _enter();
        result = _insertGenericKnownSize(idx, arr, arr.size);
        _leave();
      }

      return result;
    }

    /*
      Insert a list of elements `lst` into this list at index `idx`, shifting
      all elements at and following the index `lst.size` positions to the
      right.

      If the insertion is successful, this method returns `true`. If the given
      index is out of bounds, this method does nothing and returns `false`.

      .. warning::

        Inserting elements into this list may invalidate existing references
        to the elements contained in this list.

      :arg idx: The index into this list at which to insert.
      :type idx: `int`

      :arg lst: A list of elements to insert.
      :type lst: `list(eltType)`

      :return: `true` if `lst` was inserted, `false` otherwise.
      :rtype: `bool`
    */
    proc ref insert(idx: int, lst: list(eltType)): bool lifetime this < lst {
      
      var result = false;
      
      // Prevent deadlock if we are trying to insert this into itself.
      const size = lst.size;

      on this {
        _enter();
        result = _insertGenericKnownSize(idx, lst, size);
        _leave();
      }

      return result;
    }

    /*
      Remove the first `count` elements from this list with values equal to
      `x`, shifting all elements following the removed item left.

      If the count of elements to remove is less than or equal to zero, then
      all elements from this list equal to the value of `x` will be removed.

      .. warning::

        Removing elements from this list may invalidate existing references
        to the elements contained in this list.

      :arg x: The value of the element to remove.
      :type x: `eltType`

      :arg count: The number of elements to remove.
      :type count: `int`

      :return: The number of elements removed.
      :rtype: `int`
    */
    proc ref remove(x: eltType, count:int=1): int {
      var result = 0;

      on this {
        _enter();

        var removed = 0;

        for i in 0..#(_size - removed) {
          ref item = _getRef(i);
        
          // TODO: Reduce total work to O(n) by marking holes?
          if x == item {
            _destroy(item);
            _collapse(i);
            removed += 1;
          }

          if count > 0 && removed >= count then
            break;
        }
        
        _maybeReleaseMem(removed);
        _size = _size - removed;
        result = removed;

        _leave();
      }

      return result;
    }

    //
    // Not sure if strictly necessary, since we're probably only going to
    // call this from `pop`, but I added `unlockBeforeHalt` all the same.
    //
    pragma "no doc"
    proc ref _popAtIndex(idx: int, unlockBeforeHalt=true): eltType {

      //
      // TODO: We would like to put this in an on statement, but we can't yet
      // because there is no way to "default initialize a non-nilable class",
      // even if the variable is pragma "no init". Either we need to support
      // returning from on statements, or make the "no init" pragma work with
      // non-nilable classes.
      //

      if boundsChecking && _size <= 0 {
        if unlockBeforeHalt then
          _leave();
        boundsCheckHalt("Called \"list.pop\" on an empty list.");
      }

      if boundsChecking && !_withinBounds(idx) {
        if unlockBeforeHalt then
          _leave();
        const msg = "Index for \"list.pop\" out of bounds: " + idx:string;
        boundsCheckHalt(msg);
      }

      ref item = _getRef(idx);

      pragma "no init"
      var result:eltType;
      _move(item, result);

      // May release memory based on size before pop.
      _collapse(idx);
      _size -= 1;

      return result;
    }

    /*
      Remove the element at the end of this list and return it.

      .. warning::

        Popping an element from this list will invalidate any reference to
        the element taken while it was contained in this list.

      .. warning::

        Calling this method on an empty list will cause the currently running
        program to halt. If the `--fast` flag is used, no safety checks will
        be performed.

      :return: The element popped.
      :rtype: `eltType`
    */
    proc ref pop(): eltType {
      _enter();
      var result = _popAtIndex(_size-1);
      _leave();
      return result;
    }

    /*
      Remove the element at the index `idx` from this list and return it. The
      elements at indices after `idx` are shifted one to the left in memory,
      making this operation O(n).

      .. warning::

        Popping an element from this list will invalidate any reference to
        the element taken while it was contained in this list.

      .. warning::

        Calling this method on an empty list or with values of `idx` that
        are out of bounds will cause the currently running program to halt.
        If the `--fast` flag is used, no safety checks will be performed.

      :arg idx: The index of the element to remove.
      :type idx: `int`

      :return: The element popped.
      :rtype: `eltType`
    */
    proc ref pop(idx: int): eltType {
      _enter();
      var result = _popAtIndex(idx);
      _leave();
      return result;
    }

    //
    // Manually call destructors on each currently allocated element. Use
    // one-based indexing here since we're going through _getRef(). For
    // logical consistency, set size to zero once all destructors have been
    // fired.
    //
    pragma "no doc"
    proc _fireAllDestructors() {
      on this {
        for i in 0..#_size {
          ref item = _getRef(i);
          _destroy(item);
        }
        _size = 0;
      }
      return;
    }

    pragma "no doc"
    proc _freeAllArrays() {

      if _arrays == nil then
        return;

      _sanity(_totalCapacity != 0);
      _sanity(_arrayCapacity != 0);
    
      on this {
        // Remember to use zero-based indexing with `_ddata`!
        for i in 0..#_arrayCapacity {
          ref array = _arrays[i];
          if array == nil then
            continue;
          const capacity = _getArrayCapacity(i);
          _totalCapacity -= capacity;
          _freeArray(array, capacity);
          array = nil;
        }

        _sanity(_totalCapacity == 0);

        _freeBlockArray(_arrays, _arrayCapacity);
        _arrays = nil;
        _size = 0;
      }
      return;
    }

    /*
      Clear the contents of this list.

      .. warning::

        Clearing the contents of this list will invalidate all existing
        references to the elements contained in this list.
    */
    proc ref clear() {
      on this {
        _enter();

        _fireAllDestructors();
        _freeAllArrays();
        _sanity(_totalCapacity == 0);
        _sanity(_size == 0);
        _sanity(_arrays == nil);

        // All array operations assume a consistent initial state.
        _firstTimeInitializeArrays();

        _leave();
      }
    }

    /*
      Return a one-based index into this list of the first item whose value
      is equal to `x`. If no such element can be found this method returns
      the value `-1`.

      .. warning::

        Calling this method on an empty list or with values of `start` or 
        `end` that are out of bounds will cause the currently running program
        to halt. If the `--fast` flag is used, no safety checks will be
        performed.

      :arg x: An element to search for.
      :type x: `eltType`

      :arg start: The start index to start searching from.
      :type start: `int`

      :arg end: The end index to stop searching at. A value less than
                `0` will search the entire list.
      :type end: `int`

      :return: The index of the element to search for, or `-1` on error.
      :rtype: `int`
    */
<<<<<<< HEAD
    proc indexOf(x: eltType, start: int=0, end: int=-1): int {
      if boundsChecking {
        const msg = " index for \"list.indexOf\" out of bounds: ";

        if end >= 0 && !_withinBounds(end) then
          halt("End" + msg + end:string);
=======
    proc const indexOf(x: eltType, start: int=1, end: int=0): int {
      if boundsChecking {
        const msg = " index for \"list.indexOf\" out of bounds: ";

        if end > 0 && !_withinBounds(end) then
          boundsCheckHalt("End" + msg + end:string);
>>>>>>> 08bb35d2

        if !_withinBounds(start) then
          boundsCheckHalt("Start" + msg + start:string);
      }

      param error = -1;

      if end >= 0 && end < start then
        return error;

      var result = error;

      on this {
        _enter();

        const stop = if end < 0 then _size-1 else end;

        for i in start..stop do {
          if x == _getRef(i) {
            result = i;
            break;
          }
          }

        _leave();
      }

      return result;
    }

    /*
      Return the number of times a given element is found in this list.

      :arg x: An element to count.
      :type x: `eltType`

      :return: The number of times a given element is found in this list.
      :rtype: `int`
    */
    proc const count(x: eltType): int {
      var result = 0;

      on this {
        _enter();

        var count = 0;

        for item in this do
          if x == item then
            count += 1;

        result = count;

        _leave();
      }

      return result;
    }

    /*
      Sort the items of this list in place using a comparator. If no comparator
      is provided, sort this list using the default sort order of its elements.

      .. warning::

        Sorting the elements of this list may invalidate existing references
        to the elements contained in this list.

      :arg comparator: A comparator used to sort this list.
    */
    proc ref sort(comparator=Sort.defaultComparator) {
      on this {
        _enter();

        //
        // TODO: This is not ideal, but the Sort API needs to be adjusted
        // before we can sort over lists directly.
        //
        if _size > 1 {

          // Copy current list contents into an array.
          var arr: [0..#_size] eltType;
          for i in 0..#_size do
            arr[i] = this[i];

          Sort.sort(arr, comparator);

          // This is equivalent to the clear routine.
          _fireAllDestructors();
          _freeAllArrays();
          _firstTimeInitializeArrays();
          _extendGeneric(arr);
        }
        
        _leave();
      }
      return;
    }

    /*
      Index this list via subscript. Returns a reference to the element at a
      given index in this list.

      :arg i: The index of the element to access.

      .. warning::

        Use of the `this` method with an out of bounds index (while bounds
        checking is on) will cause the currently running program to halt.

      :return: An element from this list.
    */
    proc ref this(i: int) ref {
      if boundsChecking && !_withinBounds(i) {
        const msg = "Invalid list index: " + i:string;
        boundsCheckHalt(msg);
      }

      ref result = _getRef(i);
      return result;
    }
    proc const ref this(i: int) const ref {
      if boundsChecking && !_withinBounds(i) {
        const msg = "Invalid list index: " + i:string;
        halt(msg);
      }

      const ref result = _getRef(i);
      return result;
    }

    // TODO - make const ref return intent overloads for `these`
    // and make the ref-return overload accept this by `ref`
    // once #12944 is fixed.

    /*
      Iterate over the elements of this list.

      :yields: A reference to one of the elements contained in this list.
    */
    iter these() ref {
      // TODO: We can just iterate through the _ddata directly here.
      for i in 0..#_size {
        ref result = _getRef(i);
        yield result;
      }
    }

    pragma "no doc"
    iter these(param tag: iterKind) ref where tag == iterKind.standalone {
      const osz = _size;
      const minChunkSize = 64;
      const hasOneChunk = osz <= minChunkSize;
      const numTasks = if hasOneChunk then 1 else here.maxTaskPar;
      const chunkSize = floor(osz / numTasks):int;
      const trailing = osz - chunkSize * numTasks;

      coforall tid in 0..#numTasks {
        var chunk = _computeChunk(tid, chunkSize, trailing);
        for i in chunk(1) do
          yield this[i];
      }
    }

    pragma "no doc"
    proc _computeChunk(tid, chunkSize, trailing) {
      var lo, hi = 0;

      if tid <= 0 {
        lo = 0;
        hi = chunkSize + trailing - 1;
      } else {
        lo = chunkSize * tid + trailing;
        hi = lo + chunkSize - 1;
      }

      return (lo..hi,);
    }

    pragma "no doc"
    iter these(param tag) ref where tag == iterKind.leader {
      const osz = _size;
      const minChunkSize = 32;
      const hasOneChunk = osz <= minChunkSize;
      const numTasks = if hasOneChunk then 1 else dataParTasksPerLocale;
      const chunkSize = floor(osz / numTasks):int;
      const trailing = osz - chunkSize * numTasks;

      // TODO: We can just use the range iterator like above.
      coforall tid in 0..#numTasks {
        var chunk = _computeChunk(tid, chunkSize, trailing);
        yield chunk;
      }
    }

    pragma "no doc"
    iter these(param tag, followThis) ref where tag == iterKind.follower {

      //
      // TODO: A faster scheme would access the _ddata directly to avoid
      // the penalty of logarithmic indexing over and over again.
      //
      for i in followThis(1) do
        yield this[i];
    }

    /*
      Write the contents of this list to a channel.

      :arg ch: A channel to write to.
    */
    proc readWriteThis(ch: channel) throws {
      _enter();
      
      ch <~> "[";

      for i in 0..(_size - 2) do
        ch <~> _getRef(i) <~> ", ";

      if _size > 0 then
        ch <~> _getRef(_size-1);

      ch <~> "]";

      _leave();
    }

    /*
      Returns `true` if this list contains zero elements.

      :return: `true` if this list is empty.
      :rtype: `bool`
    */
    proc const isEmpty(): bool {

      //
      // TODO: We can make _size atomic to avoid having to worry about guard-
      // ing access to it like this. Haven't done yet because I was getting
      // some compiler errors related to atomics.
      //
      _enter();
      var result = (_size == 0);
      _leave();
      return result;
    }

    /*
      The current number of elements contained in this list.
    */
    inline proc const size {
      var result = 0;

      //
      // TODO: Ditto the above code comment.
      //
      on this {
        _enter();
        result = _size;
        _leave();
      }

      return result;
    }

    /*
      Returns a new DefaultRectangular array containing a copy of each of the
      elements contained in this list.

      :return: A new DefaultRectangular array.
    */
    proc const toArray(): [] eltType {
      var result: [0..#_size] eltType;

      on this {
        _enter();

        var tmp: [0..#_size] eltType;

        forall i in 0..#_size do
          tmp[i] = _getRef(i);

        result = tmp;

        _leave();
      }

      return result;
    }

  } // End record "list".

  /*
    Clear the contents of this list, then extend this now empty list with the
    elements contained in another list.

    .. warning::

      This will invalidate any references to elements previously contained in
      `lhs`.

    :arg lhs: The list to assign to.
    :arg rhs: The list to assign from. 
  */
  proc =(ref lhs: list(?t, ?), rhs: list(t, ?)) {
    lhs.clear();
    lhs.extend(rhs);
  }

  /*
    Returns `true` if the contents of two lists are the same.

    :arg a: A list to compare.
    :arg b: A list to compare.

    :return: `true` if the contents of two lists are equal.
    :rtype: `bool`
  */
  proc ==(a: list(?t, ?), b: list(t, ?)): bool {
    if a.size != b.size then
      return false;

    //
    // TODO: Make this a forall loop eventually.
    //
    for i in 0..#(a.size) do
      if a[i] != b[i] then
        return false;

    return true;
  }

  /*
    Return `true` if the contents of two lists are not the same.

    :arg a: A list to compare.
    :arg b: A list to compare.

    :return: `true` if the contents of two lists are not equal.
    :rtype: `bool`
  */
  proc !=(a: list(?t, ?), b: list(t, ?)): bool {
    return !(a == b);
  }

} // End module "Lists".
<|MERGE_RESOLUTION|>--- conflicted
+++ resolved
@@ -113,14 +113,7 @@
     such protections are desirable, parallel safety can be enabled by setting
     `parSafe = true` in any list constructor.
 
-<<<<<<< HEAD
-    .. note::
-
-      Unlike arrays, the domain of the list type is fixed from `0..#size`, and
-      cannot be changed.
-=======
-    Unlike an array, the set of indices of a list is always `1..size`.
->>>>>>> 08bb35d2
+    Unlike an array, the set of indices of a list is always `0..size-1`.
   */
   record list {
 
@@ -363,19 +356,10 @@
     // accesses of list elements should go through this function.
     //
     pragma "no doc"
-<<<<<<< HEAD
-    inline proc _getRef(idx: int) ref {
+    inline proc const ref _getRef(idx: int) ref {
       _sanity(idx >= 0 && idx < _totalCapacity);
-      //      writeln("getting ref for ", idx);
       const arrayIdx = _getArrayIdx(idx);
       const itemIdx = _getItemIdx(idx);
-=======
-    inline proc const ref _getRef(idx: int) ref {
-      _sanity(idx >= 1 && idx <= _totalCapacity);
-      const zpos = idx - 1;
-      const arrayIdx = _getArrayIdx(zpos);
-      const itemIdx = _getItemIdx(zpos);
->>>>>>> 08bb35d2
       const array = _arrays[arrayIdx];
       //      writeln("got ", (arrayIdx, itemIdx));
       _sanity(array != nil);
@@ -396,13 +380,8 @@
     }
 
     pragma "no doc"
-<<<<<<< HEAD
-    inline proc _withinBounds(idx: int): bool {
+    inline proc const _withinBounds(idx: int): bool {
       return (idx >= 0 && idx < _size);
-=======
-    inline proc const _withinBounds(idx: int): bool {
-      return (idx >= 1 && idx <= _size);
->>>>>>> 08bb35d2
     }
 
     //
@@ -1185,21 +1164,12 @@
       :return: The index of the element to search for, or `-1` on error.
       :rtype: `int`
     */
-<<<<<<< HEAD
-    proc indexOf(x: eltType, start: int=0, end: int=-1): int {
+    proc const indexOf(x: eltType, start: int=0, end: int=-1): int {
       if boundsChecking {
         const msg = " index for \"list.indexOf\" out of bounds: ";
 
         if end >= 0 && !_withinBounds(end) then
-          halt("End" + msg + end:string);
-=======
-    proc const indexOf(x: eltType, start: int=1, end: int=0): int {
-      if boundsChecking {
-        const msg = " index for \"list.indexOf\" out of bounds: ";
-
-        if end > 0 && !_withinBounds(end) then
           boundsCheckHalt("End" + msg + end:string);
->>>>>>> 08bb35d2
 
         if !_withinBounds(start) then
           boundsCheckHalt("Start" + msg + start:string);
