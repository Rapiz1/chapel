--- conflicted
+++ resolved
@@ -343,15 +343,9 @@
    var path_p: string = path;
    var varChars: string = "abcdefghijklmnopqrstuvwxyzABCDEFGHIJKLMNOPQRSTUVWXYZ1234567890_";
    var res: string = "";
-<<<<<<< HEAD
-   var ind: byteIndex = 0;
-   var pathlen: int = path_p.numBytes;
+   var ind: int = 0;
+   var pathlen: int = path_p.length;
    while (ind < pathlen) {
-=======
-   var ind: int = 1;
-   var pathlen: int = path_p.length;
-   while (ind <= pathlen) {
->>>>>>> a98cfe54
      var c: string = path_p(ind);
      if (c == "$" && ind + 1 < pathlen) {
        if (path_p(ind+1) == "$") {
@@ -360,13 +354,8 @@
        } else if (path_p(ind+1) == "{") {
          path_p = path_p((ind+2)..);
          pathlen = path_p.numBytes;
-<<<<<<< HEAD
-         ind = path_p.find("}");
+         ind = path_p.find("}"):int;
          if (ind == -1) {
-=======
-         ind = path_p.find("}"):int;
-         if (ind == 0) {
->>>>>>> a98cfe54
            res += "${" +path_p;
            ind = pathlen-1;
          } else {
@@ -388,11 +377,7 @@
        } else {
          var env_var: string = "";
          ind += 1;
-<<<<<<< HEAD
-         while (ind < path_p.numBytes && varChars.find(path_p(ind)) != -1) {
-=======
-         while (ind <= path_p.length && varChars.find(path_p(ind)) != 0) {
->>>>>>> a98cfe54
+         while (ind < path_p.length && varChars.find(path_p(ind)) != -1) {
            env_var += path_p(ind);
            ind += 1;
          }
