--- conflicted
+++ resolved
@@ -640,21 +640,12 @@
 
 proc Block.targetLocsIdx(ind: rank*idxType) {
   var result: rank*int;
-<<<<<<< HEAD
   for param i in 0..rank-1 do
-    result(i) = max(0, min((targetLocDom.dim(i).length-1):int,
-                           (((ind(i) - boundingBox.dim(i).low) *
-                             targetLocDom.dim(i).length:idxType) /
-                            boundingBox.dim(i).length):int));
-  return if rank == 1 then result(0) else result;
-=======
-  for param i in 1..rank do
     result(i) = max(0, min((targetLocDom.dim(i).size-1):int,
                            (((ind(i) - boundingBox.dim(i).low) *
                              targetLocDom.dim(i).size:idxType) /
                             boundingBox.dim(i).size):int));
-  return if rank == 1 then result(1) else result;
->>>>>>> fff56b98
+  return if rank == 1 then result(0) else result;
 }
 
 // TODO: This will not trigger the bounded-coforall optimization
@@ -1268,21 +1259,13 @@
                 type sparseLayoutType = other.sparseLayoutType) {
   this.rank = rank;
   this.idxType = idxType;
-<<<<<<< HEAD
   boundingBox = {(...privateData(0))};
   targetLocDom = {(...privateData(1))};
+  targetLocales = other.targetLocales;
+  locDist = other.locDist;
   dataParTasksPerLocale = privateData(2);
   dataParIgnoreRunningTasks = privateData(3);
   dataParMinGranularity = privateData(4);
-=======
-  boundingBox = {(...privateData(1))};
-  targetLocDom = {(...privateData(2))};
-  targetLocales = other.targetLocales;
-  locDist = other.locDist;
-  dataParTasksPerLocale = privateData(3);
-  dataParIgnoreRunningTasks = privateData(4);
-  dataParMinGranularity = privateData(5);
->>>>>>> fff56b98
   this.sparseLayoutType = sparseLayoutType;
 }
 
@@ -1458,21 +1441,12 @@
   // NOTE: Not bothering to check to see if rid+1, length, or rlo-1 used
   //  below can fit into idxType
   var blo, bhi:dist.idxType;
-<<<<<<< HEAD
-  if rid==(dist.targetLocDom.dim(rank-1).length - 1) then
+  if rid==(dist.targetLocDom.dim(rank-1).size - 1) then
     bhi=viewDom.dim(rank-1).high;
   else {
       bhi = dist.boundingBox.dim(rank-1).low +
         intCeilXDivByY((dist.boundingBox.dim(rank-1).high - dist.boundingBox.dim(rank-1).low +1)*(rid+1):idxType,
-                       dist.targetLocDom.dim(rank-1).length:idxType) - 1:idxType;
-=======
-  if rid==(dist.targetLocDom.dim(rank).size - 1) then
-    bhi=viewDom.dim(rank).high;
-  else {
-      bhi = dist.boundingBox.dim(rank).low +
-        intCeilXDivByY((dist.boundingBox.dim(rank).high - dist.boundingBox.dim(rank).low +1)*(rid+1):idxType,
-                       dist.targetLocDom.dim(rank).size:idxType) - 1:idxType;
->>>>>>> fff56b98
+                       dist.targetLocDom.dim(rank-1).size:idxType) - 1:idxType;
   }
 
   return (bhi - (rlo - 1):idxType);
