/*
 * Copyright 2004-2017 Cray Inc.
 * Other additional copyright holders may be indicated within.
 * 
 * The entirety of this work is licensed under the Apache License,
 * Version 2.0 (the "License"); you may not use this file except
 * in compliance with the License.
 * 
 * You may obtain a copy of the License at
 * 
 *     http://www.apache.org/licenses/LICENSE-2.0
 * 
 * Unless required by applicable law or agreed to in writing, software
 * distributed under the License is distributed on an "AS IS" BASIS,
 * WITHOUT WARRANTIES OR CONDITIONS OF ANY KIND, either express or implied.
 * See the License for the specific language governing permissions and
 * limitations under the License.
 */

//
// A 2D dimensional distribution.
//

// TODO
//
// * Implement reindexing and rank change directly within Dimensional.
//  That will probably be more efficient than going through WrapperDist.
//  For that, will need allow Dimensional to have smaller rank.
//  Can use "reindexing" dimension specifiers - will only
//  need two - one for replicated and one for any non-replicated.
// * Ensure that reallocation works with block-cyclic 1-d distribution
//  when the domain's stride changes.

//use DSIUtil;
//use WrapperDist;

// debugging/trace certain DSI methods as they are being invoked
config param traceDimensionalDist = false;
config param traceDimensionalDistDsiAccess = false;
config param traceDimensionalDistIterators = false;
config param fakeDimensionalDistParDim = 0;

// so user-specified phases can be retained while sorting verbose output
var traceDimensionalDistPrefix = "";

// private helpers ("trace DimensionalDist" Conditionally)
inline proc _traceddc(param condition: bool, args...)
{
  if condition then writeln(traceDimensionalDistPrefix,(...args));
}
inline proc _traceddc(param cond, d:DimensionalDist2D, args...)
{ _traceddc(cond, "DimensionalDist2D(", d.name, ")", (...args)); }
inline proc _traceddc(param cond, d:DimensionalDom, args...)
{ _traceddc(cond, "DimensionalDom(", d.dist.name, ")", (...args)); }
inline proc _traceddc(param cond, d:DimensionalArr, args...)
{ _traceddc(cond, "DimensionalArr(", d.dom.dist.name, ")", (...args)); }
// the Default condition
inline proc _traceddd(args...)
{ _traceddc(traceDimensionalDist, (...args)); }


/// the type for ... ////////////////////////////////////////////////////////

// ... locale counts
type locCntT = uint(32);

// ... locale ID, i.e., its index in targetLocales in the given dimension
// convention: a locale ID is between 0 and (num. locales 1d - 1)
type locIdT = int;

param invalidLocID =
  // encode 'max(locIdT)' as a compile-time expression
  2 ** (numBits(locIdT) - 1 - isIntType(locIdT):int);


/// class declarations //////////////////////////////////////////////////////
// chpldoc TODO
//  link to dimension specifiers - ideally an inlined list of those
//    otherwise manual list
//
/*
This Dimensional distribution allows the mapping from indices
to locales to be specified as a composition of independent mappings
along each dimension. For example, when implementing the HPL
benchmark, the user may wish to use 2D arrays that are Block-distributed
along one dimension and replicated along the other dimension.
Currently only 2D domains and arrays are supported.

Formally, consider a Dimensional distribution with:

  ====================  ====================================================
  rank                  ``d``
  dimension specifiers  ``dim_1``, ...., ``dim_d``
  over locales          ``targetLocales: [0..N_1-1, ...., 0..N_d-1] locale``
  ====================  ====================================================

It maps an index ``(i_1, ...., i_d)``
to the locale ``targetLocales[j_1, ...., j_d]``
where, for each ``k`` in ``1..d``,
the mapping is obtained using the dimension specifier:

  ``j_k = dim_k(i_k, N_k)``

**Example**

The following code declares a domain ``D`` distributed
using a 2D Dimensional distribution that
replicates over 2 locales (when available) in the first dimension
and distributes using block-cyclic distribution in the second dimension.

  .. code-block:: chapel

    use DimensionalDist2D, ReplicatedDim, BlockCycDim;

    const Space = {1..3, 1..8};

    // Compute N_1 and N_2 and reshapes Locales correspondingly.

    var (N_1, N_2) =
      if numLocales == 1
        then (1, 1)
        else (2, numLocales/2);

    var MyLocaleView = {0..N_1-1, 0..N_2-1};
    var MyLocales = reshape(Locales[0..N_1*N_2-1], MyLocaleView);

    const D = Space
      dmapped DimensionalDist2D(MyLocales,
                                new ReplicatedDim(numLocales = N_1),
                                new BlockCyclicDim(numLocales = N_2,
                                                   lowIdx     = 1,
                                                   blockSize  = 2));
    var A: [D] int;

    for loc in MyLocales do on loc {

      // The ReplicatedDim specifier always accesses the local replicand.
      //
      // Therefore, 'forall a in A' when executed on MyLocales[loc1,loc2]
      // visits only the replicands on MyLocales[loc1,0..N_2-1].

      forall a in A do
        a = here.id;

      // Technicality: 'writeln(A)' would read A always on Locale 0.
      // Since we want to see what A contains on the current locale,
      // we use default-distributed 'Helper'.
      // 'Helper = A' captures the view of A on the current locale,
      // which we then print out.

      writeln("On ", here, ":");
      const Helper: [Space] int = A;
      writeln(Helper);
      writeln();
    }

When run on 6 locales, the output is:

  ::

    On LOCALE0:
    0 0 1 1 2 2 0 0
    0 0 1 1 2 2 0 0
    0 0 1 1 2 2 0 0

    On LOCALE1:
    0 0 1 1 2 2 0 0
    0 0 1 1 2 2 0 0
    0 0 1 1 2 2 0 0

    On LOCALE2:
    0 0 1 1 2 2 0 0
    0 0 1 1 2 2 0 0
    0 0 1 1 2 2 0 0

    On LOCALE3:
    3 3 4 4 5 5 3 3
    3 3 4 4 5 5 3 3
    3 3 4 4 5 5 3 3

    On LOCALE4:
    3 3 4 4 5 5 3 3
    3 3 4 4 5 5 3 3
    3 3 4 4 5 5 3 3

    On LOCALE5:
    3 3 4 4 5 5 3 3
    3 3 4 4 5 5 3 3
    3 3 4 4 5 5 3 3


**Constructor Arguments**

The ``DimensionalDist2D`` class constructor is defined as follows:

  .. code-block:: chapel

    proc DimensionalDist2D.DimensionalDist2D(
      targetLocales: [] locale,
      di1,
      di2,
      name: string = "dimensional distribution",
      type idxType = int,
      dataParTasksPerLocale     = // value of  dataParTasksPerLocale      config const,
      dataParIgnoreRunningTasks = // value of  dataParIgnoreRunningTasks  config const,
      dataParMinGranularity     = // value of  dataParMinGranularity      config const )

The argument ``targetLocales`` must be a 2D array indicating
the locales to distribute over.

The arguments ``di1`` and ``di2`` are the desired dimension specifiers
for the first and second dimension, respectively.

The ``name`` argument may be useful for debugging.
It is stored and otherwise ignored by the implementation.

The ``idxType`` argument must match the index type of the domains
"dmapped" using that DimensionalDist2D instance.

The arguments ``dataParTasksPerLocale``, ``dataParIgnoreRunningTasks``,
and ``dataParMinGranularity`` set the knobs that are used to
control intra-locale data parallelism for Block-distributed domains
and arrays in the same way that the like-named config constants
control data parallelism for ranges and default-distributed domains
and arrays.


**Dimension Specifiers**

Presently, the following dimension specifiers are available
(shown here with their constructor arguments):

* :class:`ReplicatedDim(numLocales) <ReplicatedDim>`
* :class:`BlockDim(numLocales, boundingBox, idxType=boundingBox.idxType) <BlockDim>`
* :class:`BlockCyclicDim(numLocales, lowIdx, blockSize) <BlockCycDim>`


**Limitations**

Only 2D domains and arrays are supported.

There may be performance issues when scaling to a large number of locales.
*/
class DimensionalDist2D : BaseDist {
  // the desired locales to distribute things over;
  // must be a [domain(2, locIdT, false)] locale
  const targetLocales;
  // "IDs" are indices into targetLocales
  proc targetIds return targetLocales.domain;

  // the dimension specifiers - ones being combined
  const di1, di2;

  // for debugging/tracing (remove later)
  var name: string;

  // the domains' idxType that we support
  type idxType = int;
  // the type of the corresponding domain/array indices
  // todo: it does not really apply to dsiIndexToLocale()
  proc indexT type  return if rank == 1 then idxType else rank * idxType;

  // the count and size of each dimension of targetLocales
  // implementation note: 'rank' is not a real param; it's just that having
  // 'proc rank param return targetLocales.rank' did not work
  param rank: int = targetLocales.rank;
  proc numLocs1: locCntT  return targetIds.dim(1).length: locCntT;
  proc numLocs2: locCntT  return targetIds.dim(2).length: locCntT;

  // parallelization knobs
  var dataParTasksPerLocale: int      = getDataParTasksPerLocale();
  var dataParIgnoreRunningTasks: bool = getDataParIgnoreRunningTasks();
  var dataParMinGranularity: int      = getDataParMinGranularity();
}

// class LocDimensionalDist - no local distribution descriptor - for now

class DimensionalDom : BaseRectangularDom {
  // required
  const dist; // not reprivatized

  // convenience
  proc targetIds return localDdescs.domain;
  proc rangeT  type  return range(idxType, BoundedRangeType.bounded, stridable);
  proc domainT type  return domain(rank, idxType, stridable);
  proc indexT  type  return dist.indexT;

  // subordinate 1-d global domain descriptors
  const dom1, dom2; // not reprivatized

  // This is our index set; we store it here so we can get to it easily.
  // Although strictly speaking it is not necessary.
  var whole: domainT;

  // This is the idxType of the "storage index ranges" to be produced
  // by dsiSetLocalIndices1d(). It needs to be uniform across dimensions,
  // and 'idxType' is the easiest choice (although not the most general).
  // NB it's also computed in DimensionalDist2D.dsiNewRectangularDom().
  proc stoIndexT type  return idxType;

  // helper for locDdescType: any of storage index ranges can be stridable
  proc stoStridable param {
    proc stoStridable1d(dom1d) param {
      const dummy = dom1d.dsiNewLocalDom1d(stoIndexT, 0:locIdT)
        .dsiSetLocalIndices1d(dom1d, 0:locIdT);
      return dummy.stridable;
    }
    return stoStridable1d(dom1) || stoStridable1d(dom2);
  }

  proc stoRangeT type  return range(stoIndexT, stridable = stoStridable);
  proc stoDomainT type  return domain(rank, stoIndexT, stoStridable);

  // convenience - our instantiation of LocDimensionalDom
  proc locDdescType type  return LocDimensionalDom(stoDomainT,
                                         dom1.dsiNewLocalDom1d(stoIndexT, 0:locIdT).type,
                                         dom2.dsiNewLocalDom1d(stoIndexT, 0:locIdT).type);

  // local domain descriptors
  var localDdescs: [dist.targetIds] locDdescType; // not reprivatized
}

class LocDimensionalDom {
  type myStorageDomT;

  // myStorageDom: what storage to allocate for an array on our locale.
  // Its indices are not necessarily user indices. However,
  // we use it to learn *how many* indices there are on our locale.
  //
  // Currently there are no direct constraints on how many indices
  // should go on each locale. An indirect constraint is that dsiAccess1d()
  // should work (as desired for the given distribution).
  //
  var myStorageDom: myStorageDomT;

  // subordinate 1-d local domain descriptors
  var doml1, doml2;
}

class DimensionalArr : BaseRectangularArr {
  // required
  const dom; // must be a DimensionalDom

  // same as 'dom'; for an alias (e.g. a slice), 'dom' of the original array
  const allocDom: dom.type; // must be a DimensionalDom

  proc rank param return dom.rank;
  proc targetIds return localAdescs.domain;

  // no subordinate 1-d array descriptors - we handle storage ourselves

  // local array descriptors (from the original array, if this is an alias)
  // NOTE: 'dom' must be initialized prior to initializing 'localAdescs'
  var localAdescs: [dom.targetIds]
                      LocDimensionalArr(eltType, allocDom.locDdescType);
}

class LocDimensionalArr {
  type eltType;
  const locDom;  // a LocDimensionalDom
  var myStorageArr: [locDom.myStorageDom] eltType;
}


/// distribution ////////////////////////////////////////////////////////////


//== construction, cloning

// constructor
// gotta list all the things we let the user set
proc DimensionalDist2D.DimensionalDist2D(
  targetLocales: [] locale,
  di1,
  di2,
  name: string = "dimensional distribution",
  type idxType = int,
  dataParTasksPerLocale: int      = getDataParTasksPerLocale(),
  dataParIgnoreRunningTasks: bool = getDataParIgnoreRunningTasks(),
  dataParMinGranularity: int      = getDataParMinGranularity()
) {
  this.name = name;
  this.dataParTasksPerLocale = if dataParTasksPerLocale==0
                               then here.maxTaskPar
                               else dataParTasksPerLocale;
  this.dataParIgnoreRunningTasks = dataParIgnoreRunningTasks;
  this.dataParMinGranularity = dataParMinGranularity;
  checkInvariants();

  _passLocalLocIDsDist(di1, true, di2, true,
                     this.targetLocales, true, this.targetLocales.domain.low);
}

//
// Having targetLocales be a constant means we have to reshape Locales
// before invoking the constructor. This method does that.
// It also offers the convenience of passing just di1 and di2 and
// using 'Locales' for targetLocales by default.
// Recall that di1 and di2 determine the number of locales in each dimension.
//
proc newDimensionalDist2D(
  di1,
  di2,
  targetLocales: [] locale = Locales,
  name: string = "dimensional distribution",
  type idxType = int,
  dataParTasksPerLocale: int      = getDataParTasksPerLocale(),
  dataParIgnoreRunningTasks: bool = getDataParIgnoreRunningTasks(),
  dataParMinGranularity: int      = getDataParMinGranularity()
) {
  if targetLocales.rank != 1 then compilerError("newDimensionalDist2D() is provided only for 1D targetLocales arrays");
  const (nl1, nl2) = (di1.numLocales, di2.numLocales);
  ref reshapedLocales = reshape(targetLocales[0..#nl1*nl2],{0..#nl1,0..#nl2});

  return new DimensionalDist2D(reshapedLocales, di1, di2, name, idxType,
   dataParTasksPerLocale, dataParIgnoreRunningTasks, dataParMinGranularity);
}


// Check all restrictions/assumptions that must be satisfied by the user
// when constructing a DimensionalDist2D.
proc DimensionalDist2D.checkInvariants(): void {
  proc ensure(param cond:bool, param msg:string) {
    if !cond then compilerError(msg, 3);
  }
  ensure(targetLocales.rank == 2, "DimensionalDist2D requires 'targetLocales' to be a 2-dimensional array, got " + targetLocales.rank:string + " dimension(s)");
  ensure(rank == targetLocales.rank, "DimensionalDist2D bug: inconsistent rank");
  ensure(targetLocales.eltType == locale, "DimensionalDist2D requires 'targetLocales' to be an array of locales, got an array of " + targetLocales.eltType:string);
  ensure(targetIds.idxType == locIdT, "DimensionalDist2D currently requires 'idxType' of 'targetLocales.domain' to be " + locIdT:string + ", got " + targetIds.idxType:string);

  assert(targetIds == {0..#numLocs1, 0..#numLocs2}, "DimensionalDist2D-targetIds");
  assert(di1.numLocales == numLocs1, "DimensionalDist2D-numLocales-1");
  assert(di2.numLocales == numLocs2, "DimensionalDist2D-numLocales-2");
  assert(dataParTasksPerLocale > 0, "DimensionalDist2D-dataParTasksPerLocale");
  assert(dataParMinGranularity > 0, "DimensionalDist2D-dataParMinGranularity");
}

proc DimensionalDist2D.dsiClone(): this.type {
  _traceddd("DimensionalDist2D.dsiClone");
  checkInvariants();

  // do this simple thing, until we find out that we need something else
  return this;
}


//== privatization

proc DimensionalDist2D.dsiSupportsPrivatization() param return true;

proc DimensionalDist2D.dsiGetPrivatizeData() {
  _traceddd(this, ".dsiGetPrivatizeData");

  const di1pd = if di1.dsiSupportsPrivatization1d()
    then di1.dsiGetPrivatizeData1d()
    else 0;
  const di2pd = if di2.dsiSupportsPrivatization1d()
    then di2.dsiGetPrivatizeData1d()
    else 0;

  return (targetLocales, name, dataParTasksPerLocale,
          dataParIgnoreRunningTasks, dataParMinGranularity,
          di1, di1pd, di2, di2pd);
}

proc DimensionalDist2D.dsiPrivatize(privatizeData) {
  _traceddd(this, ".dsiPrivatize on ", here.id);

  // ensure we get a local copy of targetLocales
  // todo - provide the following as utility functions (for domains, arrays)
  const pdTargetLocales = privatizeData(1);
  const privTargetIds: domain(pdTargetLocales.domain.rank,
                              pdTargetLocales.domain.idxType,
                              pdTargetLocales.domain.stridable
                              ) = pdTargetLocales.domain;
  const privTargetLocales: [privTargetIds] locale = pdTargetLocales;

  proc di1orig return privatizeData(6);
  proc di1pd   return privatizeData(7);
  const di1new = if di1.dsiSupportsPrivatization1d()
    then di1orig.dsiPrivatize1d(di1pd) else di1orig;

  proc di2orig  return privatizeData(8);
  proc di2pd    return privatizeData(9);
  const di2new = if di2.dsiSupportsPrivatization1d()
    then di2orig.dsiPrivatize1d(di2pd) else di2orig;

  const plliddDummy: privTargetLocales.domain.low.type;
  _passLocalLocIDsDist(di1new, di1.dsiSupportsPrivatization1d(),
                       di2new, di2.dsiSupportsPrivatization1d(),
                       privTargetLocales, false, plliddDummy);

  return new DimensionalDist2D(targetLocales = privTargetLocales,
                             name          = privatizeData(2),
                             idxType       = this.idxType,
                             di1           = di1new,
                             di2           = di2new,
                             dataParTasksPerLocale     = privatizeData(3),
                             dataParIgnoreRunningTasks = privatizeData(4),
                             dataParMinGranularity     = privatizeData(5),
                             dummy = 0);
}

// constructor of a privatized copy
// ('dummy' distinguishes it from the user constructor)
proc DimensionalDist2D.DimensionalDist2D(param dummy: int,
  targetLocales: [] locale,
  name,
  type idxType,
  di1,
  di2,
  dataParTasksPerLocale,
  dataParIgnoreRunningTasks,
  dataParMinGranularity
) {
  this.name = name;
  this.dataParTasksPerLocale     = dataParTasksPerLocale;
  this.dataParIgnoreRunningTasks = dataParIgnoreRunningTasks;
  this.dataParMinGranularity     = dataParMinGranularity;
  // should not need it, but run it for now just in case
  checkInvariants();
}


//== miscellanea

proc DimensionalDist2D.dimSpecifier(param dim: int) {
  if dim == 1 then
    return di1;
  else if dim == 2 then
    return di2;
  else
    compilerError("DimensionalDist2D presently supports dimSpecifier()",
                  " only for dimension 1 or 2, got dim=", dim:string);
}


//== index to locale

//Given an index, this should return the locale that owns that index.
proc DimensionalDist2D.dsiIndexToLocale(indexx: indexT): locale {
  if !isTuple(indexx) || indexx.size != 2 then
    compilerError("DimensionalDist2D presently supports only indexing with",
                  " 2-tuples; got an index of the type ",
                  indexx.type:string);

  return targetLocales(di1.dsiIndexToLocale1d(indexx(1)):int,
                       di2.dsiIndexToLocale1d(indexx(2)):int);
}

// Find ix such that targetLocales(ix) == here.
// If there is more than one answer, return one of them.
// 'targetLocales' is passed explicitly because the caller may have
// a local copy of it to use.
//
// We are justified, sort-of, to run linear search because it is invoked
// when the targetLocales array is assigned, so this is at most a constant
// factor of extra time on top of that.
//
proc _CurrentLocaleToLocIDs(targetLocales): (targetLocales.rank*locIdT, bool)
{
  var result: targetLocales.rank * locIdT;
  // guard updates to 'result' to ensure atomicity of updates
  var gotresult$: sync bool = false;
  forall (lls, loc) in zip(targetLocales.domain, targetLocales) with (ref result) do
    if loc == here {
      // if we get multiple matches, we do not specify which is returned
      // could add a pre-test if it were cheap: if !gotresult$.readXX()
      gotresult$;
      result = lls;
      gotresult$ = true;
    }
  // instead of crashing right away, return a flag
  //if !gotresult$.readXX() then halt("DimensionalDist2D: the current locale ", here, " is not among the target locales ", targetLocales);

  return (result, gotresult$.readXX());
}

// How we usually invoke _CurrentLocaleToLocIDs().
proc _passLocalLocIDsDist(d1, doD1:bool, d2, doD2:bool,
                          targetLocales, gotHint:bool, hint): void
{
 // otherwise don't bother generating any code
 if d1.dsiUsesLocalLocID1d() || d2.dsiUsesLocalLocID1d() {
  // now do the runtime checks, too
  if (d1.dsiUsesLocalLocID1d() && doD1) || (d2.dsiUsesLocalLocID1d() && doD2) {

   // 'l' stands for "legitimate?"
   const (lIds, l): (targetLocales.rank * locIdT, bool) =
     if gotHint && targetLocales(hint) == here
       then (hint, true)
     else
       _CurrentLocaleToLocIDs(targetLocales);

   if d1.dsiUsesLocalLocID1d() && doD1 then d1.dsiStoreLocalLocID1d(lIds(1),l);
   if d2.dsiUsesLocalLocID1d() && doD2 then d2.dsiStoreLocalLocID1d(lIds(2),l);
  }
 }
}

// Subordinate 1-d domains copy the local locId from their distributions.
proc _passLocalLocIDsDom1d(dom1d, dist1d) {
  if dom1d.dsiUsesLocalLocID1d() {

    // ensure dist1d.dsiGetLocalLocID1d() is available
    if !dist1d.dsiUsesLocalLocID1d() then compilerError("DimensionalDist2D: currently, when a subordinate 1d distribution requires localLocID for *domain* descriptors, it must also require them for *distribution* descriptors");

    // otherwise there is a mismatch: the local locID is copied
    // from a non-privatized object to a privatized one - or visa versa
    if dom1d.dsiSupportsPrivatization1d() != dist1d.dsiSupportsPrivatization1d() then compilerError("DimensionalDist2D: currently, when a subordinate 1d distribution requires localLocID for domain descriptors, it must support privatization for *domain* descriptors if and only if it supports privatization for *distribution* descriptors");

    dom1d.dsiStoreLocalLocID1d(dist1d.dsiGetLocalLocID1d());
  }
}


/// domain //////////////////////////////////////////////////////////////////


//== privatization

proc DimensionalDom.dsiSupportsPrivatization() param return true;

proc DimensionalDom.dsiGetPrivatizeData() {
  _traceddd(this, ".dsiGetPrivatizeData");

  const dom1pd = if dom1.dsiSupportsPrivatization1d()
    then dom1.dsiGetPrivatizeData1d()
    else 0;
  const dom2pd = if dom2.dsiSupportsPrivatization1d()
    then dom2.dsiGetPrivatizeData1d()
    else 0;

  return (dist.pid, dom1, dom1pd, dom2, dom2pd, whole.dims(), localDdescs);
}

proc DimensionalDom.dsiPrivatize(privatizeData) {
  _traceddd(this, ".dsiPrivatize on ", here.id);

  var privdist = chpl_getPrivatizedCopy(objectType = this.dist.type,
                                        objectPid  = privatizeData(1));

  proc dom1orig  return privatizeData(2);
  proc dom1pd    return privatizeData(3);
  const dom1new = if dom1orig.dsiSupportsPrivatization1d()
    then dom1orig.dsiPrivatize1d(privdist.di1, dom1pd) else dom1orig;

  if dom1orig.dsiSupportsPrivatization1d() then
    _passLocalLocIDsDom1d(dom1new, privdist.di1);

  proc dom2orig  return privatizeData(4);
  proc dom2pd    return privatizeData(5);
  const dom2new = if dom2orig.dsiSupportsPrivatization1d()
    then dom2orig.dsiPrivatize1d(privdist.di2, dom2pd) else dom2orig;

  if dom2orig.dsiSupportsPrivatization1d() then
    _passLocalLocIDsDom1d(dom2new, privdist.di2);

  const result = new DimensionalDom(rank      = this.rank,
                                    idxType   = this.idxType,
                                    stridable = this.stridable,
                                    dist = privdist,
                                    dom1 = dom1new,
                                    dom2 = dom2new,
                                    whole       = {(...privatizeData(6))},
                                    localDdescs = privatizeData(7));

  // update local-to-global pointers as needed
  param lg1 = dom1orig.dsiSupportsPrivatization1d() &&
              dom1orig.dsiLocalDescUsesPrivatizedGlobalDesc1d();
  param lg2 = dom2orig.dsiSupportsPrivatization1d() &&
              dom2orig.dsiLocalDescUsesPrivatizedGlobalDesc1d();
  if lg1 || lg2 then
    // We are justified, sort-of, to go over the entire localDdescs
    // because we have just gone over them above, so it's only
    // a constant factor of extra time on top of that.
    forall locDdesc in result.localDdescs do
      if locDdesc.locale == here {
        if lg1 then locDdesc.doml1
                      .dsiStoreLocalDescToPrivatizedGlobalDesc1d(dom1new);
        if lg2 then locDdesc.doml2
                      .dsiStoreLocalDescToPrivatizedGlobalDesc1d(dom2new);
      }

  return result;
}

proc DimensionalDom.dsiGetReprivatizeData() {
  _traceddd(this, ".dsiGetReprivatizeData");

  const dom1rpd = if dom1.dsiSupportsPrivatization1d()
    then dom1.dsiGetReprivatizeData1d()
    else 0;
  const dom2rpd = if dom2.dsiSupportsPrivatization1d()
    then dom2.dsiGetReprivatizeData1d()
    else 0;

  return (dom1, dom1rpd, dom2, dom2rpd, whole);
}

proc DimensionalDom.dsiReprivatize(other, reprivatizeData) {
  _traceddd(this, ".dsiReprivatize on ", here.id);

  compilerAssert(this.rank == other.rank &&
                 this.idxType == other.idxType &&
                 this.stridable == other.stridable);

  if dom1.dsiSupportsPrivatization1d() then
    dom1.dsiReprivatize1d(other           = reprivatizeData(1),
                          reprivatizeData = reprivatizeData(2));
  if dom2.dsiSupportsPrivatization1d() then
    dom2.dsiReprivatize1d(other           = reprivatizeData(3),
                          reprivatizeData = reprivatizeData(4));
  this.whole = reprivatizeData(5);
}


//== miscellanea

proc DimensionalDom.dsiMyDist() return dist;

proc DimensionalDom.dsiDims()             return whole.dims();
proc DimensionalDom.dsiDim(d)             return whole.dim(d);
proc DimensionalDom.dsiDim(param d)       return whole.dim(d);
proc DimensionalDom.dsiLow                return whole.low;
proc DimensionalDom.dsiHigh               return whole.high;
proc DimensionalDom.dsiStride             return whole.stride;
proc DimensionalDom.dsiNumIndices         return whole.numIndices;
proc DimensionalDom.dsiMember(indexx)     return whole.member(indexx);
proc DimensionalDom.dsiIndexOrder(indexx) return whole.indexOrder(indexx);

proc DimensionalDom.dimSpecifier(param dim: int) {
  return dist.dimSpecifier(dim);
}


//== writing

proc DimensionalDom.dsiSerialWrite(f): void {
  f.write(whole);
}


//== creation, SetIndices

// create a new domain mapped with this distribution
proc DimensionalDist2D.dsiNewRectangularDom(param rank: int,
                                            type idxType,
                                            param stridable: bool,
                                            inds)
//  : DimensionalDom(rank, idxType, stridable, this.type, ...)
{
  _traceddd(this, ".dsiNewRectangularDom ",
            (rank, idxType:string, stridable, inds));
  if rank != 2 then
    compilerError("DimensionalDist2D presently supports only 2 dimensions,",
                  " got ", rank:string, " dimensions");

  // todo: ideally, this will not be required;
  // furthermore, DimensionalDist2D shouldn't be specific to idxType.
  if idxType != this.idxType then
    compilerError("The domain index type ", idxType:string,
                  " does not match the index type ",this.idxType:string,
                  " of the DimensionalDist2D used to map that domain");
  if rank != this.rank then
    compilerError("The rank of the domain (", rank,
                  ") does not match the rank (", this.rank,
                  ") of the DimensionalDist2D used to map that domain");

  // need this for dsiNewRectangularDom1d()
  type stoIndexT = this.idxType;

  const dom1 = di1.dsiNewRectangularDom1d(idxType, stridable, stoIndexT);
  _passLocalLocIDsDom1d(dom1, di1);

  const dom2 = di2.dsiNewRectangularDom1d(idxType, stridable, stoIndexT);
  _passLocalLocIDsDom1d(dom2, di2);

  const result = new DimensionalDom(rank=rank, idxType=idxType,
                                    stridable=stridable, dist=this,
                                    dom1 = dom1, dom2 = dom2);
  // result.whole is initialized to the default value (empty domain)

  if stoIndexT != result.stoIndexT then
    compilerError("bug in DimensionalDist2D: inconsistent stoIndexT");

  coforall (loc, locIds, locDdesc)
   in zip(targetLocales, targetIds, result.localDdescs) do
    on loc do
      locDdesc = new LocDimensionalDom(result.stoDomainT,
                       doml1 = dom1.dsiNewLocalDom1d(stoIndexT, locIds(1)),
                       doml2 = dom2.dsiNewLocalDom1d(stoIndexT, locIds(2)));
  result.dsiSetIndices(inds);
  return result;
}

proc DimensionalDom.dsiSetIndices(newIndices: domainT): void {
  whole = newIndices;
  _dsiSetIndicesHelper(newIndices.dims());
}

proc DimensionalDom.dsiSetIndices(newRanges: rank * rangeT): void {
  whole = {(...newRanges)};
  _dsiSetIndicesHelper(newRanges);
}

proc DimensionalDom.dsiAssignDomain(rhs: domain, lhsPrivate:bool) {
  chpl_assignDomainWithGetSetIndices(this, rhs);
}

// not part of DSI
proc DimensionalDom._dsiSetIndicesHelper(newRanges: rank * rangeT): void {
  _traceddd(this, ".dsiSetIndices", newRanges);
  if rank != 2 then
    compilerError("DimensionalDist2D presently supports only 2 dimensions,",
                  " got a domain with ", rank, " dimensions");

  dom1.dsiSetIndices1d(newRanges(1));
  dom2.dsiSetIndices1d(newRanges(2));

  // could omit this warning if the intersection between the old and the new
  // domains is empty; could change it to halt("unimplemented")
  if dom1.dsiSetIndicesUnimplementedCase||dom2.dsiSetIndicesUnimplementedCase
    then if _arrs.length > 0 then
      stderr.writeln("warning: array resizing will not preserve array contents upon change in dimension stride with 1-d BlockCyclic distribution");

  coforall (locId, locDD) in zip(targetIds, localDdescs) do
    on locDD do
     locDD._dsiLocalSetIndicesHelper(stoRangeT, (dom1,dom2), locId);
}

// not part of DSI
// TODO: need to preserve the old contents
// in the intersection of the old and new domains' index sets
proc LocDimensionalDom._dsiLocalSetIndicesHelper(type stoRangeT, globDD, locId)
{
  var myRange1: stoRangeT = doml1.dsiSetLocalIndices1d(globDD(1),locId(1));
  var myRange2: stoRangeT = doml2.dsiSetLocalIndices1d(globDD(2),locId(2));

  myStorageDom = {myRange1, myRange2};

  _traceddd("DimensionalDom.dsiSetIndices on ", here.id, " ", locId,
            "  storage ", myStorageDom);
}

proc DimensionalDom.dsiGetIndices(): rank * range(idxType,
                                                 BoundedRangeType.bounded,
                                                 stridable) {
  _traceddd(this, ".dsiGetIndices");
  return whole.dims();
}


/// array ///////////////////////////////////////////////////////////////////


//== privatization

proc DimensionalArr.dsiSupportsPrivatization() param return true;

proc DimensionalArr.dsiGetPrivatizeData() {
  _traceddd(this, ".dsiGetPrivatizeData");

  return (dom.pid, allocDom.pid, localAdescs);
}

proc DimensionalArr.dsiPrivatize(privatizeData) {
  _traceddd(this, ".dsiPrivatize on ", here.id);

  const idDom = privatizeData(1);
  const idAllocDom = privatizeData(2);

  const privDom = chpl_getPrivatizedCopy(objectType = this.dom.type,
                                         objectPid  = idDom);

  const privAllocDom =
    if !this.mustbeAlias && idAllocDom == idDom
    then privDom
    else chpl_getPrivatizedCopy(objectType = this.allocDom.type,
                                objectPid  = idAllocDom);

  const result = new DimensionalArr(rank     = this.rank,
                                    idxType  = this.idxType,
                                    stridable= this.stridable,
                                    eltType  = this.eltType,
                                    dom      = privDom,
                                    allocDom = privAllocDom);

  result.localAdescs = privatizeData(3);

  assert(result.isAlias == this.isAlias);
  return result;
}


//== miscellanea

proc DimensionalArr.idxType type return dom.idxType; // (could be a field)

proc DimensionalArr.dsiGetBaseDom() return dom;

proc DimensionalArr.dimSpecifier(param dim: int) {
  return dom.dimSpecifier(dim);
}

proc DimensionalArr.mustbeAlias param
  return this.dom.type != this.allocDom.type;

proc DimensionalArr.isAlias
  return this.dom != this.allocDom;


//== creation and destruction

// create a new array over this domain
proc DimensionalDom.dsiBuildArray(type eltType)
{
  _traceddd(this, ".dsiBuildArray");
  if rank != 2 then
    compilerError("DimensionalDist2D presently supports only 2 dimensions,",
                  " got ", rank, " dimensions");

  const result = new DimensionalArr(rank = rank,
                                    idxType = idxType,
                                    stridable = stridable,
                                    eltType  = eltType,
                                    dom      = this,
                                    allocDom = this);
  coforall (loc, locDdesc, locAdesc)
   in zip(dist.targetLocales, localDdescs, result.localAdescs) do
    on loc do
      locAdesc = new LocDimensionalArr(eltType, locDdesc);

  assert(!result.isAlias);
  return result;
}


proc DimensionalDom.dsiDestroyDom() {
  coforall desc in localDdescs do
    on desc do
      delete desc;
}


//== dsiAccess

proc DimensionalArr.dsiAccess(indexx: dom.indexT) ref: eltType {
  if traceDimensionalDist || traceDimensionalDistDsiAccess {
    _traceddc(traceDimensionalDist || traceDimensionalDistDsiAccess,
              this, ".dsiAccess", indexx);
  }

  if !isTuple(indexx) || indexx.size != 2 then
    compilerError("DimensionalDist2D presently supports only indexing with",
                  " 2-tuples; got an array index of the type ",
                  indexx.type:string);

  const alDom = this.allocDom;
  const (l1,i1):(locIdT, alDom.stoIndexT) = alDom.dom1.dsiAccess1d(indexx(1));
  const (l2,i2):(locIdT, alDom.stoIndexT) = alDom.dom2.dsiAccess1d(indexx(2));
  const locAdesc = this.localAdescs[l1,l2];
//writeln("locAdesc.myStorageArr on ", locAdesc.myStorageArr.locale.id);
  return locAdesc.myStorageArr(i1,i2);
}

//== writing

proc DimensionalArr.dsiSerialWrite(f): void {
  _traceddd(this, ".dsiSerialWrite on ", here.id,
            if this.isAlias then "  (alias)" else "");
  assert(this.rank == 2);

  iter iHelp(param d) {
    if this.isAlias {
       // Go to the original array and invoke the follower iterator on it,
       // giving the alias's entire domain as the index set to follow.
       // (NB dsiFollowerArrayIterator1d's argument is not densified.)
      const dom1d = if d == 1 then this.allocDom.dom1 else this.allocDom.dom2;
      for l_i in dom1d.dsiFollowerArrayIterator1d(this.dom.whole.dim(d)) do
        yield l_i;

    } else {
      const alDom = this.dom;
      const dom1d = if d == 1 then alDom.dom1 else alDom.dom2;
      for (l,r) in dom1d.dsiSerialArrayIterator1d() do
        for i in r do
          yield (l,i);
    }
  }

  // we largely follow DimensionalArr.these()
  // instead could just use BlockArr.dsiSerialWrite
  if this.dom.dsiNumIndices == 0 then return;

  var nextD1 = false;
  for (l1,i1) in iHelp(1) {
      if nextD1 then f.writeln();
      nextD1 = true;

      var nextD2 = false;
      for (l2,i2) in iHelp(2) {
          const locAdesc = this.localAdescs[l1,l2];
          const elem = locAdesc.myStorageArr(i1,i2);
          if nextD2 then f.write(" ");
          f.write(elem);
          nextD2 = true;
        }
    }
}


/// slicing, reindexing, rank change, reallocation //////////////////////////

<<<<<<< HEAD
pragma "no copy return"
=======
proc DimensionalArr.dsiSlice(sliceDef: DimensionalDom) {
  _traceddd(this, ".dsiSlice of ", this.dom.whole, " with ", sliceDef.whole);

//writeln("slicing DimensionalArr ", this.dom.dsiDims(), "  with DimensionalDom ", sliceDef.dsiDims());

// started with dsiBuildArray, modified like ReplicatedArr.dsiSlice
  const slicee = this;
  if slicee.rank != sliceDef.rank then
    compilerError("slicing with a different rank");

  if sliceDef.type != slicee.allocDom.type then
    compilerError("slicing a Dimensional array with a domain of a different type than the array's domain is currently not available");

  const result = new DimensionalArr(rank      = this.rank,
                                    idxType   = this.idxType,
                                    stridable = this.stridable,
                                    eltType   = this.eltType,
                                    dom       = sliceDef,
                                    allocDom  = slicee.allocDom);

  // reuse the original array's local descriptors,
  // ensuring sliceDef and slicee are over the same set of locales/targetIds
  assert(sliceDef.localDdescs.domain == slicee.localAdescs.domain);
  result.localAdescs = slicee.localAdescs;

  assert(result.isAlias);
  return result;
}

>>>>>>> a86e8558
proc DimensionalArr.dsiLocalSlice((sliceDim1, sliceDim2)) {
  const dom = this.dom;
  const dist = dom.dist;
  // todo: cache (l1, l2) in privatized copies when possible
  // (i.e. if privatization is supported and there is no oversubscription)
  // Assuming dsiLocalSlice is guaranteed to be local to 'here'.
  const l1 = dist.di1.dsiIndexToLocale1d(sliceDim1.low),
        l2 = dist.di2.dsiIndexToLocale1d(sliceDim2.low),
        locAdesc = this.localAdescs[l1, l2],
        r1 = if dom.dom1.dsiStorageUsesUserIndices()
             then dom.whole.dim(1)(sliceDim1)
             else locAdesc.locDom.doml1.dsiLocalSliceStorageIndices1d(dom.dom1, sliceDim1),
        r2 = if dom.dom2.dsiStorageUsesUserIndices()
             then dom.whole.dim(2)(sliceDim2)
             else locAdesc.locDom.doml2.dsiLocalSliceStorageIndices1d(dom.dom2, sliceDim2);

  return locAdesc.myStorageArr[r1, r2];
}

/* The following are using the standalone WrapperDist, currently not provided.

proc DimensionalDist2D.dsiCreateReindexDist(newSpace, oldSpace) {
  return genericDsiCreateReindexDist(this, this.rank, newSpace, oldSpace);
}

*/
/* do not use the above comment for chpldoc */

proc DimensionalArr.dsiReallocate(d: domain) {
  // nothing
  // TODO: handle block-cyclic 1d when the stride changes
}

proc DimensionalArr.dsiPostReallocate() {
  // nothing for now
}

proc DimensionalArr.dsiDestroyArr(isslice: bool) {
  coforall desc in localAdescs do
    on desc do
      delete desc;
}


/// iterators ///////////////////////////////////////////////////////////////


//== serial iterator - domain

iter DimensionalDom.these() {
  _traceddd(this, ".serial iterator");
  for ix in whole do
    yield ix;
}


//== leader iterator - domain

iter DimensionalDom.these(param tag: iterKind) where tag == iterKind.leader {
  _traceddd(this, ".leader");
  assert(rank == 2);

  const maxTasks = dist.dataParTasksPerLocale;
  const ignoreRunning = dist.dataParIgnoreRunningTasks;
  const minSize = dist.dataParMinGranularity;

  // A hook for the Replicated distribution.
  // If this is not enough, consult the subordinate 1-d descriptors
  // instead of this and 'myDims = locDdesc.myStorageDom.dims()' below.
  proc helpTargetIds(dom1d, param dd) {
    if dom1d.dsiIsReplicated1d() {
      if !dom1d.dsiUsesLocalLocID1d() then
        compilerError("DimensionalDist2D: currently, when a subordinate 1d distribution has dsiIsReplicated1d()==true, it also must have dsiUsesLocalLocID1d()==true");
      const (ix, legit) = dom1d.dsiGetLocalLocID1d();
      // we should only run this on target locales
      assert(legit);
      return ix..ix;
    } else
      return targetIds.dim(dd);
  }
  const overTargetIds = if dom1.dsiIsReplicated1d() || dom2.dsiIsReplicated1d()
    then {helpTargetIds(dom1,1), helpTargetIds(dom2,2)}
    else targetIds; // in this case, avoid re-building the domain

  // todo: lls is needed only for debugging printing?
  //   may be needed by the dimension specifiers (esp. replicated)?
  //
  //   Bug note: if we change coforall as follows:
  //     coforall ((l1,l2), locDdesc) in (targetIds, localDdescs) do
  //   presently it will crash the compiler on an assertion.
  //
  coforall (lls, locDdesc) in zip(overTargetIds, localDdescs[overTargetIds]) do
    on locDdesc {
      // mimic BlockDom leader, except computing parDim is more involved here

      // Note: we consult myStorageDom (via myDims), not the 1-d descriptors,
      // to learn how many indices each dimension has.
      const myDims = locDdesc.myStorageDom.dims();
      assert(rank == 2); // relied upon in a few places below

      // when we know which dimension should be the parallel one
      proc compute1dNTPD(param parDim): (int,int) {
        const myNumIndices = myDims(1).length * myDims(2).length;
        const cnc:int =
          _computeNumChunks(maxTasks, ignoreRunning, minSize, myNumIndices);
        return ( min(cnc, myDims(parDim).length:int), parDim );
      }

      const (numTasks, parDim) =
        if fakeDimensionalDistParDim > 0 then
          // a debugging hook
          compute1dNTPD(fakeDimensionalDistParDim)
        else
          // For now, handle all four combinations explicitly.
          // Will need to generalize this to arbitrary no. of dimensions.
          //
          if dom1.dsiSingleTaskPerLocaleOnly1d() then
            if dom2.dsiSingleTaskPerLocaleOnly1d() then
              (1, 1)
            else
              compute1dNTPD(2)
          else
            if dom2.dsiSingleTaskPerLocaleOnly1d() then
              compute1dNTPD(1)
            else
              _computeChunkStuff(maxTasks, ignoreRunning, minSize, myDims);


      // parDim gotta point to one of the dimensions that we have
      assert(numTasks == 0 || (1 <= parDim && parDim <= rank));

      // parDim cannot point to a single-task-only dimension
      assert(numTasks <= 1 ||
             ( (parDim !=1 || !dom1.dsiSingleTaskPerLocaleOnly1d()) &&
               (parDim !=2 || !dom2.dsiSingleTaskPerLocaleOnly1d()) ));

      if numTasks == 0 then
        _traceddc(traceDimensionalDist || traceDimensionalDistIterators,
                  "  leader on ", here.id, " ", lls, " - no tasks");

      const followDummy: (locDdesc.doml1.dsiMyDensifiedRangeType1d(dom1),
                          locDdesc.doml2.dsiMyDensifiedRangeType1d(dom2));
      type followT = followDummy.type;

      if numTasks == 1 then {

        // TODO: pass locId to dsiMyDensifiedRangeType1d,
        // then ilocdom will not need to keep it locally!!!
        for r1 in locDdesc.doml1.dsiMyDensifiedRangeForSingleTask1d(dom1) do
          for r2 in locDdesc.doml2.dsiMyDensifiedRangeForSingleTask1d(dom2) do
          {
            const follow: followT = (r1, r2);
            _traceddc(traceDimensionalDistIterators,
                      "  leader on ", lls, " single task -> ", follow);
            yield follow;
          }

      } else {
        coforall taskid in 0..#numTasks {

          // For a dimension other than 'parDim', all yields should
          // produce, collectively, all the indices in this dimension.
          // For 'parDim' - only the 'taskid'-th share of all indices.
          //
          iter iter1d(param dd, dom1d, loc1d) {
            const dummy: followT;
            type resultT = dummy(dd).type;
            if !dom1d.dsiSingleTaskPerLocaleOnly1d() && dd == parDim {
              // no iterators here, so far
              yield loc1d.dsiMyDensifiedRangeForTaskID1d
                (dom1d, taskid, numTasks) : resultT;
            } else {
              for r in loc1d.dsiMyDensifiedRangeForSingleTask1d(dom1d) do
                yield r: resultT;
            }
          }

          // Bug note: computing 'myDims(dd)' instead of passing 'myDim'
          // would trip an assertion in the compiler.
          iter iter1dCheck(param dd, dom1d, loc1d, myDim) {
            for myPiece in iter1d(dd, dom1d, loc1d) {

              // ensure we got a subset, if applicable
              if dom1d.dsiStorageUsesUserIndices() then
                assert(densify(myDim, whole.dim(dd))(myPiece) == myPiece);

              // Similar to the assert 'lo <= hi' in BlockDom leader.
              // Upon a second thought, if there is a legitimate reason
              // why dsiMyDensifiedRangeForTaskID1d() does not agree
              // with _computeChunkStuff (i.e. the latter returns more tasks
              // than the former wants to use) - fine. Then, replace assert with
              //   if myPiece.length == 0 then do not yield anything
// TODO: can it be enabled for test_strided_slice1.chpl with 1d block-cyclic?
//              assert(myPiece.length > 0);
              if myPiece.length > 0 then
                yield myPiece;
            }
          }

          for r1 in iter1dCheck(1, dom1, locDdesc.doml1, myDims(1)) do
            for r2 in iter1dCheck(2, dom2, locDdesc.doml2, myDims(2)) do
            {
              const follow: followT = (r1, r2);
              _traceddc(traceDimensionalDistIterators, "  leader on ", lls,
                        " task ", taskid, "/", numTasks, " -> ", follow);

              yield follow;
            }
        }
      } // if numTasks
    } // coforall ... on locDdesc

} // leader iterator - domain


//== follower iterator - domain

iter DimensionalDom.these(param tag: iterKind, followThis) where tag == iterKind.follower {
  _traceddd(this, ".follower on ", here.id, "  got ", followThis);

  // This is pre-defined by DSI, so no need to consult
  // the dimension specifiers.

  for i in {(...unDensify(followThis, whole.dims()))} do
    yield i;
}


//== serial iterator - array

// note: no 'on' clauses - they not allowed by the compiler
iter DimensionalArr.these() ref {
  _traceddd(this, ".serial iterator",
            if this.isAlias then "  (alias)" else "");
  assert(this.rank == 2);

  if this.isAlias {
     // Go to the original array and invoke the follower iterator on it,
     // giving the alias's entire domain as the index set to follow.
     // (NB dsiFollowerArrayIterator1d's argument is not densified.)
    for v in this._dsiIteratorHelper(this.allocDom, this.dom.whole.dims()) do
      yield v;

    return;
  }

  // Could invoke the follower or _dsiIteratorHelper in this case, too,
  // but maybe invoking dsiSerialArrayIterator1d() is more efficient?

  const alDom = this.dom;

  // Cache the set of tuples for the inner loop.
  // todo: Make this conditional on the size of the outer loop,
  // to reduce overhead in some cases?
  //
  const dim2tuples = alDom.dom2.dsiSerialArrayIterator1d();

  // TODO: is this the right approach (ditto for 2nd dimension)?
  // e.g. is it right that the *global* subordinate 1-d descriptors are used?
  // TODO: cf. the follower iterator has 1 fewer loop nest per dimension.
  // Which one do we want?
  for (l1,r1) in alDom.dom1.dsiSerialArrayIterator1d() do
    for i1 in r1 do
      for (l2,r2) in dim2tuples do
        {
          // Could cache locAdesc like for the follower iterator,
          // but that's less needed here.
          const locAdesc = this.localAdescs[l1,l2];
          _traceddc(traceDimensionalDistIterators,
                    "  locAdesc", (l1,l2), " on ", locAdesc.locale);
          for i2 in r2 do
            yield locAdesc.myStorageArr(i1, i2);
        }
}


//== leader iterator - array

iter DimensionalArr.these(param tag: iterKind) where tag == iterKind.leader {
  for followThis in dom.these(tag) do
    yield followThis;
}


//== follower iterator - array   (somewhat similar to the serial iterator)

iter DimensionalArr.these(param tag: iterKind, followThis) ref where tag == iterKind.follower {
  _traceddd(this, ".follower on ", here.id, "  got ", followThis,
            if this.isAlias then "  (alias)" else "");
  assert(this.rank == 2);

  // Convert the followThis ranges to user index space.
  const f1 = unDensify(followThis(1), this.dom.whole.dim(1));
  const f2 = unDensify(followThis(2), this.dom.whole.dim(2));

  // If this is an alias, we will invoke dsiFollowerArrayIterator1d
  // on the original array's domain descriptors.
  const alDom = if this.mustbeAlias || this.isAlias
                then this.allocDom
                else this.dom;

  for v in this._dsiIteratorHelper(alDom, (f1, f2)) do
    yield v;
}

// factor our some common code
iter DimensionalArr._dsiIteratorHelper(alDom, (f1, f2)) ref {
  // single-element cache of localAdescs[l1,l2]
  var lastl1 = invalidLocID, lastl2 = invalidLocID;
  var lastLocAdesc: this.localAdescs.eltType;

  // TODO: is this the right approach? (similar to serial)
  // e.g. is it right that the *global* subordinate 1-d descriptors are used?
  //
  // TODO: can we avoid calling the inner dsiFollowerArrayIterator1d()
  // more than once? Can we create a more efficient interface?
  //
  for (l1,i1) in alDom.dom1.dsiFollowerArrayIterator1d(f1) do
    for (l2,i2) in alDom.dom2.dsiFollowerArrayIterator1d(f2) do
      {
        // reuse the cache or index into the array?
        if l1 != lastl1 || l2 != lastl2 {
          lastl1 = l1;
          lastl2 = l2;
          lastLocAdesc = this.localAdescs[l1,l2];
          _traceddc(traceDimensionalDistIterators,
                    "  locAdesc", (l1,l2), " on ", lastLocAdesc.locale);
        }

//writeln("DimensionalArr follower on ", here.id, "  l=(", l1, ",", l2, ")  i=(", i1, ",", i2, ")");

        yield lastLocAdesc.myStorageArr(i1, i2);
      }
}<|MERGE_RESOLUTION|>--- conflicted
+++ resolved
@@ -1012,39 +1012,7 @@
 
 /// slicing, reindexing, rank change, reallocation //////////////////////////
 
-<<<<<<< HEAD
 pragma "no copy return"
-=======
-proc DimensionalArr.dsiSlice(sliceDef: DimensionalDom) {
-  _traceddd(this, ".dsiSlice of ", this.dom.whole, " with ", sliceDef.whole);
-
-//writeln("slicing DimensionalArr ", this.dom.dsiDims(), "  with DimensionalDom ", sliceDef.dsiDims());
-
-// started with dsiBuildArray, modified like ReplicatedArr.dsiSlice
-  const slicee = this;
-  if slicee.rank != sliceDef.rank then
-    compilerError("slicing with a different rank");
-
-  if sliceDef.type != slicee.allocDom.type then
-    compilerError("slicing a Dimensional array with a domain of a different type than the array's domain is currently not available");
-
-  const result = new DimensionalArr(rank      = this.rank,
-                                    idxType   = this.idxType,
-                                    stridable = this.stridable,
-                                    eltType   = this.eltType,
-                                    dom       = sliceDef,
-                                    allocDom  = slicee.allocDom);
-
-  // reuse the original array's local descriptors,
-  // ensuring sliceDef and slicee are over the same set of locales/targetIds
-  assert(sliceDef.localDdescs.domain == slicee.localAdescs.domain);
-  result.localAdescs = slicee.localAdescs;
-
-  assert(result.isAlias);
-  return result;
-}
-
->>>>>>> a86e8558
 proc DimensionalArr.dsiLocalSlice((sliceDim1, sliceDim2)) {
   const dom = this.dom;
   const dist = dom.dist;
