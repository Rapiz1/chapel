--- conflicted
+++ resolved
@@ -912,12 +912,7 @@
     }
   }
 
-<<<<<<< HEAD
-  pragma "unsafe" // work around problems storing non-nilable classes
   proc init_elts(x, s, type t, lo=0:s.type) : void {
-=======
-  proc init_elts(x, s, type t) : void {
->>>>>>> 6c13fdcc
     var initMethod = chpl_getArrayInitMethod();
 
     // no need to init an array of zeros
@@ -978,24 +973,14 @@
         return;
       }
       when ArrayInit.serialInit {
-<<<<<<< HEAD
         for i in lo..s-1 {
-          pragma "no auto destroy" var y: t;
-=======
-        for i in 0..s-1 {
           pragma "no auto destroy" pragma "unsafe" var y: t;
->>>>>>> 6c13fdcc
           __primitive("array_set_first", x, i, y);
         }
       }
       when ArrayInit.parallelInit {
-<<<<<<< HEAD
         forall i in lo..s-1 {
-          pragma "no auto destroy" var y: t;
-=======
-        forall i in 0..s-1 {
           pragma "no auto destroy" pragma "unsafe" var y: t;
->>>>>>> 6c13fdcc
           __primitive("array_set_first", x, i, y);
         }
       }
