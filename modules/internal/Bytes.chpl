/*
 * Copyright 2004-2019 Cray Inc.
 * Other additional copyright holders may be indicated within.
 *
 * The entirety of this work is licensed under the Apache License,
 * Version 2.0 (the "License"); you may not use this file except
 * in compliance with the License.
 *
 * You may obtain a copy of the License at
 *
 *     http://www.apache.org/licenses/LICENSE-2.0
 *
 * Unless required by applicable law or agreed to in writing, software
 * distributed under the License is distributed on an "AS IS" BASIS,
 * WITHOUT WARRANTIES OR CONDITIONS OF ANY KIND, either express or implied.
 * See the License for the specific language governing permissions and
 * limitations under the License.
 */

/*
The following document shows functions and methods used to
manipulate and process Chapel bytes objects. The :record:`bytes` object is
similar to astringbut allows arbitrary data to be stored in it. Methods onbytes`
that interpret the data as characters assume that the bytes are ASCII characters

Casts from bytes to a Numeric Type
-----------------------------------

This module supports casts from :record:`bytes` to numeric types. Such casts
will interpret the bytes as ASCII characters and convert it to the numeric type
and throw an error if the bytes is invalid. For example:

.. code-block:: chapel

  var b = bytes("a");
  var number = b:int;

throws an error when it is executed, but

.. code-block:: chapel

  var b = bytes("1");
  var number = b:int;

stores the value ``1`` in ``number``.

To learn more about handling these errors, see the
:ref:`Error Handling technical note <readme-errorHandling>`.
 */
module Bytes {
  use ChapelStandard;
  use BytesCasts;
  private use ByteBufferHelpers;
  private use BytesStringCommon;

  /*
     ``DecodePolicy`` specifies what happens when there is malformed characters
     when decoding the :record:`bytes` object into a UTF-8 `string`.
       
       - **Strict**: default policy; raise error
       - **Replace**: replace with UTF-8 replacement character
       - **Ignore**: silently drop data
  */
  enum DecodePolicy { Strict, Replace, Ignore }

  /*
   A `DecodeError` is thrown if the `decode` method is called on a non-UTF-8
   string.
   */
  class DecodeError: Error {
    override proc message() {
      return "Invalid UTF-8 character encountered.";
    }
  }

  type idxType = int; 

  record _bytes {
    pragma "no doc"
    var len: int = 0; // length of string in bytes
    pragma "no doc"
    var _size: int = 0; // size of the buffer we own
    pragma "no doc"
    var buff: bufferType = nil;
    pragma "no doc"
    var isowned: bool = true;
    pragma "no doc"
    // We use chpl_nodeID as a shortcut to get at here.id without actually constructing
    // a locale object. Used when determining if we should make a remote transfer.
    var locale_id = chpl_nodeID; // : chpl_nodeID_t

    pragma "no doc"
    proc init() {

    }

    /*
      Initialize a new :record:`bytes` from ``s``. If ``isowned`` is set to
      ``true`` then ``b`` will be fully copied into the new instance. If it is
      ``false`` a shallow copy will be made such that any in-place modifications
      to the new bytes may appear in ``b``. It is the responsibility of the user
      to ensure that the underlying buffer is not freed while being used as part
      of a shallow copy.
     */
    proc init(s, isowned: bool = true) where s.type == string || s.type == bytes {
      const sRemote = _local == false && s.locale_id != chpl_nodeID;
      const sLen = s.len;
      this.isowned = isowned;
      this.complete();
      // Don't need to do anything if s is an empty string
      if sLen != 0 {
        this.len = sLen;
        if !_local && sRemote {
          // ignore supplied value of isowned for remote strings so we don't leak
          this.isowned = true;
          this.buff = bufferCopyRemote(s.locale_id, s.buff, sLen);
          this._size = sLen+1;
        } else {
          if this.isowned {
            const (buf, allocSize) = bufferCopyLocal(s.buff, sLen);
            this.buff = buf;
            this._size = allocSize;
          } else {
            this.buff = s.buff;
            this._size = s._size;
          }
        }
      }
    }

    pragma "no doc"
    proc ref deinit() {
      if isowned && this.buff != nil {
        on __primitive("chpl_on_locale_num",
                       chpl_buildLocaleID(this.locale_id, c_sublocid_any)) {
          chpl_here_free(this.buff);
        }
      }
    }

    pragma "no doc"
    proc writeThis(f) {
      compilerError("not implemented: writeThis");
    }
    pragma "no doc"
    proc readThis(f) {
      compilerError("not implemented: readThis");
    }

    pragma "no doc"
    proc init=(b: bytes) {
      this.init(b);
    }

    pragma "no doc"
    proc init=(b: string) {
      this.init(b);
    }

    /*
      Initialize a new :record:`bytes` from the `c_string` `cs`. If `isowned` is
      set to true, the backing buffer will be freed when the new record is
      destroyed.  If `needToCopy` is set to true, the `c_string` will be copied
      into the record, otherwise it will be used directly. It is the
      responsibility of the user to ensure that the underlying buffer is not
      freed if the `c_string` is not copied in.
     */

    proc init(cs: c_string, length: int = cs.length,
                isowned: bool = true, needToCopy:  bool = true) {
      this.isowned = isowned;
      this.complete();
      const cs_len = length;
      this.reinitString(cs:bufferType, cs_len, cs_len+1, needToCopy);
    }

    /*
      Initialize a new :record:`bytes` from `buff` ( `c_ptr` ). `size` indicates
      the total size of the buffer available, while `len` indicates the current
      length of the string in the buffer (the common case would be `size-1` for
      a C-style string). If `isowned` is set to true, the backing buffer will be
      freed when the new record is destroyed. If `needToCopy` is set to true,
      the `c_string` will be copied into the record, otherwise it will be used
      directly. It is the responsibility of the user to ensure that the
      underlying buffer is not freed if the `c_string` is not copied in.
     */
    // This initializer can cause a leak if isowned = false and needToCopy = true
    proc init(buff: c_ptr, length: int, size: int,
                isowned: bool = true, needToCopy: bool = true) {
      //different than string's similar constructor. Here we are not limited to
      //any type
      this.isowned = isowned;
      this.complete();
      this.reinitString(buff, length, size, needToCopy);
    }

    // This is assumed to be called from this.locale
    pragma "no doc"
    proc ref reinitString(buf: bufferType, s_len: int, size: int,
                          needToCopy:bool = true) {
      if this.isEmpty() && buf == nil then return;

      /*const buf = _buf:bufferType; // this is different than string*/

      // If the this.buff is longer than buf, then reuse the buffer if we are
      // allowed to (this.isowned == true)
      if s_len != 0 {
        if needToCopy {
          if !this.isowned || s_len+1 > this._size {
            // If the new string is too big for our current buffer or we dont
            // own our current buffer then we need a new one.
            if this.isowned && !this.isEmpty() then
              bufferFree(this.buff);
            // TODO: should I just allocate 'size' bytes?
            const (buf, allocSize) = bufferAlloc(s_len+1);
            this.buff = buf;
            this._size = allocSize;
            // We just allocated a buffer, make sure to free it later
            this.isowned = true;
          }
          bufferMemmoveLocal(this.buff, buf, s_len);
          this.buff[s_len] = 0;
        } else {
          if this.isowned && !this.isEmpty() then
            bufferFree(this.buff);
          this.buff = buf;
          this._size = size;
        }
      } else {
        // If s_len is 0, 'buf' may still have been allocated. Regardless, we
        // need to free the old buffer if 'this' is isowned.
        if this.isowned && !this.isEmpty() then bufferFree(this.buff);
        this._size = 0;

        // If we need to copy, we can just set 'buff' to nil. Otherwise the
        // implication is that the string takes ownership of the given buffer,
        // so we need to store it and free it later.
        if needToCopy {
          this.buff = nil;
        } else {
          this.buff = buf;
        }
      }

      this.len = s_len;
    }

    /*
      :returns: The number of bytes in the object.
    */
    inline proc length return len;

    /*
      :returns: The number of bytes in the object.
      */
    inline proc size return len;

    /*
      :returns: The number of bytes in the bytes.
      */
    inline proc numBytes return len;

    /*
       Gets a version of the :record:`bytes` that is on the currently
       executing locale.

       :returns: A shallow copy if the :record:`bytes` is already on the
                 current locale, otherwise a deep copy is performed.
    */
    inline proc localize() : bytes {
      if _local || this.locale_id == chpl_nodeID {
        return new bytes(this, isowned=false);
      } else {
        const x:bytes = this; // assignment makes it local
        return x;
      }
    }


    /*
      Get a `c_string` from a :record:`bytes`.
     */
    inline proc c_str(): c_string {
      return getCStr(this);
    }

    /*
      Gets a byte from the object

      :arg i: The index

      :returns: 1-length :record:`bytes` object
     */
    proc this(i: int): bytes {
      if boundsChecking && (i <= 0 || i > this.len)
        then halt("index out of bounds of bytes: ", i);
<<<<<<< HEAD
      var (buf, size) = bufferCopy(buf=this.buff, off=i-1, len=1,
                                   loc=this.locale_id);
      return new _bytes(buf, length=1, size=size, needToCopy=false);
=======
      return new bytes(c_ptrTo(this.buff[i-1]), length=1, size=2);
>>>>>>> a5b0c122
    }

    /*
      :returns: The value of the `i` th byte as an integer.
    */
    proc byte(i: int): byteType {
      if boundsChecking && (i <= 0 || i > this.len)
        then halt("index out of bounds of bytes: ", i);
      return bufferGetByte(buf=this.buff, off=i-1, loc=this.locale_id);
    }

    /*
      Iterates over the bytes

      :yields: 1-length :record:`bytes` objects
     */
    iter these(): bytes {
      if this.isEmpty() then return;
      for i in 1..this.len do
        yield this[i];
    }

    /*
      Iterates over the bytes byte by byte.
    */
<<<<<<< HEAD
    iter bytes(): byteType {
=======
    iter chpl_bytes(): byteType {
>>>>>>> a5b0c122
      for i in 1..this.len do
        yield this.byte(i);
    }

    /*
      Slices the object. Halts if r is not completely inside the range
      ``1..bytes.length`` when compiled with `--checks`. `--fast` disables this
      check.

      :arg r: range of the indices the new bytes should be made from

      :returns: a new bytes that is a slice within ``1..bytes.length``. If
                the length of `r` is zero, an empty bytes is returned.
     */
<<<<<<< HEAD
    proc this(r: range(?)) : _bytes {
      return getSlice(this, r);
=======
    proc this(r: range(?)) : bytes {
      var ret: bytes;
      if this.isEmpty() then return ret;

      const r2 = this._getView(r);
      if r2.size <= 0 {
        // TODO: I can't just return "" (ret var gets freed for some reason)
        ret = "";
      } else {
        ret.len = r2.size:int;
        const newSize = chpl_here_good_alloc_size(ret.len+1);
        ret._size = max(chpl_string_min_alloc_size, newSize);
        // FIXME: I was dumb here, just copy the correct region over in
        // multi-locale and use that as the string buffer. No need to copy stuff
        // about after pulling it across.
        ret.buff = chpl_here_alloc(ret._size,
                                  offset_STR_COPY_DATA): bufferType;

        var thisBuff: bufferType;
        const remoteThis = _local == false && this.locale_id != chpl_nodeID;
        if remoteThis {
          // TODO: Could do an optimization here and only pull down the data
          // between r2.low and r2.high. Indexing for the copy below gets a bit
          // more complex when that is performed though.
          thisBuff = copyRemoteBuffer(this.locale_id, this.buff, this.len);
        } else {
          thisBuff = this.buff;
        }

        var buff = ret.buff; // Has perf impact and our LICM can't hoist :(
        for (r2_i, i) in zip(r2, 0..) {
          buff[i] = thisBuff[r2_i-1];
        }
        buff[ret.len] = 0;

        if remoteThis then chpl_here_free(thisBuff);
      }

      return ret;

>>>>>>> a5b0c122
    }

    // Checks to see if r is inside the bounds of this and returns a finite
    // range that can be used to iterate over a section of the string
    // TODO: move into the public interface in some form? better name if so?
    pragma "no doc"
    proc _getView(r:range(?)) where r.idxType == int {
      if boundsChecking {
        if r.hasLowBound() && (!r.hasHighBound() || r.size > 0) {
          if r.low:int <= 0 then
            halt("range out of bounds of bytes");
        }
        if r.hasHighBound() && (!r.hasLowBound() || r.size > 0) {
          if (r.high:int < 0) || (r.high:int > this.len) then
            halt("range out of bounds of bytes");
        }
      }
      const r1 = r[1:r.idxType..this.len:r.idxType];
      if r1.stridable {
        const ret = r1.low:int..r1.high:int by r1.stride;
        return ret;
      } else {
        const ret = r1.low:int..r1.high:int;
        return ret;
      }
    }

    /*
      :returns: * `true`  -- when the object is empty
                * `false` -- otherwise
     */
    inline proc isEmpty() : bool {
      return this.len == 0;
    }

    /*
      :arg needles: A varargs list of :record:`bytes` objects to match against.

      :returns: * `true`  -- when the object begins with one or more of the `needles`
                * `false` -- otherwise
     */
<<<<<<< HEAD
    proc startsWith(needles: _bytes ...) : bool {
      return startsEndsWith(this, needles, fromLeft=true);
=======
    proc startsWith(needles: bytes ...) : bool {
      return _startsEndsWith((...needles), fromLeft=true);
>>>>>>> a5b0c122
    }

    /*
      :arg needles: A varargs list of :record:`bytes` objects to match against.

      :returns: * `true`  -- when the object ends with one or more of the `needles`
                * `false` -- otherwise
     */
<<<<<<< HEAD
    proc endsWith(needles: _bytes ...) : bool {
      return startsEndsWith(this, needles, fromLeft=false);
=======
    proc endsWith(needles: bytes ...) : bool {
      return _startsEndsWith((...needles), fromLeft=false);

    }

    // TODO: could use a multi-pattern search or some variant when there are
    // multiple needles. Probably wouldn't be worth the overhead for small
    // needles though
    pragma "no doc"
    inline proc _startsEndsWith(needles: bytes ..., param fromLeft: bool) : bool {
      var ret: bool = false;
      on __primitive("chpl_on_locale_num",
                     chpl_buildLocaleID(this.locale_id, c_sublocid_any)) {
        for needle in needles {
          if needle.isEmpty() {
            ret = true;
            break;
          }
          if needle.len > this.len then continue;

          const localNeedle: bytes = needle.localize();

          const needleR = 0:int..#localNeedle.len;
          if fromLeft {
            const result = c_memcmp(this.buff, localNeedle.buff,
                                    localNeedle.len);
            ret = result == 0;
          } else {
            var offset = this.len-localNeedle.len;
            const result = c_memcmp(this.buff+offset, localNeedle.buff,
                                    localNeedle.len);
            ret = result == 0;
          }
          if ret == true then break;
        }
      }
      return ret;
>>>>>>> a5b0c122
    }

    /*
      :arg needle: the :record:`bytes` object to search for
      :arg region: an optional range defining the indices to search within,
                   default is the whole object. Halts if the range is not
                   within ``1..bytes.length``

      :returns: the index of the first occurrence of `needle` within a
                the object, or 0 if the `needle` is not in the object.
     */
    proc find(needle: bytes, region: range(?) = 1:idxType..) : idxType {
      return _search_helper(needle, region, count=false): idxType;
    }

    /*
      :arg needle: the :record:`bytes` to search for
      :arg region: an optional range defining the indices to search within,
                   default is the whole object. Halts if the range is not
                   within ``1..bytes.length``

      :returns: the index of the first occurrence from the right of `needle`
                within the object, or 0 if the `needle` is not in the object.
     */
    proc rfind(needle: bytes, region: range(?) = 1:idxType..) : idxType {
      return _search_helper(needle, region, count=false,
                            fromLeft=false): idxType;
    }

    /*
      :arg needle: the :record:`bytes` to search for
      :arg region: an optional range defining the substring to search within,
                   default is the whole object. Halts if the range is not
                   within ``1..bytes.length``

      :returns: the number of times `needle` occurs in the object
     */
    proc count(needle: bytes, region: range(?) = 1..) : int {
      return _search_helper(needle, region, count=true);
    }

    // Helper function that uses a param bool to toggle between count and find
    //TODO: this could be a much better string search
    //      (Boyer-Moore-Horspool|any thing other than brute force)
    //
    pragma "no doc"
    inline proc _search_helper(needle: bytes, region: range(?),
                               param count: bool, param fromLeft: bool = true) {
      // needle.len is <= than this.len, so go to the home locale
      var ret: int = 0;
      on __primitive("chpl_on_locale_num",
                     chpl_buildLocaleID(this.locale_id, c_sublocid_any)) {
        // any value > 0 means we have a solution
        // used because we cant break out of an on-clause early
        var localRet: int = -1;
        const nLen = needle.len;
        const view = this._getView(region);
        const thisLen = view.size;

        // Edge cases
        if count {
          if nLen == 0 { // Empty needle
            localRet = view.size+1;
          }
        } else { // find
          if nLen == 0 { // Empty needle
            if fromLeft {
              localRet = 0;
            } else {
              localRet = if thisLen == 0
                then 0
                else thisLen+1;
            }
          }
        }

        if nLen > thisLen {
          localRet = 0;
        }

        if localRet == -1 {
          localRet = 0;
<<<<<<< HEAD
          const localNeedle = needle.localize();
          const needleLen = localNeedle.len;
=======
          const localNeedle: bytes = needle.localize();
>>>>>>> a5b0c122

          // i *is not* an index into anything, it is the order of the element
          // of view we are searching from.
          const numPossible = thisLen - nLen + 1;
          const searchSpace = if fromLeft
              then 0..#(numPossible)
              else 0..#(numPossible) by -1;
          for i in searchSpace {
            const bufIdx = view.orderToIndex(i);
            const found = bufferEqualsLocal(buf1=this.buff, off1=bufIdx-1,
                                            buf2=localNeedle.buff, off2=0,
                                            len=needleLen);
            if found {
              if count {
                localRet += 1;
              } else { // find
                localRet = view.orderToIndex(i);
              }
            }
            if !count && localRet != 0 then break;
          }
        }
        ret = localRet;
      }
      return ret;
    }

    /*
      :arg needle: the :record:`bytes` to search for
      :arg replacement: the :record:`bytes` to replace `needle` with
      :arg count: an optional integer specifying the number of replacements to
                  make, values less than zero will replace all occurrences

      :returns: a copy of the object where `replacement` replaces `needle` up
                to `count` times
     */
    // TODO: not ideal - count and single allocation probably faster
    //                 - can special case on replacement|needle.length (0, 1)
<<<<<<< HEAD
    proc replace(needle: _bytes, replacement: _bytes, count: int = -1) : _bytes {
      return doReplace(this, needle, replacement, count);
=======
    proc replace(needle: bytes, replacement: bytes, count: int = -1) : bytes {
      var result: bytes = this;
      var found: int = 0;
      var startIdx: idxType = 1;
      const localNeedle: bytes = needle.localize();
      const localReplacement: bytes = replacement.localize();

      while (count < 0) || (found < count) {
        const idx = result.find(localNeedle, startIdx..);
        if !idx then break;

        found += 1;
        result = result[..idx-1] + localReplacement +
                 result[(idx + localNeedle.length)..];
        var tmp_res = result[..idx-1] + localReplacement +
                 result[(idx + localNeedle.length)..];

        startIdx = idx + localReplacement.length;
      }
      return result;

>>>>>>> a5b0c122
    }

    /*
      Splits the :record:`bytes` on `sep` yielding the subbytes between each
      occurrence, up to `maxsplit` times.

      :arg sep: The delimiter used to break the object into chunks.
      :arg maxsplit: The number of times to split the object, negative values
                     indicate no limit.
      :arg ignoreEmpty: * When `true`  -- Empty :record:`bytes` will not be
                                          yielded, and will not count towards
                                          `maxsplit`
                        * When `false` -- Empty :record:`bytes` will be yielded
                                          when `sep` occurs multiple times in a
                                          row.
     */
<<<<<<< HEAD
    iter split(sep: _bytes, maxsplit: int = -1,
               ignoreEmpty: bool = false): _bytes {
      for s in doSplit(this, sep, maxsplit, ignoreEmpty) do yield s;
=======
    iter split(sep: bytes, maxsplit: int = -1,
               ignoreEmpty: bool = false): bytes {
      if !(maxsplit == 0 && ignoreEmpty && this.isEmpty()) {
        const localThis: bytes = this.localize();
        const localSep: bytes = sep.localize();

        // really should be <, but we need to avoid returns and extra yields so
        // the iterator gets inlined
        var splitAll: bool = maxsplit <= 0;
        var splitCount: int = 0;

        var start: idxType = 1;
        var done: bool = false;
        while !done  {
          var chunk: bytes;
          var end: idxType;

          if (maxsplit == 0) {
            chunk = localThis;
            done = true;
          } else {
            if (splitAll || splitCount < maxsplit) then
              end = localThis.find(localSep, start..);

            if(end == 0) {
              // Separator not found
              chunk = localThis[start..];
              done = true;
            } else {
              chunk = localThis[start..end-1];
            }
          }

          if !(ignoreEmpty && chunk.isEmpty()) {
            // Putting the yield inside the if prevents us from being inlined
            // in the zippered case, but I don't think there is any way to avoid
            // that easily
            yield chunk;
            splitCount += 1;
          }
          start = end+localSep.length;
        }
      }

>>>>>>> a5b0c122
    }

    /*
      Works as above, but uses runs of whitespace as the delimiter.

      :arg maxsplit: The number of times to split the bytes, negative values
                     indicate no limit.
     */
    iter split(maxsplit: int = -1) : bytes {
      if !this.isEmpty() {
        const localThis: bytes = this.localize();
        var done : bool = false;
        var yieldChunk : bool = false;
        var chunk : bytes;

        const noSplits : bool = maxsplit == 0;
        const limitSplits : bool = maxsplit > 0;
        var splitCount: int = 0;
        const iEnd: idxType = localThis.len - 1;

        var inChunk : bool = false;
        var chunkStart : idxType;

        for (i,c) in zip(1.., localThis.bytes()) {
          // emit whole string, unless all whitespace
          // TODO Engin: Why is this inside the loop?
          if noSplits {
            done = true;
            if !localThis.isSpace() then {
              chunk = localThis;
              yieldChunk = true;
            }
          } else {
            var cSpace = byte_isWhitespace(c);
            // first char of a chunk
            if !(inChunk || cSpace) {
              chunkStart = i;
              inChunk = true;
              if i > iEnd {
                chunk = localThis[chunkStart..];
                yieldChunk = true;
                done = true;
              }
            } else if inChunk {
              // first char out of a chunk
              if cSpace {
                splitCount += 1;
                // last split under limit
                if limitSplits && splitCount > maxsplit {
                  chunk = localThis[chunkStart..];
                  yieldChunk = true;
                  done = true;
                // no limit
                } else {
                  chunk = localThis[chunkStart..i-1];
                  yieldChunk = true;
                  inChunk = false;
                }
              // out of chars
              } else if i > iEnd {
                chunk = localThis[chunkStart..];
                yieldChunk = true;
                done = true;
              }
            }
          }

          if yieldChunk {
            yield chunk;
            yieldChunk = false;
          }
          if done then
            break;
        }
      }

    }

    /*
      Returns a new :record:`bytes` object, which is the concatenation of all of
      the :record:`bytes` objects passed in with the contents of the method
      receiver inserted between them.
    */
    proc join(const ref S: bytes ...) : bytes {
      return _join(S);
    }

    /*
      Same as the varargs version, but with a homogeneous tuple of bytes.
    */
    proc join(const ref S) : bytes where isTuple(S) {
      if !isHomogeneousTuple(S) || !isBytes(S[1]) then
        compilerError("join() on tuples only handles homogeneous tuples of strings");
      return _join(S);
    }

    /*
      Same as the varargs version, but with all the bytes in an array.
     */
    proc join(const ref S: [] bytes) : bytes {
      return _join(S);
    }

    pragma "no doc"
<<<<<<< HEAD
    proc join(ir: _iteratorRecord): _bytes {
      return doJoinIterator(this, ir);
    }

    pragma "no doc"
    proc _join(const ref S) : _bytes where isTuple(S) || isArray(S) {
      return doJoin(this, S);
=======
    proc join(ir: _iteratorRecord) {
      var s: bytes;
      var first: bool = true;
      for i in ir {
        if first then
          first = false;
        else
          s += this;
        s += i;
      }
      return s;

    }

    pragma "no doc"
    proc _join(const ref S) : bytes where isTuple(S) || isArray(S) {
      if S.size == 0 {
        return '';
      } else if S.size == 1 {
        // TODO: ensures copy, clean up when no longer needed
        var ret: bytes;
        if (isArray(S)) {
          ret = S[S.domain.first];
        } else {
          ret = S[1];
        }
        return ret;
      } else {
        var joinedSize: int = this.len * (S.size - 1);
        for s in S do joinedSize += s.length;

        if joinedSize == 0 then
          return '';

        var joined: bytes;
        joined.len = joinedSize;
        const allocSize = chpl_here_good_alloc_size(joined.len + 1);
        joined._size = allocSize;
        joined.buff = chpl_here_alloc(
          allocSize,
          offset_STR_COPY_DATA): bufferType;

        var first = true;
        var offset = 0;
        for s in S {
          if first {
            first = false;
          } else if this.len != 0 {
            c_memcpy(joined.buff + offset, this.buff, this.len);
            offset += this.len;
          }

          var sLen = s.len;
          if sLen != 0 {
            var cpyStart = joined.buff + offset;
            if _local || s.locale_id == chpl_nodeID {
              c_memcpy(cpyStart, s.buff, sLen);
            } else {
              chpl_string_comm_get(cpyStart, s.locale_id, s.buff, sLen);
            }
            offset += sLen;
          }
        }
        joined.buff[offset] = 0;
        return joined;
      }
>>>>>>> a5b0c122
    }

    /*
      :arg chars: A :record:`bytes` containing each character to remove.
                  Defaults to `" \\t\\r\\n"`.
      :arg leading: Indicates if leading occurrences should be removed.
                    Defaults to `true`.
      :arg trailing: Indicates if trailing occurrences should be removed.
                     Defaults to `true`.

      :returns: A new :record:`bytes` with `leading` and/or `trailing`
                occurrences of characters in `chars` removed as appropriate.
    */
<<<<<<< HEAD
    proc strip(chars: _bytes = " \t\r\n":_bytes,
               leading=true, trailing=true) : _bytes {
=======
    proc strip(chars: bytes = " \t\r\n":bytes, leading=true, trailing=true) : bytes {
>>>>>>> a5b0c122
      if this.isEmpty() then return "";
      if chars.isEmpty() then return this;

      const localThis: bytes = this.localize();
      const localChars: bytes = chars.localize();

      var start: idxType = 1;
      var end: idxType = localThis.len;

      if leading {
        label outer for (i, thisChar) in zip(1.., localThis.bytes()) {
          for removeChar in localChars.bytes() {
            if thisChar == removeChar {
              start = i + 1;
              continue outer;
            }
          }
          break;
        }
      }

      if trailing {
        // Because we are working with codepoints whose starting byte index
        // is not initially known, it is faster to work forward, assuming we
        // are already past the end of the string, and then update the end
        // point as we are proven wrong.
        end = 0;
        label outer for (i, thisChar) in zip(1.., localThis.bytes()) {
          for removeChar in localChars.bytes() {
            if thisChar == removeChar {
              continue outer;
            }
          }
          // This was not a character to be removed, so update tentative end.
          end = i;
        }
      }

      return localThis[start..end];

    }

    /*
      Splits the object on `sep` into a `3*bytes` consisting of the section
      before `sep`, `sep`, and the section after `sep`. If `sep` is not found,
      the tuple will contain the whole bytes, and then two empty bytes.
    */
<<<<<<< HEAD
    proc const partition(sep: _bytes) : 3*_bytes {
      return doPartition(this, sep);
=======
    proc const partition(sep: bytes) : 3*bytes {
      const idx = this.find(sep);
      if idx != 0 {
        return (this[..idx-1], sep, this[idx+sep.length..]);
      } else {
        return (this, "":bytes, "":bytes);
      }
>>>>>>> a5b0c122
    }

    /*
      Returns a UTF-8 string from the given :record:`bytes` object. If the data
      is malformed for UTF-8, `errors` argument determines the action.
      
      :arg errors: `DecodePolicy.Strict` raises an error, `DecodePolicy.Replace`
                   replaces the malformed character with UTF-8 replacement
                   character, `DecodePolicy.Ignore` drops the data silently.
      
      :throws: `DecodeError` if `DecodePolicy.Strict` is passed to the `errors`
               argument and the `bytes` object contains non-UTF-8 characters.

      :returns: A UTF-8 string.
    */
    // NOTE: In the future this could support more encodings.
    proc decode(errors=DecodePolicy.Strict): string throws {
<<<<<<< HEAD
      pragma "fn synchronization free"
      extern proc qio_decode_char_buf(ref chr:int(32), ref nbytes:c_int,
                                      buf:c_string, buflen:ssize_t):syserr;

      var localThis: _bytes = this.localize();
=======
      var localThis: bytes = this.localize();
>>>>>>> a5b0c122

      // allocate buffer the same size as this buffer assuming that the string
      // is in fact perfectly decodable. In the worst case, the user wants the
      // replacement policy and we grow the buffer couple of times.
      // The alternative is to allocate more space from the beginning.
      var ret: string;
      var (newBuff, allocSize) = bufferAlloc(this.len+1);
      ret.buff = newBuff;
      ret._size = allocSize;
      ret.isowned = true;

      var thisIdx = 0;
      var decodedIdx = 0;
      while thisIdx < localThis.len {
        var cp: int(32);
        var nbytes: c_int;
        var bufToDecode = (localThis.buff + thisIdx): c_string;
        var maxbytes = (localThis.len - thisIdx): ssize_t;
        qio_decode_char_buf(cp, nbytes, bufToDecode, maxbytes);

        if cp == 0xfffd {  //decoder returns the replacament character
          if errors == DecodePolicy.Strict {
            throw new owned DecodeError();
          }
          else if errors == DecodePolicy.Ignore {
            thisIdx += nbytes; //skip over the malformed bytes
            continue;
          }
        }

        // do a naive copy
        bufferMemcpyLocal(dst=ret.buff, src=bufToDecode, len=nbytes,
                          dst_off=decodedIdx);
        thisIdx += nbytes;
        decodedIdx += nbytes;
      }

      ret.len = decodedIdx;
      ret.buff[ret.len] = 0;
      return ret;
    }

    /*
     Checks if all the characters in the object are uppercase (A-Z) in ASCII.

      :returns: * `true`  -- if the object contains at least one uppercase
                             character and no lowercase characters, ignoring
                             uncased (not a letter) and extended ASCII
                             characters (decimal value is larger than 127)
                            
                * `false` -- otherwise
     */
    proc isUpper() : bool {
      if this.isEmpty() then return false;
      var result: bool = true;

      on __primitive("chpl_on_locale_num",
                     chpl_buildLocaleID(this.locale_id, c_sublocid_any)) {
        for b in this.bytes() {
          if !(byte_isUpper(b)) {
            result = false;
            break;
          }
        }
      }
      return result;
    }

    /*
     Checks if all the characters in the object are lowercase (a-z) in ASCII.

      :returns: * `true`  -- if the object contains at least one lowercase
                             character and no upper characters, ignoring
                             uncased (not a letter) and extended ASCII
                             characters (decimal value is larger than 127)
                            
                * `false` -- otherwise
     */
    proc isLower() : bool {
      if this.isEmpty() then return false;
      var result: bool = true;

      on __primitive("chpl_on_locale_num",
                     chpl_buildLocaleID(this.locale_id, c_sublocid_any)) {
        for b in this.bytes() {
          if !(byte_isLower(b)) {
            result = false;
            break;
          }
        }
      }
      return result;

    }

    /*
     Checks if all the characters in the object are whitespace (' ', '\t',
     '\n', '\v', '\f', '\r') in ASCII.

      :returns: * `true`  -- when all the characters are whitespace.
                * `false` -- otherwise
     */
    proc isSpace() : bool {
      if this.isEmpty() then return false;
      var result: bool = true;

      on __primitive("chpl_on_locale_num",
                     chpl_buildLocaleID(this.locale_id, c_sublocid_any)) {
        for b in this.bytes() {
          if !(byte_isWhitespace(b)) {
            result = false;
            break;
          }
        }
      }
      return result;
    }

    /*
     Checks if all the characters in the object are alphabetic (a-zA-Z) in
     ASCII.

      :returns: * `true`  -- when the characters are alphabetic.
                * `false` -- otherwise
     */
    proc isAlpha() : bool {
      if this.isEmpty() then return false;
      var result: bool = true;

      on __primitive("chpl_on_locale_num",
                     chpl_buildLocaleID(this.locale_id, c_sublocid_any)) {
        for b in this.bytes() {
          if !byte_isAlpha(b) {
            result = false;
            break;
          }
        }
      }
      return result;
    }

    /*
     Checks if all the characters in the object are digits (0-9) in ASCII.

      :returns: * `true`  -- when the characters are digits.
                * `false` -- otherwise
     */
    proc isDigit() : bool {
      if this.isEmpty() then return false;
      var result: bool = true;

      on __primitive("chpl_on_locale_num",
                     chpl_buildLocaleID(this.locale_id, c_sublocid_any)) {
        for b in this.bytes() {
          if !byte_isDigit(b) {
            result = false;
            break;
          }
        }
      }
      return result;
    }

    /*
     Checks if all the characters in the object are alphanumeric (a-zA-Z0-9) in
     ASCII.

      :returns: * `true`  -- when the characters are alphanumeric.
                * `false` -- otherwise
     */
    proc isAlnum() : bool {
      if this.isEmpty() then return false;
      var result: bool = true;

      on __primitive("chpl_on_locale_num",
                     chpl_buildLocaleID(this.locale_id, c_sublocid_any)) {
        for b in this.bytes() {
          if !byte_isAlnum(b) {
            result = false;
            break;
          }
        }
      }
      return result;

    }

    /*
     Checks if all the characters in the object are printable in ASCII.

      :returns: * `true`  -- when the characters are printable.
                * `false` -- otherwise
     */
    proc isPrintable() : bool {
      if this.isEmpty() then return false;
      var result: bool = true;

      on __primitive("chpl_on_locale_num",
                     chpl_buildLocaleID(this.locale_id, c_sublocid_any)) {
        for b in this.bytes() {
          if !byte_isPrintable(b) {
            result = false;
            break;
          }
        }
      }
      return result;

    }

    /*
      Checks if all uppercase characters are preceded by uncased characters,
      and if all lowercase characters are preceded by cased characters in ASCII.

      :returns: * `true`  -- when the condition described above is met.
                * `false` -- otherwise
     */
    proc isTitle() : bool {
      if this.isEmpty() then return false;
      var result: bool = true;

      on __primitive("chpl_on_locale_num",
                     chpl_buildLocaleID(this.locale_id, c_sublocid_any)) {
        param UN = 0, UPPER = 1, LOWER = 2;
        var last = UN;
        for b in this.bytes() {
          if byte_isLower(b) {
            if last == UPPER || last == LOWER {
              last = LOWER;
            } else { // last == UN
              result = false;
              break;
            }
          }
          else if byte_isUpper(b) {
            if last == UN {
              last = UPPER;
            } else { // last == UPPER || last == LOWER
              result = false;
              break;
            }
          } else {
            // Uncased elements
            last = UN;
          }
        }
      }
      return result;
    }

    /*
      :returns: A new :record:`bytes` with all uppercase characters (A-Z)
                replaced with their lowercase counterpart in ASCII. Other
                characters remain untouched.
    */
    proc toLower() : bytes {
      var result: bytes = this;
      if result.isEmpty() then return result;
      for (i,b) in zip(0.., result.bytes()) {
        result.buff[i] = byte_toLower(b); //check is done by byte_toLower
      }
      return result;
    }

    /*
      :returns: A new bytes with all lowercase characters (a-z) replaced with
                their uppercase counterpart in ASCII. Other characters remain
                untouched.
    */
    proc toUpper() : bytes {
      var result: bytes = this;
      if result.isEmpty() then return result;
      for (i,b) in zip(0.., result.bytes()) {
        result.buff[i] = byte_toUpper(b); //check is done by byte_toUpper
      }
      return result;
    }

    /*
      :returns: A new bytes with all cased characters(a-zA-Z) following an
                uncased character converted to uppercase, and all cased
                characters following another cased character converted to
                lowercase.
     */
    proc toTitle() : bytes {
      var result: bytes = this;
      if result.isEmpty() then return result;

      param UN = 0, LETTER = 1;
      var last = UN;
      for (i,b) in zip(0.., result.bytes()) {
        if byte_isAlpha(b) {
          if last == UN {
            last = LETTER;
            result.buff[i] = byte_toUpper(b);
          } else { // last == LETTER
            result.buff[i] = byte_toLower(b);
          }
        } else {
          // Uncased elements
          last = UN;
        }
      }
      return result;
    }

  } // end of record bytes

  inline proc _cast(type t: bytes, x: string) {
    return new bytes(x);
  }

  /*
     Appends the bytes `rhs` to the bytes `lhs`.
  */
<<<<<<< HEAD
  proc +=(ref lhs: _bytes, const ref rhs: _bytes) : void {
    doAppend(lhs, rhs);
=======
  proc +=(ref lhs: bytes, const ref rhs: bytes) : void {
    // if rhs is empty, nothing to do
    if rhs.len == 0 then return;

    on __primitive("chpl_on_locale_num",
                   chpl_buildLocaleID(lhs.locale_id, c_sublocid_any)) {
      const rhsLen = rhs.len;
      const newLength = lhs.len+rhsLen; //TODO: check for overflow
      if lhs._size <= newLength {
        const newSize = chpl_here_good_alloc_size(
            max(newLength+1, lhs.len*chpl_stringGrowthFactor):int);

        if lhs.isowned {
          lhs.buff = chpl_here_realloc(lhs.buff, newSize,
                                      offset_STR_COPY_DATA):bufferType;
        } else {
          var newBuff = chpl_here_alloc(newSize,
                                       offset_STR_COPY_DATA):bufferType;
          c_memcpy(newBuff, lhs.buff, lhs.len);
          lhs.buff = newBuff;
          lhs.isowned = true;
        }

        lhs._size = newSize;
      }
      const rhsRemote = rhs.locale_id != chpl_nodeID;
      if rhsRemote {
        chpl_string_comm_get(lhs.buff+lhs.len, rhs.locale_id, rhs.buff, rhsLen);
      } else {
        c_memcpy(lhs.buff+lhs.len, rhs.buff, rhsLen);
      }
      lhs.len = newLength;
      lhs.buff[newLength] = 0;
    }
>>>>>>> a5b0c122
  }

  /*
     Copies the bytes `rhs` into the bytes `lhs`.
  */
<<<<<<< HEAD
  proc =(ref lhs: _bytes, rhs: _bytes) {
    doAssign(lhs, rhs);
=======
  proc =(ref lhs: bytes, rhs: bytes) {
    inline proc helpMe(ref lhs: bytes, rhs: bytes) {
      if _local || rhs.locale_id == chpl_nodeID {
        lhs.reinitString(rhs.buff, rhs.len, rhs._size, needToCopy=true);
      } else {
        const len = rhs.len; // cache the remote copy of len
        var remote_buf:bufferType = nil;
        if len != 0 then
          remote_buf = copyRemoteBuffer(rhs.locale_id, rhs.buff, len);
        lhs.reinitString(remote_buf, len, len+1, needToCopy=false);
      }
    }

    if _local || lhs.locale_id == chpl_nodeID then {
      helpMe(lhs, rhs);
    }
    else {
      on __primitive("chpl_on_locale_num",
                     chpl_buildLocaleID(lhs.locale_id, c_sublocid_any)) {
        helpMe(lhs, rhs);
      }
    }

>>>>>>> a5b0c122
  }

  /*
     Copies the c_string `rhs_c` into the bytes `lhs`.

     Halts if `lhs` is a remote bytes.
  */
<<<<<<< HEAD
  proc =(ref lhs: _bytes, rhs_c: c_string) {
    doAssign(lhs, rhs_c);
=======
  proc =(ref lhs: bytes, rhs_c: c_string) {
    // Make this some sort of local check once we have local types/vars
    if !_local && (lhs.locale_id != chpl_nodeID) then
      halt("Cannot assign a c_string to a remote string.");

    const len = rhs_c.length;
    const buff:bufferType = rhs_c:bufferType;
    lhs.reinitString(buff, len, len+1, needToCopy=true);
>>>>>>> a5b0c122
  }

  //
  // Concatenation
  //
  /*
     :returns: A new :record:`bytes` which is the result of concatenating `s0`
               and `s1`
  */
<<<<<<< HEAD
  proc +(s0: _bytes, s1: _bytes) {
    return doConcat(s0, s1);
=======
  proc +(s0: bytes, s1: bytes) {
    // cache lengths locally
    const s0len = s0.len;
    if s0len == 0 then return s1;
    const s1len = s1.len;
    if s1len == 0 then return s0;

    var ret: bytes;
    ret.len = s0len + s1len;
    const allocSize = chpl_here_good_alloc_size(ret.len+1);
    ret._size = allocSize;
    ret.buff = chpl_here_alloc(allocSize,
                              offset_STR_COPY_DATA): bufferType;
    ret.isowned = true;

    const s0remote = s0.locale_id != chpl_nodeID;
    if s0remote {
      chpl_string_comm_get(ret.buff, s0.locale_id, s0.buff, s0len);
    } else {
      c_memcpy(ret.buff, s0.buff, s0len);
    }

    const s1remote = s1.locale_id != chpl_nodeID;
    if s1remote {
      chpl_string_comm_get(ret.buff+s0len, s1.locale_id, s1.buff, s1len);
    } else {
      c_memcpy(ret.buff+s0len, s1.buff, s1len);
    }
    ret.buff[ret.len] = 0;
    return ret;
>>>>>>> a5b0c122
  }

  /*
     :returns: A new :record:`bytes` which is the result of repeating `s` `n`
               times.  If `n` is less than or equal to 0, an empty bytes is
               returned.
  */
<<<<<<< HEAD
  proc *(s: _bytes, n: integral) {
    return doMultiply(s, n);
  }

  pragma "no doc"
  proc ==(a: _bytes, b: _bytes) : bool {
    return doEq(a,b);
  }

  pragma "no doc"
  proc ==(a: _bytes, b: string) : bool {
    return doEq(a,b);
  }

  pragma "no doc"
  proc ==(a: string, b: _bytes) : bool {
    return doEq(a,b);
  }

  pragma "no doc"
  inline proc !=(a: _bytes, b: _bytes) : bool {
    return !doEq(a,b);
  }

  pragma "no doc"
  inline proc !=(a: _bytes, b: string) : bool {
    return !doEq(a,b);
  }

  pragma "no doc"
  inline proc !=(a: string, b: _bytes) : bool {
    return !doEq(a,b);
=======
  proc *(s: bytes, n: integral) {
    if n <= 0 then return new bytes("");

    const sLen = s.length;
    if sLen == 0 then return new bytes("");

    var ret: bytes;
    ret.len = sLen * n; // TODO: check for overflow
    const allocSize = chpl_here_good_alloc_size(ret.len+1);
    ret._size = allocSize;
    ret.buff = chpl_here_alloc(allocSize,
                              offset_STR_COPY_DATA): bufferType;
    ret.isowned = true;

    const sRemote = s.locale_id != chpl_nodeID;
    if sRemote {
      chpl_string_comm_get(ret.buff, s.locale_id, s.buff, sLen);
    } else {
      c_memcpy(ret.buff, s.buff, sLen);
    }

    var iterations = n-1;
    var offset = sLen;
    for i in 1..iterations {
      c_memcpy(ret.buff+offset, ret.buff, sLen);
      offset += sLen;
    }
    ret.buff[ret.len] = 0;

    return ret;

  }

  // Relational operators
  private inline proc _strcmp_local(a, b) : int {
    // Assumes a and b are on same locale and not empty.
    const size = min(a.len, b.len);
    const result =  c_memcmp(a.buff, b.buff, size);

    if (result == 0) {
      // Handle cases where one string is the beginning of the other
      if (size < a.len) then return 1;
      if (size < b.len) then return -1;
    }
    return result;
  }

  private inline proc _strcmp(a, b) where a.type==bytes||a.type==string &&
                                          b.type==bytes||b.type==string : int {
    if a.locale_id == chpl_nodeID && b.locale_id == chpl_nodeID {
      // it's local
      return _strcmp_local(a, b);
    } else {
      var localA: bytes = a.localize();
      var localB: bytes = b.localize();
      return _strcmp_local(localA, localB);
    }
  }

  pragma "no doc"
  proc ==(a: bytes, b: bytes) : bool {
    // At the moment, this commented out section will not work correctly. If a
    // and b are on the same locale, we will go to that locale, but an autoCopy
    // will localize a and b, before they are placed into the on bundle,
    // causing us to access garbage data inside the doEq routine. Always
    // localize for now.
    //
    /* if a.locale_id == b.locale_id {
      var ret: bool = false;
      on __primitive("chpl_on_locale_num",
                     chpl_buildLocaleID(a.locale_id, c_sublocid_any)) {
        ret = doEq(a, b);
      }
      return ret;
    } else { */

    return _strcmp(a, b) == 0;
  }

  pragma "no doc"
  proc ==(a: bytes, b: string) : bool {
    return _strcmp(a, b) == 0;
  }

  pragma "no doc"
  proc ==(a: string, b: bytes) : bool {
    return _strcmp(a, b) == 0;
  }

  pragma "no doc"
  inline proc !=(a: bytes, b: bytes) : bool {
    return _strcmp(a, b) != 0;
  }

  pragma "no doc"
  inline proc !=(a: bytes, b: string) : bool {
    return _strcmp(a, b) != 0;
  }

  pragma "no doc"
  inline proc !=(a: string, b: bytes) : bool {
    return _strcmp(a, b) != 0;
>>>>>>> a5b0c122
  }

  // character-wise operation helpers

  require "ctype.h";

  private inline proc byte_isAscii(c: byteType): bool {
    pragma "fn synchronization free"
    extern proc isascii(c: c_int): c_int;
    return isascii(c: c_int) != 0;
  }

  private inline proc byte_isWhitespace(c: byteType): bool {
    pragma "fn synchronization free"
    extern proc isspace(c: c_int): c_int;
    return isspace(c: c_int) != 0;
  }

  private inline proc byte_isPrintable(c: byteType): bool {
    pragma "fn synchronization free"
    extern proc isprint(c: c_int): c_int;
    return isprint(c: c_int) != 0;
  }

  private inline proc byte_isAlpha(c: byteType): bool {
    pragma "fn synchronization free"
    extern proc isalpha(c: c_int): c_int;
    return isalpha(c: c_int) != 0;
  }

  private inline proc byte_isUpper(c: byteType): bool {
    pragma "fn synchronization free"
    extern proc isupper(c: c_int): c_int;
    return isupper(c: c_int) != 0;
  }

  private inline proc byte_isLower(c: byteType): bool {
    pragma "fn synchronization free"
    extern proc islower(c: c_int): c_int;
    return islower(c: c_int) != 0;
  }

  private inline proc byte_isDigit(c: byteType): bool {
    pragma "fn synchronization free"
    extern proc isdigit(c: c_int): c_int;
    return isdigit(c: c_int) != 0;
  }

  private inline proc byte_isAlnum(c: byteType): bool {
    pragma "fn synchronization free"
    extern proc isalnum(c: c_int): c_int;
    return isalnum(c: c_int) != 0;
  }

  private inline proc byte_toUpper(c: byteType): byteType {
    pragma "fn synchronization free"
    extern proc toupper(c: c_int): c_int;
    return toupper(c: c_int):byteType;
  }

  private inline proc byte_toLower(c: byteType): byteType {
    pragma "fn synchronization free"
    extern proc tolower(c: c_int): c_int;
    return tolower(c: c_int):byteType;
  }

} // end of module Bytes<|MERGE_RESOLUTION|>--- conflicted
+++ resolved
@@ -294,13 +294,9 @@
     proc this(i: int): bytes {
       if boundsChecking && (i <= 0 || i > this.len)
         then halt("index out of bounds of bytes: ", i);
-<<<<<<< HEAD
       var (buf, size) = bufferCopy(buf=this.buff, off=i-1, len=1,
                                    loc=this.locale_id);
-      return new _bytes(buf, length=1, size=size, needToCopy=false);
-=======
-      return new bytes(c_ptrTo(this.buff[i-1]), length=1, size=2);
->>>>>>> a5b0c122
+      return new bytes(buf, length=1, size=size, needToCopy=false);
     }
 
     /*
@@ -326,11 +322,7 @@
     /*
       Iterates over the bytes byte by byte.
     */
-<<<<<<< HEAD
-    iter bytes(): byteType {
-=======
     iter chpl_bytes(): byteType {
->>>>>>> a5b0c122
       for i in 1..this.len do
         yield this.byte(i);
     }
@@ -345,51 +337,8 @@
       :returns: a new bytes that is a slice within ``1..bytes.length``. If
                 the length of `r` is zero, an empty bytes is returned.
      */
-<<<<<<< HEAD
-    proc this(r: range(?)) : _bytes {
+    proc this(r: range(?)) : bytes {
       return getSlice(this, r);
-=======
-    proc this(r: range(?)) : bytes {
-      var ret: bytes;
-      if this.isEmpty() then return ret;
-
-      const r2 = this._getView(r);
-      if r2.size <= 0 {
-        // TODO: I can't just return "" (ret var gets freed for some reason)
-        ret = "";
-      } else {
-        ret.len = r2.size:int;
-        const newSize = chpl_here_good_alloc_size(ret.len+1);
-        ret._size = max(chpl_string_min_alloc_size, newSize);
-        // FIXME: I was dumb here, just copy the correct region over in
-        // multi-locale and use that as the string buffer. No need to copy stuff
-        // about after pulling it across.
-        ret.buff = chpl_here_alloc(ret._size,
-                                  offset_STR_COPY_DATA): bufferType;
-
-        var thisBuff: bufferType;
-        const remoteThis = _local == false && this.locale_id != chpl_nodeID;
-        if remoteThis {
-          // TODO: Could do an optimization here and only pull down the data
-          // between r2.low and r2.high. Indexing for the copy below gets a bit
-          // more complex when that is performed though.
-          thisBuff = copyRemoteBuffer(this.locale_id, this.buff, this.len);
-        } else {
-          thisBuff = this.buff;
-        }
-
-        var buff = ret.buff; // Has perf impact and our LICM can't hoist :(
-        for (r2_i, i) in zip(r2, 0..) {
-          buff[i] = thisBuff[r2_i-1];
-        }
-        buff[ret.len] = 0;
-
-        if remoteThis then chpl_here_free(thisBuff);
-      }
-
-      return ret;
-
->>>>>>> a5b0c122
     }
 
     // Checks to see if r is inside the bounds of this and returns a finite
@@ -431,13 +380,8 @@
       :returns: * `true`  -- when the object begins with one or more of the `needles`
                 * `false` -- otherwise
      */
-<<<<<<< HEAD
-    proc startsWith(needles: _bytes ...) : bool {
+    proc startsWith(needles: bytes ...) : bool {
       return startsEndsWith(this, needles, fromLeft=true);
-=======
-    proc startsWith(needles: bytes ...) : bool {
-      return _startsEndsWith((...needles), fromLeft=true);
->>>>>>> a5b0c122
     }
 
     /*
@@ -446,48 +390,8 @@
       :returns: * `true`  -- when the object ends with one or more of the `needles`
                 * `false` -- otherwise
      */
-<<<<<<< HEAD
-    proc endsWith(needles: _bytes ...) : bool {
+    proc endsWith(needles: bytes ...) : bool {
       return startsEndsWith(this, needles, fromLeft=false);
-=======
-    proc endsWith(needles: bytes ...) : bool {
-      return _startsEndsWith((...needles), fromLeft=false);
-
-    }
-
-    // TODO: could use a multi-pattern search or some variant when there are
-    // multiple needles. Probably wouldn't be worth the overhead for small
-    // needles though
-    pragma "no doc"
-    inline proc _startsEndsWith(needles: bytes ..., param fromLeft: bool) : bool {
-      var ret: bool = false;
-      on __primitive("chpl_on_locale_num",
-                     chpl_buildLocaleID(this.locale_id, c_sublocid_any)) {
-        for needle in needles {
-          if needle.isEmpty() {
-            ret = true;
-            break;
-          }
-          if needle.len > this.len then continue;
-
-          const localNeedle: bytes = needle.localize();
-
-          const needleR = 0:int..#localNeedle.len;
-          if fromLeft {
-            const result = c_memcmp(this.buff, localNeedle.buff,
-                                    localNeedle.len);
-            ret = result == 0;
-          } else {
-            var offset = this.len-localNeedle.len;
-            const result = c_memcmp(this.buff+offset, localNeedle.buff,
-                                    localNeedle.len);
-            ret = result == 0;
-          }
-          if ret == true then break;
-        }
-      }
-      return ret;
->>>>>>> a5b0c122
     }
 
     /*
@@ -570,12 +474,8 @@
 
         if localRet == -1 {
           localRet = 0;
-<<<<<<< HEAD
           const localNeedle = needle.localize();
           const needleLen = localNeedle.len;
-=======
-          const localNeedle: bytes = needle.localize();
->>>>>>> a5b0c122
 
           // i *is not* an index into anything, it is the order of the element
           // of view we are searching from.
@@ -614,32 +514,8 @@
      */
     // TODO: not ideal - count and single allocation probably faster
     //                 - can special case on replacement|needle.length (0, 1)
-<<<<<<< HEAD
-    proc replace(needle: _bytes, replacement: _bytes, count: int = -1) : _bytes {
+    proc replace(needle: bytes, replacement: bytes, count: int = -1) : bytes {
       return doReplace(this, needle, replacement, count);
-=======
-    proc replace(needle: bytes, replacement: bytes, count: int = -1) : bytes {
-      var result: bytes = this;
-      var found: int = 0;
-      var startIdx: idxType = 1;
-      const localNeedle: bytes = needle.localize();
-      const localReplacement: bytes = replacement.localize();
-
-      while (count < 0) || (found < count) {
-        const idx = result.find(localNeedle, startIdx..);
-        if !idx then break;
-
-        found += 1;
-        result = result[..idx-1] + localReplacement +
-                 result[(idx + localNeedle.length)..];
-        var tmp_res = result[..idx-1] + localReplacement +
-                 result[(idx + localNeedle.length)..];
-
-        startIdx = idx + localReplacement.length;
-      }
-      return result;
-
->>>>>>> a5b0c122
     }
 
     /*
@@ -656,56 +532,9 @@
                                           when `sep` occurs multiple times in a
                                           row.
      */
-<<<<<<< HEAD
-    iter split(sep: _bytes, maxsplit: int = -1,
-               ignoreEmpty: bool = false): _bytes {
-      for s in doSplit(this, sep, maxsplit, ignoreEmpty) do yield s;
-=======
     iter split(sep: bytes, maxsplit: int = -1,
                ignoreEmpty: bool = false): bytes {
-      if !(maxsplit == 0 && ignoreEmpty && this.isEmpty()) {
-        const localThis: bytes = this.localize();
-        const localSep: bytes = sep.localize();
-
-        // really should be <, but we need to avoid returns and extra yields so
-        // the iterator gets inlined
-        var splitAll: bool = maxsplit <= 0;
-        var splitCount: int = 0;
-
-        var start: idxType = 1;
-        var done: bool = false;
-        while !done  {
-          var chunk: bytes;
-          var end: idxType;
-
-          if (maxsplit == 0) {
-            chunk = localThis;
-            done = true;
-          } else {
-            if (splitAll || splitCount < maxsplit) then
-              end = localThis.find(localSep, start..);
-
-            if(end == 0) {
-              // Separator not found
-              chunk = localThis[start..];
-              done = true;
-            } else {
-              chunk = localThis[start..end-1];
-            }
-          }
-
-          if !(ignoreEmpty && chunk.isEmpty()) {
-            // Putting the yield inside the if prevents us from being inlined
-            // in the zippered case, but I don't think there is any way to avoid
-            // that easily
-            yield chunk;
-            splitCount += 1;
-          }
-          start = end+localSep.length;
-        }
-      }
-
->>>>>>> a5b0c122
+      for s in doSplit(this, sep, maxsplit, ignoreEmpty) do yield s;
     }
 
     /*
@@ -810,82 +639,13 @@
     }
 
     pragma "no doc"
-<<<<<<< HEAD
-    proc join(ir: _iteratorRecord): _bytes {
+    proc join(ir: _iteratorRecord): bytes {
       return doJoinIterator(this, ir);
     }
 
     pragma "no doc"
-    proc _join(const ref S) : _bytes where isTuple(S) || isArray(S) {
+    proc _join(const ref S) : bytes where isTuple(S) || isArray(S) {
       return doJoin(this, S);
-=======
-    proc join(ir: _iteratorRecord) {
-      var s: bytes;
-      var first: bool = true;
-      for i in ir {
-        if first then
-          first = false;
-        else
-          s += this;
-        s += i;
-      }
-      return s;
-
-    }
-
-    pragma "no doc"
-    proc _join(const ref S) : bytes where isTuple(S) || isArray(S) {
-      if S.size == 0 {
-        return '';
-      } else if S.size == 1 {
-        // TODO: ensures copy, clean up when no longer needed
-        var ret: bytes;
-        if (isArray(S)) {
-          ret = S[S.domain.first];
-        } else {
-          ret = S[1];
-        }
-        return ret;
-      } else {
-        var joinedSize: int = this.len * (S.size - 1);
-        for s in S do joinedSize += s.length;
-
-        if joinedSize == 0 then
-          return '';
-
-        var joined: bytes;
-        joined.len = joinedSize;
-        const allocSize = chpl_here_good_alloc_size(joined.len + 1);
-        joined._size = allocSize;
-        joined.buff = chpl_here_alloc(
-          allocSize,
-          offset_STR_COPY_DATA): bufferType;
-
-        var first = true;
-        var offset = 0;
-        for s in S {
-          if first {
-            first = false;
-          } else if this.len != 0 {
-            c_memcpy(joined.buff + offset, this.buff, this.len);
-            offset += this.len;
-          }
-
-          var sLen = s.len;
-          if sLen != 0 {
-            var cpyStart = joined.buff + offset;
-            if _local || s.locale_id == chpl_nodeID {
-              c_memcpy(cpyStart, s.buff, sLen);
-            } else {
-              chpl_string_comm_get(cpyStart, s.locale_id, s.buff, sLen);
-            }
-            offset += sLen;
-          }
-        }
-        joined.buff[offset] = 0;
-        return joined;
-      }
->>>>>>> a5b0c122
     }
 
     /*
@@ -899,12 +659,8 @@
       :returns: A new :record:`bytes` with `leading` and/or `trailing`
                 occurrences of characters in `chars` removed as appropriate.
     */
-<<<<<<< HEAD
-    proc strip(chars: _bytes = " \t\r\n":_bytes,
-               leading=true, trailing=true) : _bytes {
-=======
-    proc strip(chars: bytes = " \t\r\n":bytes, leading=true, trailing=true) : bytes {
->>>>>>> a5b0c122
+    proc strip(chars: bytes = " \t\r\n":bytes,
+               leading=true, trailing=true) : bytes {
       if this.isEmpty() then return "";
       if chars.isEmpty() then return this;
 
@@ -952,18 +708,8 @@
       before `sep`, `sep`, and the section after `sep`. If `sep` is not found,
       the tuple will contain the whole bytes, and then two empty bytes.
     */
-<<<<<<< HEAD
-    proc const partition(sep: _bytes) : 3*_bytes {
+    proc const partition(sep: bytes) : 3*bytes {
       return doPartition(this, sep);
-=======
-    proc const partition(sep: bytes) : 3*bytes {
-      const idx = this.find(sep);
-      if idx != 0 {
-        return (this[..idx-1], sep, this[idx+sep.length..]);
-      } else {
-        return (this, "":bytes, "":bytes);
-      }
->>>>>>> a5b0c122
     }
 
     /*
@@ -981,15 +727,11 @@
     */
     // NOTE: In the future this could support more encodings.
     proc decode(errors=DecodePolicy.Strict): string throws {
-<<<<<<< HEAD
       pragma "fn synchronization free"
       extern proc qio_decode_char_buf(ref chr:int(32), ref nbytes:c_int,
                                       buf:c_string, buflen:ssize_t):syserr;
 
-      var localThis: _bytes = this.localize();
-=======
       var localThis: bytes = this.localize();
->>>>>>> a5b0c122
 
       // allocate buffer the same size as this buffer assuming that the string
       // is in fact perfectly decodable. In the worst case, the user wants the
@@ -1305,78 +1047,15 @@
   /*
      Appends the bytes `rhs` to the bytes `lhs`.
   */
-<<<<<<< HEAD
-  proc +=(ref lhs: _bytes, const ref rhs: _bytes) : void {
+  proc +=(ref lhs: bytes, const ref rhs: bytes) : void {
     doAppend(lhs, rhs);
-=======
-  proc +=(ref lhs: bytes, const ref rhs: bytes) : void {
-    // if rhs is empty, nothing to do
-    if rhs.len == 0 then return;
-
-    on __primitive("chpl_on_locale_num",
-                   chpl_buildLocaleID(lhs.locale_id, c_sublocid_any)) {
-      const rhsLen = rhs.len;
-      const newLength = lhs.len+rhsLen; //TODO: check for overflow
-      if lhs._size <= newLength {
-        const newSize = chpl_here_good_alloc_size(
-            max(newLength+1, lhs.len*chpl_stringGrowthFactor):int);
-
-        if lhs.isowned {
-          lhs.buff = chpl_here_realloc(lhs.buff, newSize,
-                                      offset_STR_COPY_DATA):bufferType;
-        } else {
-          var newBuff = chpl_here_alloc(newSize,
-                                       offset_STR_COPY_DATA):bufferType;
-          c_memcpy(newBuff, lhs.buff, lhs.len);
-          lhs.buff = newBuff;
-          lhs.isowned = true;
-        }
-
-        lhs._size = newSize;
-      }
-      const rhsRemote = rhs.locale_id != chpl_nodeID;
-      if rhsRemote {
-        chpl_string_comm_get(lhs.buff+lhs.len, rhs.locale_id, rhs.buff, rhsLen);
-      } else {
-        c_memcpy(lhs.buff+lhs.len, rhs.buff, rhsLen);
-      }
-      lhs.len = newLength;
-      lhs.buff[newLength] = 0;
-    }
->>>>>>> a5b0c122
   }
 
   /*
      Copies the bytes `rhs` into the bytes `lhs`.
   */
-<<<<<<< HEAD
-  proc =(ref lhs: _bytes, rhs: _bytes) {
+  proc =(ref lhs: bytes, rhs: bytes) {
     doAssign(lhs, rhs);
-=======
-  proc =(ref lhs: bytes, rhs: bytes) {
-    inline proc helpMe(ref lhs: bytes, rhs: bytes) {
-      if _local || rhs.locale_id == chpl_nodeID {
-        lhs.reinitString(rhs.buff, rhs.len, rhs._size, needToCopy=true);
-      } else {
-        const len = rhs.len; // cache the remote copy of len
-        var remote_buf:bufferType = nil;
-        if len != 0 then
-          remote_buf = copyRemoteBuffer(rhs.locale_id, rhs.buff, len);
-        lhs.reinitString(remote_buf, len, len+1, needToCopy=false);
-      }
-    }
-
-    if _local || lhs.locale_id == chpl_nodeID then {
-      helpMe(lhs, rhs);
-    }
-    else {
-      on __primitive("chpl_on_locale_num",
-                     chpl_buildLocaleID(lhs.locale_id, c_sublocid_any)) {
-        helpMe(lhs, rhs);
-      }
-    }
-
->>>>>>> a5b0c122
   }
 
   /*
@@ -1384,19 +1063,8 @@
 
      Halts if `lhs` is a remote bytes.
   */
-<<<<<<< HEAD
-  proc =(ref lhs: _bytes, rhs_c: c_string) {
+  proc =(ref lhs: bytes, rhs_c: c_string) {
     doAssign(lhs, rhs_c);
-=======
-  proc =(ref lhs: bytes, rhs_c: c_string) {
-    // Make this some sort of local check once we have local types/vars
-    if !_local && (lhs.locale_id != chpl_nodeID) then
-      halt("Cannot assign a c_string to a remote string.");
-
-    const len = rhs_c.length;
-    const buff:bufferType = rhs_c:bufferType;
-    lhs.reinitString(buff, len, len+1, needToCopy=true);
->>>>>>> a5b0c122
   }
 
   //
@@ -1406,41 +1074,8 @@
      :returns: A new :record:`bytes` which is the result of concatenating `s0`
                and `s1`
   */
-<<<<<<< HEAD
-  proc +(s0: _bytes, s1: _bytes) {
+  proc +(s0: bytes, s1: bytes) {
     return doConcat(s0, s1);
-=======
-  proc +(s0: bytes, s1: bytes) {
-    // cache lengths locally
-    const s0len = s0.len;
-    if s0len == 0 then return s1;
-    const s1len = s1.len;
-    if s1len == 0 then return s0;
-
-    var ret: bytes;
-    ret.len = s0len + s1len;
-    const allocSize = chpl_here_good_alloc_size(ret.len+1);
-    ret._size = allocSize;
-    ret.buff = chpl_here_alloc(allocSize,
-                              offset_STR_COPY_DATA): bufferType;
-    ret.isowned = true;
-
-    const s0remote = s0.locale_id != chpl_nodeID;
-    if s0remote {
-      chpl_string_comm_get(ret.buff, s0.locale_id, s0.buff, s0len);
-    } else {
-      c_memcpy(ret.buff, s0.buff, s0len);
-    }
-
-    const s1remote = s1.locale_id != chpl_nodeID;
-    if s1remote {
-      chpl_string_comm_get(ret.buff+s0len, s1.locale_id, s1.buff, s1len);
-    } else {
-      c_memcpy(ret.buff+s0len, s1.buff, s1len);
-    }
-    ret.buff[ret.len] = 0;
-    return ret;
->>>>>>> a5b0c122
   }
 
   /*
@@ -1448,143 +1083,38 @@
                times.  If `n` is less than or equal to 0, an empty bytes is
                returned.
   */
-<<<<<<< HEAD
-  proc *(s: _bytes, n: integral) {
+  proc *(s: bytes, n: integral) {
     return doMultiply(s, n);
-  }
-
-  pragma "no doc"
-  proc ==(a: _bytes, b: _bytes) : bool {
-    return doEq(a,b);
-  }
-
-  pragma "no doc"
-  proc ==(a: _bytes, b: string) : bool {
-    return doEq(a,b);
-  }
-
-  pragma "no doc"
-  proc ==(a: string, b: _bytes) : bool {
-    return doEq(a,b);
-  }
-
-  pragma "no doc"
-  inline proc !=(a: _bytes, b: _bytes) : bool {
-    return !doEq(a,b);
-  }
-
-  pragma "no doc"
-  inline proc !=(a: _bytes, b: string) : bool {
-    return !doEq(a,b);
-  }
-
-  pragma "no doc"
-  inline proc !=(a: string, b: _bytes) : bool {
-    return !doEq(a,b);
-=======
-  proc *(s: bytes, n: integral) {
-    if n <= 0 then return new bytes("");
-
-    const sLen = s.length;
-    if sLen == 0 then return new bytes("");
-
-    var ret: bytes;
-    ret.len = sLen * n; // TODO: check for overflow
-    const allocSize = chpl_here_good_alloc_size(ret.len+1);
-    ret._size = allocSize;
-    ret.buff = chpl_here_alloc(allocSize,
-                              offset_STR_COPY_DATA): bufferType;
-    ret.isowned = true;
-
-    const sRemote = s.locale_id != chpl_nodeID;
-    if sRemote {
-      chpl_string_comm_get(ret.buff, s.locale_id, s.buff, sLen);
-    } else {
-      c_memcpy(ret.buff, s.buff, sLen);
-    }
-
-    var iterations = n-1;
-    var offset = sLen;
-    for i in 1..iterations {
-      c_memcpy(ret.buff+offset, ret.buff, sLen);
-      offset += sLen;
-    }
-    ret.buff[ret.len] = 0;
-
-    return ret;
-
-  }
-
-  // Relational operators
-  private inline proc _strcmp_local(a, b) : int {
-    // Assumes a and b are on same locale and not empty.
-    const size = min(a.len, b.len);
-    const result =  c_memcmp(a.buff, b.buff, size);
-
-    if (result == 0) {
-      // Handle cases where one string is the beginning of the other
-      if (size < a.len) then return 1;
-      if (size < b.len) then return -1;
-    }
-    return result;
-  }
-
-  private inline proc _strcmp(a, b) where a.type==bytes||a.type==string &&
-                                          b.type==bytes||b.type==string : int {
-    if a.locale_id == chpl_nodeID && b.locale_id == chpl_nodeID {
-      // it's local
-      return _strcmp_local(a, b);
-    } else {
-      var localA: bytes = a.localize();
-      var localB: bytes = b.localize();
-      return _strcmp_local(localA, localB);
-    }
   }
 
   pragma "no doc"
   proc ==(a: bytes, b: bytes) : bool {
-    // At the moment, this commented out section will not work correctly. If a
-    // and b are on the same locale, we will go to that locale, but an autoCopy
-    // will localize a and b, before they are placed into the on bundle,
-    // causing us to access garbage data inside the doEq routine. Always
-    // localize for now.
-    //
-    /* if a.locale_id == b.locale_id {
-      var ret: bool = false;
-      on __primitive("chpl_on_locale_num",
-                     chpl_buildLocaleID(a.locale_id, c_sublocid_any)) {
-        ret = doEq(a, b);
-      }
-      return ret;
-    } else { */
-
-    return _strcmp(a, b) == 0;
+    return doEq(a,b);
   }
 
   pragma "no doc"
   proc ==(a: bytes, b: string) : bool {
-    return _strcmp(a, b) == 0;
+    return doEq(a,b);
   }
 
   pragma "no doc"
   proc ==(a: string, b: bytes) : bool {
-    return _strcmp(a, b) == 0;
+    return doEq(a,b);
   }
 
   pragma "no doc"
   inline proc !=(a: bytes, b: bytes) : bool {
-    return _strcmp(a, b) != 0;
+    return !doEq(a,b);
   }
 
   pragma "no doc"
   inline proc !=(a: bytes, b: string) : bool {
-    return _strcmp(a, b) != 0;
+    return !doEq(a,b);
   }
 
   pragma "no doc"
   inline proc !=(a: string, b: bytes) : bool {
-    return _strcmp(a, b) != 0;
->>>>>>> a5b0c122
+    return !doEq(a,b);
   }
 
   // character-wise operation helpers
