--- conflicted
+++ resolved
@@ -339,7 +339,6 @@
   }
   
   class BaseRectangularDom : BaseDom {
-<<<<<<< HEAD
     param rank : int;
     type idxType;
     param stridable: bool;
@@ -349,10 +348,7 @@
       return tmp.type;
     }
 
-    proc ~BaseRectangularDom() {
-=======
     proc deinit() {
->>>>>>> e9a55748
       // this is a bug workaround
     }
 
