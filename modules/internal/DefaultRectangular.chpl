/*
 * Copyright 2004-2020 Cray Inc.
 * Other additional copyright holders may be indicated within.
 *
 * The entirety of this work is licensed under the Apache License,
 * Version 2.0 (the "License"); you may not use this file except
 * in compliance with the License.
 *
 * You may obtain a copy of the License at
 *
 *     http://www.apache.org/licenses/LICENSE-2.0
 *
 * Unless required by applicable law or agreed to in writing, software
 * distributed under the License is distributed on an "AS IS" BASIS,
 * WITHOUT WARRANTIES OR CONDITIONS OF ANY KIND, either express or implied.
 * See the License for the specific language governing permissions and
 * limitations under the License.
 */

// DefaultRectangular.chpl
//
module DefaultRectangular {
  config const dataParTasksPerLocale = 0;
  config const dataParIgnoreRunningTasks = false;
  config const dataParMinGranularity: int = 1;

  if dataParTasksPerLocale<0 then halt("dataParTasksPerLocale must be >= 0");
  if dataParMinGranularity<=0 then halt("dataParMinGranularity must be > 0");

  use DSIUtil, ChapelArray;
  private use ChapelDistribution, ChapelRange, SysBasic, SysError, SysCTypes;
  private use ChapelDebugPrint, ChapelLocks, OwnedObject, IO;
  private use DefaultSparse, DefaultAssociative;
  use ExternalArray;

  config param debugDefaultDist = false;
  config param debugDefaultDistBulkTransfer = false;
  config param debugDataPar = false;
  config param debugDataParNuma = false;
  config param reportInPlaceRealloc = false;

  config param defaultDoRADOpt = true;
  config param defaultDisableLazyRADOpt = false;
  config param earlyShiftData = true;
  config param usePollyArrayIndex = false;

  enum ArrayStorageOrder { RMO, CMO }
  config param defaultStorageOrder = ArrayStorageOrder.RMO;
  // would like to move this into DefaultRectangularArr and
  // DefaultRectangularDom so each instance can choose individually
  param storageOrder = defaultStorageOrder;

  // A function which help to compute the final index
  // to be used for DefaultRectangularArr access. This function
  // helps Polly to effectively communicate the array dimension
  // sizes and the index subscripts to Polly.
  pragma "lineno ok"
  pragma "llvm readnone"
  proc polly_array_index(arguments:int ...):int {
    param rank = (arguments.size - 1) / 2;
    param blkStart = 2;
    param blkEnd = 2 + rank - 1;
    param indStart = blkEnd + 1;
    param indEnd = indStart + rank - 1;
    var offset = arguments(1);
    var blk:rank*int;
    var ind:rank*int;

    blk(rank) = 1;
    for param i in 1..(rank-1) by -1 do
      blk(i) = blk(i+1) * arguments(blkStart+i);

    for param j in 1..rank {
      ind(j) = arguments(indStart+j-1);
    }

    var ret:int = offset;
    for param i in 1..rank {
      ret += ind(i) * blk(i);
    }

    return ret;
  }

  class DefaultDist: BaseDist {
    override proc dsiNewRectangularDom(param rank: int, type idxType,
                                       param stridable: bool, inds) {
      const dom = new unmanaged DefaultRectangularDom(rank, idxType, stridable,
                                                      _to_unmanaged(this));
      dom.dsiSetIndices(inds);
      return dom;
    }

    override proc dsiNewAssociativeDom(type idxType, param parSafe: bool)
      return new unmanaged DefaultAssociativeDom(idxType, parSafe, _to_unmanaged(this));

    override proc dsiNewSparseDom(param rank: int, type idxType, dom: domain)
      return new unmanaged DefaultSparseDom(rank, idxType, _to_unmanaged(this), dom);

    proc dsiIndexToLocale(ind) return this.locale;

    // Right now, the default distribution acts like a singleton.
    // So we don't have to copy it when a clone is requested.
    proc dsiClone() return _to_unmanaged(this);

    proc dsiAssign(other: unmanaged this.type) { }

    proc dsiEqualDMaps(d:unmanaged DefaultDist) param return true;
    proc dsiEqualDMaps(d) param return false;

    proc trackDomains() param return false;
    override proc dsiTrackDomains()    return false;

    proc singleton() param return true;

    proc dsiIsLayout() param return true;
  }

  //
  // Replicated copies are set up in chpl_initOnLocales() during locale
  // model initialization
  //
  pragma "locale private"
  var defaultDist = new dmap(new unmanaged DefaultDist());

  proc chpl_defaultDistInitPrivate() {
    if defaultDist._value==nil {
      // FIXME benharsh: Here's what we want to do:
      //   defaultDist = new dmap(new DefaultDist());
      // The problem is that the LHS of the "proc =" for _distributions
      // loses its ref intent in the removeWrapRecords pass.
      //
      // The code below is copied from the contents of the "proc =".
      const nd = new dmap(new unmanaged DefaultDist());
      __primitive("move", defaultDist, chpl__autoCopy(nd.clone()));
    }
  }

  class DefaultRectangularDom: BaseRectangularDom {
    var dist: unmanaged DefaultDist;
    var ranges : rank*range(idxType,BoundedRangeType.bounded,stridable);

    proc linksDistribution() param return false;
    override proc dsiLinksDistribution()     return false;

    proc type isDefaultRectangular() param return true;
    proc isDefaultRectangular() param return true;

    proc init(param rank, type idxType, param stridable, dist) {
      super.init(rank, idxType, stridable);
      this.dist = dist;
    }

    proc intIdxType type {
      return chpl__idxTypeToIntIdxType(idxType);
    }

    override proc dsiMyDist() {
      return dist;
    }

    pragma "no doc"
    record _serialized_domain {
      param rank;
      type idxType;
      param stridable;
      var dims;
      param isDefaultRectangular;
    }

    proc chpl__serialize() {
      return new _serialized_domain(rank, idxType, stridable, dsiDims(), true);
    }

    proc type chpl__deserialize(data) {
      return defaultDist.newRectangularDom(data.rank,
                                           data.idxType,
                                           data.stridable,
                                           data.dims);

    }

    override proc dsiDisplayRepresentation() {
      writeln("ranges = ", ranges);
    }

    // function and iterator versions, also for setIndices
    proc dsiGetIndices() return ranges;

    proc dsiSetIndices(x) {
      ranges = x;
    }

    proc dsiAssignDomain(rhs: domain, lhsPrivate:bool) {
      chpl_assignDomainWithGetSetIndices(this, rhs);
    }

    iter these_help(param d: int) /*where storageOrder == ArrayStorageOrder.RMO*/ {
      if d == rank {
        for i in ranges(d) do
          yield i;
      } else if d == rank - 1 {
        for i in ranges(d) do
          for j in these_help(rank) do
            yield (i, j);
      } else {
        for i in ranges(d) do
          for j in these_help(d+1) do
            yield (i, (...j));
      }
    }
/*
    iter these_help(param d: int) where storageOrder == ArrayStorageOrder.CMO {
      param rd = rank - d + 1;
      if rd == 1 {
        for i in ranges(rd) do
          yield i;
      } else if rd == 2 {
        for i in ranges(rd) do
          for j in these_help(rank) do
            yield (j, i);
      } else {
        for i in ranges(rd) do
          for j in these_help(d+1) do
            yield ((...j), i);
      }
    }
*/

    iter these_help(param d: int, block) /*where storageOrder == ArrayStorageOrder.RMO*/ {
      if d == block.size {
        for i in block(d) do
          yield i;
      } else if d == block.size - 1 {
        for i in block(d) do
          for j in these_help(block.size, block) do
            yield (i, j);
      } else {
        for i in block(d) do
          for j in these_help(d+1, block) do
            yield (i, (...j));
      }
    }

/*
    iter these_help(param d: int, block) where storageOrder == ArrayStorageOrder.CMO {
      param rd = rank - d + 1;
      if rd == 1 {
        for i in block(rd) do
          yield i;
      } else if rd == 2 {
        for i in block(rd) do
          for j in these_help(block.size, block) do
            yield (j, i);
      } else {
        for i in block(rd) do
          for j in these_help(d+1, block) do
            yield ((...j), i);
      }
    }
*/

    iter these(tasksPerLocale = dataParTasksPerLocale,
               ignoreRunning = dataParIgnoreRunningTasks,
               minIndicesPerTask = dataParMinGranularity,
               offset=createTuple(rank, intIdxType, 0:intIdxType)) {
      if rank == 1 {
        for i in ranges(1) do
          yield i;
      } else {
        for i in these_help(1) do
          yield i;
      }
    }

    iter these(param tag: iterKind,
               tasksPerLocale = dataParTasksPerLocale,
               ignoreRunning = dataParIgnoreRunningTasks,
               minIndicesPerTask = dataParMinGranularity,
               offset=createTuple(rank, intIdxType, 0:intIdxType))
      where tag == iterKind.standalone {
      if chpl__testParFlag then
        chpl__testPar("default rectangular domain standalone invoked on ", ranges);
      if debugDefaultDist then
        chpl_debug_writeln("*** In domain standalone code:");

      const numTasks = if tasksPerLocale == 0 then here.maxTaskPar
                       else tasksPerLocale;
      if debugDefaultDist {
        chpl_debug_writeln("    numTasks=", numTasks, " (", ignoreRunning,
                "), minIndicesPerTask=", minIndicesPerTask);
      }
      const (numChunks, parDim) = if __primitive("task_get_serial") then
                                  (1, -1) else
                                  _computeChunkStuff(numTasks,
                                                     ignoreRunning,
                                                     minIndicesPerTask,
                                                     ranges);
      if debugDefaultDist {
        chpl_debug_writeln("    numChunks=", numChunks, " parDim=", parDim,
                           " ranges(", parDim, ").length=", ranges(parDim).length);
      }
      if debugDataPar {
        chpl_debug_writeln("### numTasksPerLoc = ", numTasks, "\n",
                           "### ignoreRunning = ", ignoreRunning, "\n",
                           "### minIndicesPerTask = ", minIndicesPerTask, "\n",
                           "### numChunks = ", numChunks, " (parDim = ", parDim, ")\n",
                           "### nranges = ", ranges);
      }
      if numChunks <= 1 {
        for i in these_help(1) {
          yield i;
        }
      } else {
        if debugDefaultDist {
          chpl_debug_writeln("*** DI: ranges = ", ranges);
        }
        // TODO: The following is somewhat of an abuse of what
        // _computeBlock() was designed for (dense ranges only; I
        // multiplied by the stride as a white lie to make it work
        // reasonably.  We should switch to using the RangeChunk
        // library...
        coforall chunk in 0..#numChunks {
          var block = ranges;
          const len = if (!ranges(parDim).stridable) then ranges(parDim).length
              else ranges(parDim).length:uint * abs(ranges(parDim).stride):uint;
          const (lo,hi) = _computeBlock(len,
                                        numChunks, chunk,
                                        ranges(parDim)._high,
                                        ranges(parDim)._low,
                                        ranges(parDim)._low);
          if block(parDim).stridable then
            block(parDim) = lo..hi by block(parDim).stride align chpl__idxToInt(block(parDim).alignment);
          else
            block(parDim) = lo..hi;
          if debugDefaultDist {
            chpl_debug_writeln("*** DI[", chunk, "]: block = ", block);
          }
          for i in these_help(1, block) {
            yield i;
          }
        }
      }
    }

    iter these(param tag: iterKind,
               tasksPerLocale = dataParTasksPerLocale,
               ignoreRunning = dataParIgnoreRunningTasks,
               minIndicesPerTask = dataParMinGranularity,
               offset=createTuple(rank, intIdxType, 0:intIdxType))
      where tag == iterKind.leader {

      const numSublocs = here.getChildCount();

      if localeModelHasSublocales && numSublocs != 0 {
        var dptpl = if tasksPerLocale==0 then here.maxTaskPar
                    else tasksPerLocale;
        if !ignoreRunning {
          const otherTasks = here.runningTasks() - 1; // don't include self
          dptpl = if otherTasks < dptpl then (dptpl-otherTasks):int else 1;
        }
        // Make sure we don't use more sublocales than the numbers of
        // tasksPerLocale requested
        const numSublocTasks = min(numSublocs, dptpl);
        // For serial tasks, we will only have a single chunk
        const (numChunks, parDim) = if __primitive("task_get_serial") then
                                    (1, -1) else
                                    _computeChunkStuff(numSublocTasks,
                                                       ignoreRunning=true,
                                                       minIndicesPerTask,
                                                       ranges);
        if debugDataParNuma {
          chpl_debug_writeln("### numSublocs = ", numSublocs, "\n",
                 "### numTasksPerSubloc = ", numSublocTasks, "\n",
                  "### ignoreRunning = ", ignoreRunning, "\n",
                  "### minIndicesPerTask = ", minIndicesPerTask, "\n",
                  "### numChunks = ", numChunks, " (parDim = ", parDim, ")\n",
                  "### nranges = ", ranges);
        }

        if numChunks == 1 {
          if rank == 1 {
            yield (offset(1)..#ranges(1).length,);
          } else {
            var block: rank*range(intIdxType);
            for param i in 1..rank do
              block(i) = offset(i)..#ranges(i).length;
            yield block;
          }
        } else {
          coforall chunk in 0..#numChunks { // make sure coforall on can trigger
            local do on here.getChild(chunk) {
              if debugDataParNuma {
                if chunk!=chpl_getSubloc() then
                  chpl_debug_writeln("*** ERROR: ON WRONG SUBLOC (should be ", chunk,
                                     ", on ", chpl_getSubloc(), ") ***");
              }
              // Divide the locale's tasks approximately evenly
              // among the sublocales
              const numSublocTasks = (if chunk < dptpl % numChunks
                                      then dptpl / numChunks + 1
                                      else dptpl / numChunks);
              var locBlock: rank*range(intIdxType);
              for param i in 1..rank do
                locBlock(i) = offset(i)..#(ranges(i).length);
              var followMe: rank*range(intIdxType) = locBlock;
              const (lo,hi) = _computeBlock(locBlock(parDim).length,
                                            numChunks, chunk,
                                            locBlock(parDim)._high,
                                            locBlock(parDim)._low,
                                            locBlock(parDim)._low);
              followMe(parDim) = lo..hi;
              const (numChunks2, parDim2) = _computeChunkStuff(numSublocTasks,
                                                               ignoreRunning=true,
                                                               minIndicesPerTask,
                                                               followMe);
              coforall chunk2 in 0..#numChunks2 {
                var locBlock2: rank*range(intIdxType);
                for param i in 1..rank do
                  locBlock2(i) = followMe(i).low..followMe(i).high;
                var followMe2: rank*range(intIdxType) = locBlock2;
                const low  = locBlock2(parDim2)._low,
                  high = locBlock2(parDim2)._high;
                const (lo,hi) = _computeBlock(locBlock2(parDim2).length,
                                              numChunks2, chunk2,
                                              high, low, low);
                followMe2(parDim2) = lo..hi;
                if debugDataParNuma {
                  chpl_debug_writeln("### chunk = ", chunk, "  chunk2 = ", chunk2, "  ",
                          "followMe = ", followMe, "  followMe2 = ", followMe2);
                }
                yield followMe2;
              }
            }
          }
        }
      } else {

        if debugDefaultDist then
          chpl_debug_writeln("*** In domain/array leader code:"); // this = ", this);
        const numTasks = if tasksPerLocale==0 then here.maxTaskPar
                         else tasksPerLocale;

        if debugDefaultDist then
          chpl_debug_writeln("    numTasks=", numTasks, " (", ignoreRunning,
                  "), minIndicesPerTask=", minIndicesPerTask);

        const (numChunks, parDim) = if __primitive("task_get_serial") then
                                    (1, -1) else
                                    _computeChunkStuff(numTasks,
                                                       ignoreRunning,
                                                       minIndicesPerTask,
                                                       ranges);
        if debugDefaultDist then
          chpl_debug_writeln("    numChunks=", numChunks, " parDim=", parDim,
                  " ranges(", parDim, ").length=", ranges(parDim).length);

        if debugDataPar {
          chpl_debug_writeln("### numTasksPerLoc = ", numTasks, "\n",
                 "### ignoreRunning = ", ignoreRunning, "\n",
                 "### minIndicesPerTask = ", minIndicesPerTask, "\n",
                 "### numChunks = ", numChunks, " (parDim = ", parDim, ")\n",
                  "### nranges = ", ranges);
        }

        if numChunks == 1 {
          if rank == 1 {
            yield (offset(1)..#ranges(1).length,);
          } else {
            var block: rank*range(intIdxType);
            for param i in 1..rank do
              block(i) = offset(i)..#ranges(i).length;
            yield block;
          }
        } else {
          var locBlock: rank*range(intIdxType);
          for param i in 1..rank do
            locBlock(i) = offset(i)..#(ranges(i).length);
          if debugDefaultDist then
            chpl_debug_writeln("*** DI: locBlock = ", locBlock);
          coforall chunk in 0..#numChunks {
            var followMe: rank*range(intIdxType) = locBlock;
            const (lo,hi) = _computeBlock(locBlock(parDim).length,
                                          numChunks, chunk,
                                          locBlock(parDim)._high,
                                          locBlock(parDim)._low,
                                          locBlock(parDim)._low);
            followMe(parDim) = lo..hi;
            if debugDefaultDist then
              chpl_debug_writeln("*** DI[", chunk, "]: followMe = ", followMe);
            yield followMe;
          }
        }
      }
    }

    iter these(param tag: iterKind, followThis,
               tasksPerLocale = dataParTasksPerLocale,
               ignoreRunning = dataParIgnoreRunningTasks,
               minIndicesPerTask = dataParMinGranularity,
               offset=createTuple(rank, intIdxType, 0:intIdxType))
      where tag == iterKind.follower {

      proc anyStridable(rangeTuple, param i: int = 1) param
        return if i == rangeTuple.size then rangeTuple(i).stridable
               else rangeTuple(i).stridable || anyStridable(rangeTuple, i+1);

      if chpl__testParFlag then
        chpl__testPar("default rectangular domain follower invoked on ", followThis);
      if debugDefaultDist then
        chpl_debug_writeln("In domain follower code: Following ", followThis);

      param stridable = this.stridable || anyStridable(followThis);
      var block: rank*range(idxType=intIdxType, stridable=stridable);
      if stridable {
        type strType = chpl__signedType(intIdxType);
        for param i in 1..rank {
          // See domain follower for comments about this
          const rStride = ranges(i).stride;
          const rSignedStride = rStride:strType,
                fSignedStride = followThis(i).stride:strType;
          if rStride > 0 {
            const riStride = rStride:intIdxType;
            const low = ranges(i).alignedLowAsInt + followThis(i).low*riStride,
                  high = ranges(i).alignedLowAsInt + followThis(i).high*riStride,
                  stride = (rSignedStride * fSignedStride):strType;
            block(i) = low..high by stride;
          } else {
            const irStride = (-rStride):intIdxType;
            const low = ranges(i).alignedHighAsInt - followThis(i).high*irStride,
                  high = ranges(i).alignedHighAsInt - followThis(i).low*irStride,
                  stride = (rSignedStride * fSignedStride):strType;
            block(i) = low..high by stride;
          }
        }
      } else {
        for  param i in 1..rank do
          block(i) = ranges(i)._low+followThis(i).low:intIdxType..ranges(i)._low+followThis(i).high:intIdxType;
      }

      if rank == 1 {
        for i in zip((...block)) {
          yield chpl_intToIdx(i);
        }
      } else {
        for i in these_help(1, block) {
          yield chpl_intToIdx(i);
        }
      }
    }

    proc dsiMember(ind: rank*idxType) {
      for param i in 1..rank do
        if !ranges(i).contains(ind(i)) then
          return false;
      return true;
    }

    proc dsiIndexOrder(ind: rank*idxType) {
      var totOrder: intIdxType;
      var blk: intIdxType = 1;
      for param d in 1..rank by -1 {
        const orderD = ranges(d).indexOrder(ind(d));
        // NOTE: This follows from the implementation of indexOrder()
        if (orderD == (-1):intIdxType) then return orderD;
        totOrder += orderD * blk;
        blk *= ranges(d).length;
      }
      return totOrder;
    }

    proc dsiDims()
      return ranges;

    proc dsiDim(d : int)
      return ranges(d);

    // optional, is this necessary? probably not now that
    // homogeneous tuples are implemented as C vectors.
    proc dsiDim(param d : int)
      return ranges(d);

    proc dsiNumIndices {
      var sum = 1:intIdxType;
      for param i in 1..rank do
        sum *= ranges(i).length;
      return sum;
      // WANT: return * reduce (this(1..rank).length);
    }

    proc dsiLow {
      if rank == 1 {
        return ranges(1).low;
      } else {
        var result: rank*idxType;
        for param i in 1..rank do
          result(i) = ranges(i).low;
        return result;
      }
    }

    proc dsiHigh {
      if rank == 1 {
        return ranges(1).high;
      } else {
        var result: rank*idxType;
        for param i in 1..rank do
          result(i) = ranges(i).high;
        return result;
      }
    }

    proc dsiAlignedLow {
      if rank == 1 {
        return ranges(1).alignedLow;
      } else {
        var result: rank*idxType;
        for param i in 1..rank do
          result(i) = ranges(i).alignedLow;
        return result;
      }
    }

    proc dsiAlignedHigh {
      if rank == 1 {
        return ranges(1).alignedHigh;
      } else {
        var result: rank*idxType;
        for param i in 1..rank do
          result(i) = ranges(i).alignedHigh;
        return result;
      }
    }

    proc dsiStride {
      if rank == 1 {
        return ranges(1).stride;
      } else {
        var result: rank*chpl__signedType(intIdxType);
        for param i in 1..rank do
          result(i) = ranges(i).stride;
        return result;
      }
    }

    proc dsiAlignment {
      if rank == 1 {
        return ranges(1).alignment;
      } else {
        var result: rank*idxType;
        for param i in 1..rank do
          result(i) = ranges(i).alignment;
        return result;
      }
    }

    proc dsiFirst {
      if rank == 1 {
        return ranges(1).first;
      } else {
        var result: rank*idxType;
        for param i in 1..rank do
          result(i) = ranges(i).first;
        return result;
      }
    }

    proc dsiLast {
      if rank == 1 {
        return ranges(1).last;
      } else {
        var result: rank*idxType;
        for param i in 1..rank do
          result(i) = ranges(i).last;
        return result;
      }
    }

    proc dsiBuildArray(type eltType) {
      return new unmanaged DefaultRectangularArr(eltType=eltType, rank=rank,
                                                 idxType=idxType,
                                                 stridable=stridable,
                                                 dom=_to_unmanaged(this));
    }

    proc dsiBuildArrayWith(type eltType, data:_ddata(eltType), allocSize:int) {

      var allocRange:range(idxType) = (ranges(1).low)..#allocSize;
      return new unmanaged DefaultRectangularArr(eltType=eltType,
                                       rank=rank,
                                       idxType=idxType,
                                       stridable=stridable,
                                       dom=_to_unmanaged(this),
                                       data=data);
    }


    proc dsiLocalSlice(ranges) {
      halt("all dsiLocalSlice calls on DefaultRectangulars should be handled in ChapelArray.chpl");
    }

    proc dsiTargetLocales() {
      return [this.locale, ];
    }

    proc dsiHasSingleLocalSubdomain() param return true;

    proc dsiLocalSubdomain(loc: locale) {
      if (this.locale == loc) {
        return _getDomain(_to_unmanaged(this));
      } else {
        var a: domain(rank, idxType, stridable);
        return a;
      }
    }

    iter dsiLocalSubdomains(loc: locale) {
      yield dsiLocalSubdomain(loc);
    }

    // convenience routine for turning an int (tuple) into an index (tuple)
    inline proc chpl_intToIdx(i) {
      return chpl__intToIdx(this.idxType, i);
    }
  }

  // helper routines for converting tuples of integers into tuple indices
  
  inline proc chpl__intToIdx(type idxType, i: integral, j ...) {
    const first = chpl__intToIdx(idxType, i);
    const rest = chpl__intToIdx(idxType, (...j));
    return (first, (...rest));
  }

  inline proc chpl__intToIdx(type idxType, i: integral, j: integral) {
    return (chpl__intToIdx(idxType, i), chpl__intToIdx(idxType, j));
  }

  inline proc chpl__intToIdx(type idxType, i: _tuple) {
    return chpl__intToIdx(idxType, (...i));
  }

  // TODO: should this include the ranges that represent the domain?
  record _remoteAccessData {
    type eltType;
    param rank : int;
    type idxType;
    param stridable: bool;
    param blkChanged : bool = false;

    var off: rank*idxType;
    var blk: rank*chpl__idxTypeToIntIdxType(idxType);
    var str: rank*chpl__signedType(chpl__idxTypeToIntIdxType(idxType));
    var origin: chpl__idxTypeToIntIdxType(idxType);
    var factoredOffs: chpl__idxTypeToIntIdxType(idxType);

    var data: _ddata(eltType);
    var shiftedData: _ddata(eltType);


    inline proc theData ref {
      if stridable {
        return data;
      } else {
        return shiftedData;
      }
    }

    inline proc getDataElem(i) ref {
      if stridable {
        return dataElem(i);
      } else {
        return shiftedDataElem(i);
      }
    }

    inline proc dataElem(i) ref {
      return data(i);
    }

    inline proc shiftedDataElem(i) ref
      return shiftedData(i);
  }

  inline proc _remoteAccessData.getDataIndex(ind : idxType) {
    return this.getDataIndex(chpl__tuplify(ind));
  }

  //
  // Copied from DefaultRectangularArr.getDataIndex
  //
  inline proc _remoteAccessData.getDataIndex(ind: rank*idxType) {
    if stridable {
      var sum = origin;
      for param i in 1..rank do
        sum += (chpl__idxToInt(ind(i)) - chpl__idxToInt(off(i))) * blk(i) / abs(str(i)):chpl__idxTypeToIntIdxType(idxType);
      return sum;
    } else {
      // optimize common case to get cleaner generated code
      if (rank == 1 && earlyShiftData) {
        if blkChanged {
          return chpl__idxToInt(ind(1)) * blk(1);
        } else {
          return chpl__idxToInt(ind(1));
        }
      } else {
        var sum = if earlyShiftData then 0:chpl__idxTypeToIntIdxType(idxType) else origin;

        if blkChanged {
          for param i in 1..rank {
            sum += chpl__idxToInt(ind(i)) * blk(i);
          }
        } else {
          if storageOrder == ArrayStorageOrder.RMO {
            for param i in 1..rank-1 {
              sum += chpl__idxToInt(ind(i)) * blk(i);
            }
            sum += chpl__idxToInt(ind(rank));
          } else {
            for param i in 2..rank {
              sum += chpl__idxToInt(ind(i)) * blk(i);
            }
            sum += chpl__idxToInt(ind(1));
          }
        }

        if !earlyShiftData then sum -= factoredOffs;
        return sum;
      }
    }
  }

  proc _remoteAccessData.computeFactoredOffs() {
    factoredOffs = 0;
    for param i in 1..rank do {
      factoredOffs = factoredOffs + blk(i) * chpl__idxToInt(off(i));
    }
  }

  proc _remoteAccessData.initShiftedData() {
    if earlyShiftData && !stridable {
      type idxSignedType = chpl__signedType(chpl__idxTypeToIntIdxType(idxType));
      const shiftDist = if isIntType(idxType) then origin - factoredOffs
                        else origin:idxSignedType - factoredOffs:idxSignedType;
      shiftedData = _ddata_shift(eltType, data, shiftDist);
    }
  }

  proc _remoteAccessData.strideAlignUp(lo, r)
    return r.low + (lo - r.low + abs(r.stride):idxType - 1)
           / abs(r.stride):idxType * abs(r.stride):idxType;

  proc _remoteAccessData.strideAlignDown(hi, r)
    return hi - (hi - r.low) % abs(r.stride):idxType;

  proc _remoteAccessData.initDataFrom(other : _remoteAccessData) {
    this.data = other.data;
  }

  //
  // Based on the old 'dsiSlice' method
  //
  proc _remoteAccessData.toSlice(newDom) {
    compilerAssert(this.rank == newDom.rank);

    // NB: Sets 'blkChanged' if the new domain is stridable.
    var rad : _remoteAccessData(eltType, newDom.rank, newDom.idxType, newDom.stridable, newDom.stridable || this.blkChanged);

    rad.initDataFrom(this);

    rad.shiftedData = if newDom.stridable then this.data else this.shiftedData;
    rad.origin      = this.origin:newDom.idxType;
    rad.off         = chpl__tuplify(newDom.dsiLow);
    rad.str         = chpl__tuplify(newDom.dsiStride);

    for param i in 1..rank {
      const shift = this.blk(i) * (chpl__idxToInt(newDom.dsiDim(i).low) - chpl__idxToInt(this.off(i))) / abs(this.str(i)) : rad.idxType;
      if this.str(i) > 0 {
        rad.origin += shift;
      } else {
        rad.origin -= shift;
      }

      const mult = (newDom.dsiDim(i).stride / this.str(i)) : rad.idxType;
      rad.blk(i) = this.blk(i) * mult;
    }

    rad.computeFactoredOffs();
    rad.initShiftedData();

    return rad;
  }

  //
  // Based on the old 'dsiReindex' method
  //
  proc _remoteAccessData.toReindex(newDom) {
    compilerAssert(this.rank == newDom.rank);

    // NB: Only sets 'blkChanged' if underlying RADs have it set
    var rad : _remoteAccessData(eltType, newDom.rank, newDom.idxType, newDom.stridable, blkChanged);

    rad.initDataFrom(this);

    rad.shiftedData  = if newDom.stridable then this.data else this.shiftedData;
    rad.origin       = this.origin:newDom.intIdxType;
    rad.blk          = this.blk;
    rad.off          = chpl__tuplify(newDom.dsiLow);
    rad.str          = chpl__tuplify(newDom.dsiStride);
    rad.factoredOffs = 0:newDom.intIdxType;

    rad.computeFactoredOffs();
    rad.initShiftedData();

    return rad;
  }

  //
  // Based on the old 'dsiRankChange' method
  //
  proc _remoteAccessData.toRankChange(newDom, cd, idx) {
    compilerAssert(this.rank == idx.size && this.rank != newDom.rank);
    type intIdxType = newDom.intIdxType;
    type idxSignedType = chpl__signedType(intIdxType);

    // Unconditionally sets 'blkChanged'
    //
    // TODO: If 'collapsedDims' were param, we would know if blk(rank) was 1 or not.
    var rad : _remoteAccessData(eltType, newDom.rank, newDom.idxType, newDom.stridable, true);
    const collapsedDims = chpl__tuplify(cd);

    rad.initDataFrom(this);

    rad.shiftedData = if newDom.stridable then this.data else this.shiftedData;
    rad.origin      = this.origin:newDom.intIdxType;

    var curDim      = 1;
    for param j in 1..idx.size {
      if !collapsedDims(j) {
        rad.off(curDim) = newDom.dsiDim(curDim).low;
        const off       = (chpl__idxToInt(rad.off(curDim)) - chpl__idxToInt(this.off(j))):idxSignedType;
        rad.origin     += ((this.blk(j):idxSignedType) * off / this.str(j)):intIdxType;
        rad.blk(curDim) = this.blk(j);
        rad.str(curDim) = this.str(j);

        curDim += 1;
      } else {
        const off   = (chpl__idxToInt(idx(j)) - chpl__idxToInt(this.off(j))):idxSignedType;
        rad.origin += (this.blk(j):idxSignedType *  off / this.str(j)):intIdxType;
      }
    }

    rad.computeFactoredOffs();
    rad.initShiftedData();

    return rad;
  }

  //
  // Local cache of remote ddata access info
  //
  class LocRADCache {
    type eltType;
    param rank: int;
    type idxType;
    param stridable: bool;
    var targetLocDom: domain(rank);
    var RAD: [targetLocDom] _remoteAccessData(eltType, rank, idxType,
                                              stridable);
    var RADLocks: [targetLocDom] chpl_LocalSpinlock;

    pragma "dont disable remote value forwarding"
    proc init(type eltType, param rank: int, type idxType,
              param stridable: bool, newTargetLocDom: domain(rank)) {
      this.eltType = eltType;
      this.rank = rank;
      this.idxType = idxType;
      this.stridable = stridable;
      // This should resize the arrays
      targetLocDom=newTargetLocDom;
    }

    inline proc lockRAD(rlocIdx) {
      RADLocks[rlocIdx].lock();
    }

    inline proc unlockRAD(rlocIdx) {
      RADLocks[rlocIdx].unlock();
    }
  }

  class DefaultRectangularArr: BaseRectangularArr {
    /*type eltType;
    param rank : int;
    type idxType;
    param stridable: bool;*/

    type idxSignedType = chpl__signedType(chpl__idxTypeToIntIdxType(idxType));

    var dom : unmanaged DefaultRectangularDom(rank=rank, idxType=idxType,
                                           stridable=stridable);
    var off: rank*idxType;
    var blk: rank*chpl__idxTypeToIntIdxType(idxType);
    var sizesPerDim: rank*chpl__idxTypeToIntIdxType(idxType);
    var str: rank*idxSignedType;
    var factoredOffs: chpl__idxTypeToIntIdxType(idxType);

    pragma "alias scope from this"
    pragma "local field"
    var data : _ddata(eltType) = nil;

    pragma "alias scope from this"
    pragma "local field"
    var shiftedData : _ddata(eltType);

    // note: used by pychapel
    var noinit_data: bool = false;

    // note: used for external array support
    var externArr: bool = false;
    var _borrowed: bool = true;
    var externFreeFunc: c_void_ptr;

    //var numelm: int = -1; // for correctness checking

    // end class definition here, then defined secondary methods below

    proc intIdxType type {
      return chpl__idxTypeToIntIdxType(idxType);
    }

    override proc dsiDisplayRepresentation() {
      writeln("off=", off);
      writeln("blk=", blk);
      writeln("str=", str);
      writeln("factoredOffs=", factoredOffs);
      writeln("noinit_data=", noinit_data);
    }

    // can the compiler create this automatically?
    override proc dsiGetBaseDom() return dom;

    proc dsiDestroyDataHelper(dd, ddiNumIndices) {
      compilerAssert(chpl_isDdata(dd.type));
      for i in 0..ddiNumIndices-1 {
        chpl__autoDestroy(dd[i]);
      }
    }

    override proc dsiDestroyArr() {
      if (externArr) {
        if (!_borrowed) {
          chpl_call_free_func(externFreeFunc, c_ptrTo(data));
        }
      } else {
        var numElts:intIdxType = 0;
        if dom.dsiNumIndices > 0 {
          param needsDestroy = __primitive("needs auto destroy",
                                           __primitive("deref", data[0]));
          numElts = dom.dsiNumIndices;

          if needsDestroy {
            dsiDestroyDataHelper(data, numElts);
          }
        }
        _ddata_free(data, numElts);
      }
    }

    inline proc theData ref {
      if earlyShiftData && !stridable then
        return shiftedData;
      else
        return data;
    }

    //
    // Simple-ddata iterators (locale models without sublocales)
    //
    iter these(tasksPerLocale:int = dataParTasksPerLocale,
               ignoreRunning:bool = dataParIgnoreRunningTasks,
               minIndicesPerTask:int = dataParMinGranularity) ref {
      if debugDefaultDist {
        chpl_debug_writeln("*** In defRectArr simple-dd serial iterator");
      }
      for elem in chpl__serialViewIter(this, dom) do yield elem;
    }

    iter these(param tag: iterKind,
               tasksPerLocale = dataParTasksPerLocale,
               ignoreRunning = dataParIgnoreRunningTasks,
               minIndicesPerTask = dataParMinGranularity)
      ref where tag == iterKind.standalone {
      if debugDefaultDist {
        chpl_debug_writeln("*** In defRectArr simple-dd standalone iterator");
      }
      for i in dom.these(tag, tasksPerLocale,
                         ignoreRunning, minIndicesPerTask) {
        yield dsiAccess(i);
      }
    }

    iter these(param tag: iterKind,
               tasksPerLocale = dataParTasksPerLocale,
               ignoreRunning = dataParIgnoreRunningTasks,
               minIndicesPerTask = dataParMinGranularity)
      where tag == iterKind.leader {
      if debugDefaultDist {
        chpl_debug_writeln("*** In defRectArr simple-dd leader iterator");
      }
      for followThis in dom.these(tag,
                                  tasksPerLocale,
                                  ignoreRunning,
                                  minIndicesPerTask) do
        yield followThis;
    }

    iter these(param tag: iterKind, followThis,
               tasksPerLocale = dataParTasksPerLocale,
               ignoreRunning = dataParIgnoreRunningTasks,
               minIndicesPerTask = dataParMinGranularity)
      ref where tag == iterKind.follower {
      if debugDefaultDist {
        chpl_debug_writeln("*** In defRectArr simple-dd follower iterator: ",
                           followThis);
      }

      for i in dom.these(tag=iterKind.follower, followThis,
                         tasksPerLocale,
                         ignoreRunning,
                         minIndicesPerTask) do
        yield dsiAccess(i);
    }

    proc computeFactoredOffs() {
      factoredOffs = 0:intIdxType;
      for param i in 1..rank do {
        factoredOffs = factoredOffs + blk(i) * chpl__idxToInt(off(i));
      }
    }

    inline proc initShiftedData() {
      if earlyShiftData && !stridable {
        // Lydia note 11/04/15: a question was raised as to whether this
        // check on dsiNumIndices added any value.  Performance results
        // from removing this line seemed inconclusive, which may indicate
        // that the check is not necessary, but it seemed like unnecessary
        // work for something with no immediate reward.
        if dom.dsiNumIndices > 0 {
          const shiftDist = if isIntType(idxType) then
                              0:idxType - factoredOffs
                            else
                              // Not bothering to check for over/underflow
                              0:idxSignedType - factoredOffs:idxSignedType;
          shiftedData = _ddata_shift(eltType, data, shiftDist);
        }
      }
    }

    proc postinit() {
      if noinit_data == true then return;
      for param dim in 1..rank {
        off(dim) = dom.dsiDim(dim).alignedLow;
        str(dim) = dom.dsiDim(dim).stride;
      }
      if storageOrder == ArrayStorageOrder.RMO {
        blk(rank) = 1:intIdxType;
        for param dim in 1..(rank-1) by -1 do
          blk(dim) = blk(dim+1) * dom.dsiDim(dim+1).length;
      } else if storageOrder == ArrayStorageOrder.CMO {
        blk(1) = 1:intIdxType;
        for param dim in 2..rank {
          blk(dim) = blk(dim-1) * dom.dsiDim(dim-1).length;
        }
      } else {
        halt("unknown array storage order");
      }
      computeFactoredOffs();
      const size = if storageOrder == ArrayStorageOrder.RMO
                   then blk(1) * dom.dsiDim(1).length
                   else blk(rank) * dom.dsiDim(rank).length;

      if usePollyArrayIndex {
        for param dim in 1..rank {
         sizesPerDim(dim) = dom.dsiDim(dim).length;
        }
      }

      // Allow DR array initialization to pass in existing data
      if data == nil {
        if !localeModelHasSublocales {
          data = _ddata_allocate(eltType, size);
        } else {
          data = _ddata_allocate(eltType, size,
                                 subloc = (if here.getChildCount() > 1
                                           then c_sublocid_all
                                           else c_sublocid_none));
        }
      }

      initShiftedData();
    }

    inline proc getDataIndex(ind: idxType ...1,
                             param getShifted = true)
      where rank == 1
      return getDataIndex(ind, getShifted=getShifted);

    inline proc getDataIndex(ind: rank*idxType,
                             param getShifted = true) {
      if stridable {
        var sum = 0:intIdxType;
        for param i in 1..rank do
          sum += (chpl__idxToInt(ind(i)) - chpl__idxToInt(off(i))) * blk(i) / abs(str(i)):intIdxType;
        return sum;
      } else {
        param wantShiftedIndex = getShifted && earlyShiftData;

        // optimize common case to get cleaner generated code
        if (rank == 1 && wantShiftedIndex) {
          return chpl__idxToInt(ind(1));
        } else {
          var sum = 0:intIdxType;
          var useInd = ind;
          var useOffset:int = 0;
          var useSizesPerDim = sizesPerDim;

          if usePollyArrayIndex {
            // Polly works better if we provide 0-based indices from the start.
            // So instead of using factoredOffs at the end, we initially subtract
            // the dimension offsets from the index subscripts beforehand.
            if !wantShiftedIndex {
             for param i in 1..rank do {
               useInd(i) = chpl__idxToInt(useInd(i)) - chpl__idxToInt(off(i));
             }
           }
           return polly_array_index(useOffset, (...useSizesPerDim), (...useInd));
          } else {
            if storageOrder == ArrayStorageOrder.RMO {
              for param i in 1..rank-1 {
                sum += chpl__idxToInt(ind(i)) * blk(i);
              }
              sum += chpl__idxToInt(ind(rank));
            } else {
              for param i in 2..rank {
                sum += chpl__idxToInt(ind(i)) * blk(i);
              }
              sum += chpl__idxToInt(ind(1));
            }
            if !wantShiftedIndex then sum -= factoredOffs;
            return sum;
          }
        }
      }
    }

    // only need second version (ind : rank*idxType)
    // because wrapper record can pass a 1-tuple
    inline proc dsiAccess(ind: idxType ...1) ref
    where rank == 1
      return dsiAccess(ind);

    inline proc dsiAccess(ind: idxType ...1)
    where rank == 1 && shouldReturnRvalueByValue(eltType)
      return dsiAccess(ind);

    inline proc dsiAccess(ind: idxType ...1) const ref
    where rank == 1 && shouldReturnRvalueByConstRef(eltType)
      return dsiAccess(ind);

    inline proc dsiAccess(ind : rank*idxType) ref {
      // Note: bounds checking occurs in ChapelArray for this type.
      var dataInd = getDataIndex(ind);
      return theData(dataInd);
    }

    inline proc dsiAccess(ind : rank*idxType)
    where shouldReturnRvalueByValue(eltType) {
      // Note: bounds checking occurs in ChapelArray for this type.
      var dataInd = getDataIndex(ind);
      return theData(dataInd);
    }

    inline proc dsiAccess(ind : rank*idxType) const ref
    where shouldReturnRvalueByConstRef(eltType) {
      // Note: bounds checking occurs in ChapelArray for this type.
      var dataInd = getDataIndex(ind);
      return theData(dataInd);
    }


    inline proc dsiLocalAccess(i) ref
      return dsiAccess(i);

    inline proc dsiLocalAccess(i)
    where shouldReturnRvalueByValue(eltType)
      return dsiAccess(i);

    inline proc dsiLocalAccess(i) const ref
    where shouldReturnRvalueByConstRef(eltType)
      return dsiAccess(i);

    inline proc dsiBoundsCheck(i) {
      return dom.dsiMember(i);
    }

    proc adjustBlkOffStrForNewDomain(d: unmanaged DefaultRectangularDom,
                                     alias: unmanaged DefaultRectangularArr)
    {
      for param i in 1..rank {
        var s: idxType;
        // NOTE: Not bothering to check to see if this can fit into idxType
        if idxSignedType==idxType {
          s = (dom.dsiDim(i).stride / str(i)) : d.idxType;
        } else { // unsigned type, signed stride
          assert((dom.dsiDim(i).stride<0 && str(i)<0) ||
                 (dom.dsiDim(i).stride>0 && str(i)>0));
          s = (dom.dsiDim(i).stride / str(i)) : d.idxType;
        }
        alias.off(i) = d.dsiDim(i).low;
        alias.blk(i) = blk(i) * s;
        alias.str(i) = d.dsiDim(i).stride;
      }
    }

    proc adjustBlkOffStrForNewDomain(d: unmanaged DefaultRectangularDom,
                                     alias: unmanaged DefaultRectangularArr)
      where dom.stridable == false && this.stridable == false
    {
      for param i in 1..rank {
        alias.off(i) = d.dsiDim(i).low;
        alias.blk(i) = blk(i);
        alias.str(i) = d.dsiDim(i).stride;
      }
    }

<<<<<<< HEAD
=======
    override proc dsiReallocate(allocBound: range(idxType,
                                                  BoundedRangeType.bounded,
                                                  stridable),
                                arrayBound: range(idxType,
                                                  BoundedRangeType.bounded,
                                                  stridable)) where rank == 1 {
      on this {
        const allocD = {allocBound};
        var copy = new unmanaged DefaultRectangularArr(eltType=eltType,
                                                       rank=rank,
                                                       idxType=idxType,
                                                       stridable=allocD._value.stridable,
                                                       dom=allocD._value);

        forall i in arrayBound(dom.ranges(1)) do
          copy.dsiAccess(i) = dsiAccess(i);

        off = copy.off;
        blk = copy.blk;
        str = copy.str;
        factoredOffs = copy.factoredOffs;

        dsiDestroyArr();
        data = copy.data;
        // We can't call initShiftedData here because the new domain
        // has not yet been updated (this is called from within the
        // = function for domains.
        if earlyShiftData && !allocD._value.stridable {
          // Lydia note 11/04/15: a question was raised as to whether this
          // check on numIndices added any value.  Performance results
          // from removing this line seemed inconclusive, which may indicate
          // that the check is not necessary, but it seemed like unnecessary
          // work for something with no immediate reward.
          if allocD.numIndices > 0 {
            shiftedData = copy.shiftedData;
          }
        }
        delete copy;
      }
    }


>>>>>>> 3d9e2806
    // Reallocate the array to have space for elements specified by `bounds`
    override proc dsiReallocate(bounds: rank*range(idxType,
                                                   BoundedRangeType.bounded,
                                                   stridable)) {
      on this {
        use IO;
        //        try! stderr.writeln("reallocating from ", dom.ranges, " to ", bounds);
        const allocD = {(...bounds)};

        if (rank == 1 && allocD.low == dom.dsiLow && allocD.stride == dom.dsiStride) {
          if reportInPlaceRealloc then
            writeln("reallocating in-place");

          sizesPerDim(1) = allocD.dsiDim(1).size;
          _ddata_reallocate(data,
                            eltType,
                            oldSize=dom.dsiNumIndices,
                            newSize=allocD.size);
          initShiftedData();
        } else {

          var copy = new unmanaged DefaultRectangularArr(eltType=eltType,
                                                         rank=rank,
                                                         idxType=idxType,
                                                         stridable=allocD._value.stridable,
                                                         dom=allocD._value);

          forall i in allocD((...dom.ranges)) do
            copy.dsiAccess(i) = dsiAccess(i);

          off = copy.off;
          blk = copy.blk;
          str = copy.str;
          factoredOffs = copy.factoredOffs;

          dsiDestroyArr();
          data = copy.data;
          // We can't call initShiftedData here because the new domain
          // has not yet been updated (this is called from within the
          // = function for domains.
          if earlyShiftData && !allocD._value.stridable {
            // Lydia note 11/04/15: a question was raised as to whether this
            // check on numIndices added any value.  Performance results
            // from removing this line seemed inconclusive, which may indicate
            // that the check is not necessary, but it seemed like unnecessary
            // work for something with no immediate reward.
            if allocD.numIndices > 0 {
              shiftedData = copy.shiftedData;
            }
          }
          delete copy;
        }
<<<<<<< HEAD
=======
        delete copy;
>>>>>>> 3d9e2806
      }
    }

    override proc dsiPostReallocate() {
      // No action necessary here
    }

    proc dsiLocalSlice(ranges) {
      halt("all dsiLocalSlice calls on DefaultRectangulars should be handled in ChapelArray.chpl");
    }

    proc dsiGetRAD() {
      var rad: _remoteAccessData(eltType, rank, idxType, stridable);
      rad.off = off;
      rad.blk = blk;
      rad.str = str;
      rad.origin = 0;
      rad.factoredOffs = factoredOffs;
      rad.data = data;
      rad.shiftedData = shiftedData;
      return rad;
    }

    proc dsiTargetLocales() {
      return [this.data.locale, ];
    }

    proc dsiHasSingleLocalSubdomain() param return true;

    proc dsiLocalSubdomain(loc: locale) {
      if this.data.locale == loc {
        return _getDomain(dom);
      } else {
        var a: domain(rank, idxType, stridable);
        return a;
      }
    }

    iter dsiLocalSubdomains(loc: locale) {
      yield dsiLocalSubdomain(loc);
    }
  }

  iter chpl__serialViewIter(arr, viewDom) ref
    where chpl__isDROrDRView(arr) {
    param useCache = chpl__isArrayView(arr) && arr.shouldUseIndexCache();
    var info = if useCache then arr.indexCache
               else if arr.isSliceArrayView() then arr.arr
               else arr;
    if arr.rank == 1 {
      // This is specialized to avoid overheads of calling dsiAccess()
      if !viewDom.stridable {
        // Ideally we would like to be able to do something like
        // "for i in first..last by step". However, right now that would
        // result in a strided iterator which isn't as optimized. It would
        // also add a range initializer, which in tight loops is pretty
        // expensive. Instead we use a direct range iterator that is
        // optimized for positively strided ranges. It should be just as fast
        // as directly using a "c for loop", but it contains code check for
        // overflow and invalid strides as well as the ability to use a less
        // optimized iteration method if users are concerned about range
        // overflow.

        const first  = info.getDataIndex(viewDom.dsiLow);
        const second = info.getDataIndex(viewDom.chpl_intToIdx(chpl__idxToInt(viewDom.dsiLow)+1));
        const step   = (second-first);
        const last   = first + (viewDom.dsiNumIndices-1) * step;
        for i in chpl_direct_pos_stride_range_iter(first, last, step) {
          yield info.theData(i);
        }
      } else {
        const viewDomDim = viewDom.dsiDim(1),
              stride = viewDomDim.stride: viewDom.intIdxType,
              start  = viewDomDim.first,
              second = info.getDataIndex(viewDom.chpl_intToIdx(viewDomDim.firstAsInt + stride));

        var   first  = info.getDataIndex(start);
        const step   = (second-first):chpl__signedType(viewDom.intIdxType);
        var   last   = first + (viewDomDim.length-1) * step:viewDom.intIdxType;

        if step < 0 then
          last <=> first;

        var data = info.theData;
        for i in first..last by step do
          yield data(i);
      }
    } else if useCache {
      for i in viewDom {
        const dataIdx = info.getDataIndex(i);
        yield info.getDataElem(dataIdx);
      }
    } else {
      for elem in chpl__serialViewIterHelper(arr, viewDom) do yield elem;
    }
  }

  iter chpl__serialViewIter(arr, viewDom) ref {
    for elem in chpl__serialViewIterHelper(arr, viewDom) do yield elem;
  }

  iter chpl__serialViewIterHelper(arr, viewDom) ref {
    for i in viewDom {
      const dataIdx = if arr.isReindexArrayView() then chpl_reindexConvertIdx(i, arr.dom, arr.downdom)
                      else if arr.isRankChangeArrayView() then chpl_rankChangeConvertIdx(i, arr.collapsedDim, arr.idx)
                      else i;
      const info = if chpl__isArrayView(arr) then arr.arr else arr;
      yield info.dsiAccess(dataIdx);
    }
  }

  proc DefaultRectangularDom.dsiSerialReadWrite(f /*: Reader or Writer*/) {
    f <~> new ioLiteral("{") <~> ranges(1);
    for i in 2..rank do
      f <~> new ioLiteral(", ") <~> ranges(i);
    f <~> new ioLiteral("}");
  }

  proc DefaultRectangularDom.dsiSerialWrite(f) { this.dsiSerialReadWrite(f); }
  proc DefaultRectangularDom.dsiSerialRead(f) { this.dsiSerialReadWrite(f); }

  proc DefaultRectangularArr.dsiSerialReadWrite(f /*: Reader or Writer*/) {
    chpl_serialReadWriteRectangular(f, this);
  }

  // Why can the following two functions not be collapsed into one
  // where 'dom = arr.dom'?  Because this puts a type constraint on
  // what 'dom' can be passed that is too strict in some callchains
  // (e.g., if arr.dom is non-stridable but the 'dom' passed in is
  // stridable).
  //
  proc chpl_serialReadWriteRectangular(f, arr) {
    chpl_serialReadWriteRectangular(f, arr, arr.dom);
  }

  // ReplicatedDist declares a version of this method with a 'where'
  // clause, but current resolution rules prefer the more visible
  // function (rather than the one with a 'where' clause) and this
  // call is more visible (e.g. ArrayViewSlice uses DefaultRectangular
  // but not ReplicatedDist). Applying "last resort" to this function
  // requests the compiler prefer another overload if one is applicable.
  // Overload sets (or a similar idea) would be a better user-facing
  // way to solve this problem (see CHIP 20).
  pragma "last resort"
  proc chpl_serialReadWriteRectangular(f, arr, dom) {
    chpl_serialReadWriteRectangularHelper(f, arr, dom);
  }

  proc chpl_serialReadWriteRectangularHelper(f, arr, dom) {
    param rank = arr.rank;
    type idxType = arr.idxType;
    type idxSignedType = chpl__signedType(chpl__idxTypeToIntIdxType(idxType));

    const isNative = f.styleElement(QIO_STYLE_ELEMENT_IS_NATIVE_BYTE_ORDER): bool;

    proc writeSpaces(dim:int) {
      for i in 1..dim {
        f <~> new ioLiteral(" ");
      }
    }

    proc recursiveArrayWriter(in idx: rank*idxType, dim=1, in last=false) {
      var binary = f.binary();
      var arrayStyle = f.styleElement(QIO_STYLE_ELEMENT_ARRAY);
      var isspace = arrayStyle == QIO_ARRAY_FORMAT_SPACE && !binary;
      var isjson = arrayStyle == QIO_ARRAY_FORMAT_JSON && !binary;
      var ischpl = arrayStyle == QIO_ARRAY_FORMAT_CHPL && !binary;

      type strType = idxSignedType;
      var makeStridePositive = if dom.dsiDim(dim).stride > 0 then 1:strType else (-1):strType;

      if isjson || ischpl {
        if dim != rank {
          f <~> new ioLiteral("[\n");
          writeSpaces(dim); // space for the next dimension
        } else f <~> new ioLiteral("[");
      }

      if dim == rank {
        var first = true;
        if debugDefaultDist && f.writing then f.writeln(dom.dsiDim(dim));
        for j in dom.dsiDim(dim) by makeStridePositive {
          if first then first = false;
          else if isspace then f <~> new ioLiteral(" ");
          else if isjson || ischpl then f <~> new ioLiteral(", ");
          idx(dim) = j;
          f <~> arr.dsiAccess(idx);
        }
      } else {
        for j in dom.dsiDim(dim) by makeStridePositive {
          var lastIdx =  dom.dsiDim(dim).last;
          idx(dim) = j;

          recursiveArrayWriter(idx, dim=dim+1,
                               last=(last || dim == 1) && (j == dom.dsiDim(dim).alignedHigh));

          if isjson || ischpl {
            if j != lastIdx {
              f <~> new ioLiteral(",\n");
              writeSpaces(dim);
            }
          }
        }
      }

      if isspace {
        if !last && dim != 1 {
          f <~> new ioLiteral("\n");
        }
      } else if isjson || ischpl {
        if dim != rank {
          f <~> new ioLiteral("\n");
          writeSpaces(dim-1); // space for this dimension
          f <~> new ioLiteral("]");
        }
        else f <~> new ioLiteral("]");
      }

    }

    if false && !f.writing && !f.binary() &&
       rank == 1 && dom.dsiDim(1).stride == 1 &&
       dom._arrs.length == 1 {

      // resize-on-read implementation, disabled right now
      // until we decide how it should work.

      // Binary reads could also start out with a length.

      // Special handling for reading 1-D stride-1 arrays in order
      // to read them without requiring that the array length be
      // specified ahead of time.

      var binary = f.binary();
      var arrayStyle = f.styleElement(QIO_STYLE_ELEMENT_ARRAY);
      var isspace = arrayStyle == QIO_ARRAY_FORMAT_SPACE && !binary;
      var isjson = arrayStyle == QIO_ARRAY_FORMAT_JSON && !binary;
      var ischpl = arrayStyle == QIO_ARRAY_FORMAT_CHPL && !binary;

      if isjson || ischpl {
        f <~> new ioLiteral("[");
      }

      var first = true;

      var offset = dom.dsiDim(1).low;
      var i = 0;

      var read_end = false;

      while ! f.error() {
        if first {
          first = false;
          // but check for a ]
          if isjson || ischpl {
            f <~> new ioLiteral("]");
          } else if isspace {
            f <~> new ioNewline(skipWhitespaceOnly=true);
          }
          if f.error() == EFORMAT {
            f.clearError();
          } else {
            read_end = true;
            break;
          }
        } else {
          // read a comma or a space.
          if isspace then f <~> new ioLiteral(" ");
          else if isjson || ischpl then f <~> new ioLiteral(",");

          if f.error() == EFORMAT {
            f.clearError();
            // No comma.
            break;
          }
        }

        if i >= dom.dsiDim(1).size {
          // Create more space.
          var sz = dom.dsiDim(1).size;
          if sz < 4 then sz = 4;
          sz = 2 * sz;

          // like push_back
          const newDom = {offset..#sz};

          arr.dsiReallocate( newDom );
          // This is different from how push_back does it
          // because push_back might lead to a call to
          // _reprivatize but I don't see how to do that here.
          dom.dsiSetIndices( newDom.getIndices() );
          arr.dsiPostReallocate();
        }

        f <~> arr.dsiAccess(offset + i);

        i += 1;
      }

      if ! read_end {
        if isjson || ischpl {
          f <~> new ioLiteral("]");
        }
      }

      {
        // trim down to actual size read.
        const newDom = {offset..#i};
        arr.dsiReallocate( newDom );
        dom.dsiSetIndices( newDom.getIndices() );
        arr.dsiPostReallocate();
      }

    } else if arr.isDefaultRectangular() && !chpl__isArrayView(arr) &&
              _isSimpleIoType(arr.eltType) && f.binary() &&
              isNative && arr.isDataContiguous(dom) {
      // If we can, we would like to read/write the array as a single write op
      // since _ddata is just a pointer to the memory location we just pass
      // that along with the size of the array. This is only possible when the
      // byte order is set to native or its equivalent.
      const elemSize = c_sizeof(arr.eltType);
      if boundsChecking {
        var rw = if f.writing then "write" else "read";
        assert((dom.dsiNumIndices:uint*elemSize:uint) <= max(ssize_t):uint,
               "length of array to ", rw, " is greater than ssize_t can hold");
      }

      const len = dom.dsiNumIndices;
      const src = arr.theData;
      const idx = arr.getDataIndex(dom.dsiLow);
      const size = len:ssize_t*elemSize:ssize_t;
      try {
        if f.writing {
          f.writeBytes(_ddata_shift(arr.eltType, src, idx), size);
        } else {
          f.readBytes(_ddata_shift(arr.eltType, src, idx), size);
        }
      } catch e: SystemError {
        f.setError(e.err);
      } catch {
        f.setError(EINVAL:syserr);
      }
    } else {
      const zeroTup: rank*idxType;
      recursiveArrayWriter(zeroTup);
    }
  }

  proc DefaultRectangularArr.dsiSerialWrite(f) {
    dsiSerialReadWrite(f);
  }

  proc DefaultRectangularArr.dsiSerialRead(f) {
    dsiSerialReadWrite(f);
  }

  // This is very conservative.
  proc DefaultRectangularArr.isDataContiguous(dom) {
    if debugDefaultDistBulkTransfer then
      chpl_debug_writeln("isDataContiguous(): off=", off, " blk=", blk);

    if blk(rank) != 1 then return false;

    for param dim in 1..(rank-1) by -1 do
      if blk(dim) != blk(dim+1)*dom.dsiDim(dim+1).length then return false;

    if debugDefaultDistBulkTransfer then
      chpl_debug_writeln("\tYES!");

    return true;
  }

  private proc _canDoSimpleTransfer(A, aView, B, bView) {
    if !A.isDataContiguous(aView._value) || !B.isDataContiguous(bView._value) {
      if debugDefaultDistBulkTransfer then
        chpl_debug_writeln("isDataContiguous return False");
      return false;
    }
    return true;
  }

  private proc _canDoComplexTransfer(A, aView, B, bView) {
    return useBulkTransferStride;
  }

  proc DefaultRectangularArr.doiCanBulkTransferRankChange() param return true;

  proc DefaultRectangularArr.doiBulkTransferToKnown(srcDom, destClass:DefaultRectangularArr, destDom) : bool {
    return transferHelper(destClass, destDom, this, srcDom);
  }

  proc DefaultRectangularArr.doiBulkTransferFromKnown(destDom, srcClass:DefaultRectangularArr, srcDom) : bool {
    return transferHelper(this, destDom, srcClass, srcDom);
  }

  private proc transferHelper(A, aView, B, bView) : bool {
    if A.rank == B.rank &&
       (aView.stridable == false && bView.stridable == false) &&
       _canDoSimpleTransfer(A, aView, B, bView) {
      if debugDefaultDistBulkTransfer then
        chpl_debug_writeln("Performing simple DefaultRectangular transfer");

      _simpleTransfer(A, aView, B, bView);
    } else if _canDoComplexTransfer(A, aView, B, bView) {
      if debugDefaultDistBulkTransfer then
        chpl_debug_writeln("Performing complex DefaultRectangular transfer");

      complexTransfer(A, aView, B, bView);
    } else {
      return false;
    }

    return true;
  }

  private proc _simpleTransfer(A, aView, B, bView) {
    param rank     = A.rank;
    type idxType   = A.idxType;
    type eltType   = A.eltType;

    const Adims = aView.dims();
    var Alo: rank*aView.idxType;
    for param i in 1..rank do
      Alo(i) = Adims(i).first;

    const Bdims = bView.dims();
    var Blo: rank*B.idxType;
    for param i in 1..rank do
      Blo(i) = Bdims(i).first;

    const len = aView.numIndices.safeCast(size_t);

    if len == 0 then return;

    if debugBulkTransfer {
      pragma "fn synchronization free"
      extern proc sizeof(type x): int;
      const elemSize =sizeof(B.eltType);
      chpl_debug_writeln("In DefaultRectangular._simpleTransfer():",
              " Alo=", Alo, ", Blo=", Blo,
              ", len=", len, ", elemSize=", elemSize);
    }

    const Aidx = A.getDataIndex(Alo);
    const Adata = _ddata_shift(eltType, A.theData, Aidx);
    const Bidx = B.getDataIndex(Blo);
    const Bdata = _ddata_shift(eltType, B.theData, Bidx);
    _simpleTransferHelper(A, B, Adata, Bdata, len);
  }

  private proc _simpleTransferHelper(A, B, Adata, Bdata, len) {
    if Adata == Bdata then return;

    // NOTE: This does not work with --heterogeneous, but heterogeneous
    // compilation does not work right now.  The calls to chpl_comm_get
    // and chpl_comm_put should be changed once that is fixed.
    if Adata.locale.id==here.id {
      if debugDefaultDistBulkTransfer then
        chpl_debug_writeln("\tlocal get() from ", B.locale.id);
      __primitive("chpl_comm_array_get", Adata[0], Bdata.locale.id, Bdata[0], len);
    } else if Bdata.locale.id==here.id {
      if debugDefaultDistBulkTransfer then
        chpl_debug_writeln("\tlocal put() to ", A.locale.id);
      __primitive("chpl_comm_array_put", Bdata[0], Adata.locale.id, Adata[0], len);
    } else on Adata.locale {
      if debugDefaultDistBulkTransfer then
        chpl_debug_writeln("\tremote get() on ", here.id, " from ", B.locale.id);
      __primitive("chpl_comm_array_get", Adata[0], Bdata.locale.id, Bdata[0], len);
    }
  }

  /*
  For more details, see: http://upc.lbl.gov/publications/upc_memcpy.pdf
    'Proposal for Extending the UPC Memory Copy Library Functions and
    Supporting Extensions to GASNet, Version 2.0. Author: Dan Bonachea'

  This function transfers B into A, where A and B are both
  DefaultRectangularArr classes.

  `aView` and `bView` represent the indices to be transferred to/from. They
  might be different if this is a transfer involving an Array View.

  Assumes row-major ordering.

  Depends on adjustBlkOffStrForNewDomain having been called in ChapelArray
  before entering this function.

  TODO: Determine if we can reduce the communication for array metadata

  TODO: Pull simple runtime implementation up into module code
  */
  private proc complexTransfer(A, aView, B, bView) {
    if (A.data.locale.id != here.id &&
        B.data.locale.id != here.id) {
      if debugDefaultDistBulkTransfer {
        chpl_debug_writeln("BulkTransferStride: Both arrays on different locale, moving to locale of destination: LOCALE", A.data.locale.id);
      }
      on A.data do
        complexTransferCore(A, aView, B, bView);
    } else {
      complexTransferCore(A, aView, B, bView);
    }
  }


  private proc complexTransferCore(LHS, LViewDom, RHS, RViewDom) {
    param minRank = min(LHS.rank, RHS.rank);
    type  idxType = LHS.idxType;
    type  intIdxType = LHS.intIdxType;

    if debugDefaultDistBulkTransfer {
      writeln("Transferring views :", LViewDom, " <-- ", RViewDom);
      writeln("Original domains   :", LHS.dom.dsiDims(), " <-- ", RHS.dom.dsiDims());
    }

    const LeftDims  = LViewDom.dims();
    const RightDims = RViewDom.dims();

    const (LeftActives, RightActives, inferredRank) = bulkCommComputeActiveDims(LeftDims, RightDims);

    var DimSizes: [1..inferredRank] LeftDims(1).size.type;
    for i in 1..inferredRank {
      const dimIdx = LeftActives(i);
      DimSizes[i] = LeftDims(dimIdx).size;
    }

    if debugDefaultDistBulkTransfer {
      writeln("inferredRank = ", inferredRank);
    }
    assert(inferredRank <= minRank, "complex DR transfer: computed rank greater than minimum rank!");

    // Compute a 'blk' tuple for the LHS and RHS based on their view-domains
    var LBlk, RBlk : minRank*intIdxType;

    {
      // For each array, compute a valid 'blk' with 'inferredRank' values
      // over the array's original data by skipping over rank-changed dims.
      for idx in 1..inferredRank by -1 {
        const li = LeftActives(idx);
        LBlk(idx) = LHS.blk(li) * (LeftDims(li).stride / LHS.dom.dsiDim(li).stride):intIdxType;

        const ri = RightActives(idx);
        RBlk(idx) = RHS.blk(ri) * (RightDims(ri).stride / RHS.dom.dsiDim(ri).stride):intIdxType;
      }
    }

    if debugDefaultDistBulkTransfer {
      writeln("LBlk = ", LBlk);
      writeln("RBlk = ", RBlk);
    }

    // The number of values needed to express the strided region.
    var stridelevels = 0;

    //
    // `count[1]` is the number of elements we can bulk-copy at a time. Each
    // number after that represents the number of times we need to stride at
    // each level. It will ultimately be an array of size `stridelevels+1`.
    //
    var countDom = {1..inferredRank+1};
    var count : [countDom] size_t;
    for c in count do c = 1; // serial to avoid task creation overhead

    //
    // The arrays representing the required stride at each level. Should pull
    // from the values in the 'blk' tuple, though we may skip a dimension if
    // it can be aggregated. Will ultimately be of size `stridelevels`.
    //
    var strideDom = {1..inferredRank};
    var dstStride, srcStride : [strideDom] size_t;

    //
    // If the last dimension is strided then we can only copy one element at a
    // time. `blk(rank)` may be greater than `1` depending on the results of
    // `adjustBlkOffStrForNewDomain` or if there was a rank change.
    //
    // It is incorrect to check the stride of the ranges here because the
    // original domain may have also been strided, like so:
    //   var A : [1..10 by 2, 1..20 by 4] int;
    //
    if LBlk(inferredRank) > 1 || RBlk(inferredRank) > 1 {
      stridelevels           += 1;
      count[stridelevels]     = 1;
      dstStride[stridelevels] = LBlk(inferredRank).safeCast(size_t);
      srcStride[stridelevels] = RBlk(inferredRank).safeCast(size_t);
    }

    //
    // When at the end of the elements in dimension `i`, `canReuseStride` tells
    // us whether or not we can re-use the current stride value to advance to
    // the next chunk of elements. If either array is unable to re-use its
    // stride, then we need a new stride value.
    //
    for i in 2..inferredRank by -1 {
      // Each corresponding dimension in A and B should have the same length,
      // so it doesn't matter which we use here.
      count[stridelevels+1] *= DimSizes(i).safeCast(size_t);

      const bothReuse = canReuseStride(LBlk, i, stridelevels, count, dstStride) &&
                        canReuseStride(RBlk, i, stridelevels, count, srcStride);

      if !bothReuse {
        stridelevels += 1;
        dstStride[stridelevels] = LBlk(i-1).safeCast(size_t);
        srcStride[stridelevels] = RBlk(i-1).safeCast(size_t);
      }
    }
    count[stridelevels+1] *= DimSizes(1).safeCast(size_t);

    assert(stridelevels <= inferredRank, "BulkTransferStride: stride levels greater than rank.");
    if stridelevels == 0 then assert(count[1] == LViewDom.numIndices, "BulkTransferStride: bulk-count incorrect for stride level of 0: ", count[1], " != ", LViewDom.numIndices);

    countDom  = {1..stridelevels+1};
    strideDom = {1..stridelevels};

    proc getFirstIdx(dims) {
      var ret : dims.size * dims(1).idxType;
      for param i in 1..dims.size do
        ret(i) = if dims(i).stride < 0 then dims(i).last else dims(i).first;
      return ret;
    }

    // Build up the index tuples to calculate the offset for the first element
    const LFirst = getFirstIdx(LeftDims);
    const RFirst = getFirstIdx(RightDims);

    complexTransferComm(LHS, RHS, stridelevels:int(32), dstStride, srcStride, count, LFirst, RFirst);
  }

  //
  // Invoke the primitives chpl_comm_get_strd/puts, depending on what locale we
  // are on vs. where the source and destination are.
  //
  private proc complexTransferComm(A, B, stridelevels:int(32), dstStride, srcStride, count, AFirst, BFirst) {
    if debugDefaultDistBulkTransfer {
      chpl_debug_writeln("BulkTransferStride with values:\n",
                         "\tLocale        = ", stringify(here.id), "\n",
                         "\tStride levels = ", stringify(stridelevels), "\n",
                         "\tdstStride     = ", stringify(dstStride), "\n",
                         "\tsrcStride     = ", stringify(srcStride), "\n",
                         "\tcount         = ", stringify(count));
    }

    const AO = A.getDataIndex(AFirst, getShifted = false);
    const BO = B.getDataIndex(BFirst, getShifted = false);

    const dest = A.data;
    const src  = B.data;

    const dststr = dstStride._value.data;
    const srcstr = srcStride._value.data;
    const cnt    = count._value.data;

    if dest.locale.id == here.id {
      const srclocale = src.locale.id : int(32);

      if debugBulkTransfer {
        chpl_debug_writeln("BulkTransferStride: On LHS - GET from ", srclocale);
      }

      __primitive("chpl_comm_get_strd",
                  dest[AO],
                  dststr[0],
                  srclocale,
                  src[BO],
                  srcstr[0],
                  cnt[0],
                  stridelevels);
    }
    else {
      const destlocale = dest.locale.id : int(32);

      if debugDefaultDistBulkTransfer {
        assert(src.locale.id == here.id,
               "BulkTransferStride: Expected to be on ", src.locale.id,
               ", actually on ", here.id);
      }

      if debugBulkTransfer {
        chpl_debug_writeln("BulkTransferStride: On RHS - PUT to ", destlocale);
      }

      __primitive("chpl_comm_put_strd",
                  dest[AO],
                  dststr[0],
                  destlocale,
                  src[BO],
                  srcstr[0],
                  cnt[0],
                  stridelevels);
    }
  }

  proc DefaultRectangularArr.isDefaultRectangular() param return true;
  proc type DefaultRectangularArr.isDefaultRectangular() param return true;

  config param debugDRScan = false;

  /* This computes a 1D scan in parallel on the array, for 1D arrays only */
  proc DefaultRectangularArr.doiScan(op, dom) where (rank == 1) &&
                                                chpl__scanStateResTypesMatch(op) {
    use RangeChunk;

    type resType = op.generate().type;
    var res: [dom] resType;

    // Take first pass, computing per-task partial scans, stored in 'state'
    var (numTasks, rngs, state, _) = this.chpl__preScan(op, res, dom);

    // Take second pass updating result based on the scanned 'state'
    this.chpl__postScan(op, res, numTasks, rngs, state);

    // Clean up and return
    delete op;
    return res;
  }

  // A helper routine to take the first parallel scan over a vector
  // yielding the number of tasks used, the ranges computed by each
  // task, and the scanned results of each task's scan.  This is
  // broken out into a helper function in order to be made use of by
  // distributed array scans.
  proc DefaultRectangularArr.chpl__preScan(op, res: [] ?resType, dom) {
    use RangeChunk only;
    // Compute who owns what
    const rng = dom.dim(1);
    const numTasks = if __primitive("task_get_serial") then
                      1 else _computeNumChunks(rng.size);
    const rngs = RangeChunk.chunks(rng, numTasks);
    if debugDRScan {
      writeln("Using ", numTasks, " tasks");
      writeln("Whose chunks are: ", rngs);
    }

    var state: [1..numTasks] resType;

    // Take first pass over data doing per-chunk scans

    // optimize for the single-task case
    if numTasks == 1 {
      preScanChunk(1);
    } else {
      coforall tid in 1..numTasks {
        preScanChunk(tid);
      }
    }

    proc preScanChunk(tid) {
      const current: resType;
      const myop = op.clone();
      for i in rngs[tid] {
        ref elem = dsiAccess(i);
        myop.accumulate(elem);
        res[i] = myop.generate();
      }
      state[tid] = res[rngs[tid].high];
      delete myop;
    }
    if debugDRScan {
      writeln("res = ", res);
      writeln("state = ", state);
    }

    // Scan state vector itself
    const metaop = op.clone();
    var next: resType = metaop.identity;
    for i in 1..numTasks {
      state[i] <=> next;
      metaop.accumulateOntoState(next, state[i]);
    }
    delete metaop;
    if debugDRScan then
      writeln("state = ", state);

    return (numTasks, rngs, state, next);
  }

  // A second helper routine that does the second parallel pass over
  // the result vector adding the prefix state computed by the earlier
  // tasks.  This is broken out into a helper function in order to be
  // made use of by distributed array scans.
  proc DefaultRectangularArr.chpl__postScan(op, res, numTasks, rngs, state) {
    // optimize for the single-task case
    if numTasks == 1 {
      postScanChunk(1);
    } else {
      coforall tid in 1..numTasks {
        postScanChunk(tid);
      }
    }

    proc postScanChunk(tid) {
      const myadjust = state[tid];
      for i in rngs[tid] {
        op.accumulateOntoState(res[i], myadjust);
      }
    }
    
    if debugDRScan then
      writeln("res = ", res);
  }



  /*
  The runtime implementation's loop over the current stride level will look
  something like this:

  ```
  for (i = 0; i < count[levels+1]; i++) {
    src = baseSrc + srcStride[levels] * i;
    dst = baseDst + dstStride[levels] * i;
    // then dimensions curDim+1..rank
  }
  ```

  The last value of `src` will be:
    baseSrc + (count[levels+1] - 1) * srcStride[levels];

  To correctly advance to the next chunk of elements, we could simply add a
  stride level and increment `baseSrc` by `blk(curDim-1)`. While correct, this
  would not be the optimal choice if we want to bulk-copy the largest possible
  chunk at a time.

  To do so, we need to determine whether or not we can re-use the current
  stride to advance to the next chunk of elements.

  When the stridelevel is less than 1, we're still calculating the bulk-copy
  size. In this case, we let the stride value be `1` in order to test that the
  next chunk is contiguous in memory.

  When the stridelevel is greater than 1 we're done calculating the bulk-copy
  size. However, it's still convenient to try and re-use the stride if
  possible.
  */
  private proc canReuseStride(blk, curDim: int, levels, count, stride)
  {
    // TODO: Do we need to return false if the previous dimension has only one
    // element? What if it only has one element in the original domain?
    //
    // So far it seems to 'just work'.

    const lastCount = count[levels+1];
    const curStride = if levels < 1 then 1 else stride[levels];

    // Subtract `1` because we don't need a stride for the first element in
    // the current stride level. We could simplify the math here, but I think
    // this is clearer.
    const lastIndex = (lastCount-1) * curStride;
    const nextIndex = lastIndex + curStride;

    return blk(curDim-1) == nextIndex;
  }

}<|MERGE_RESOLUTION|>--- conflicted
+++ resolved
@@ -1334,51 +1334,6 @@
       }
     }
 
-<<<<<<< HEAD
-=======
-    override proc dsiReallocate(allocBound: range(idxType,
-                                                  BoundedRangeType.bounded,
-                                                  stridable),
-                                arrayBound: range(idxType,
-                                                  BoundedRangeType.bounded,
-                                                  stridable)) where rank == 1 {
-      on this {
-        const allocD = {allocBound};
-        var copy = new unmanaged DefaultRectangularArr(eltType=eltType,
-                                                       rank=rank,
-                                                       idxType=idxType,
-                                                       stridable=allocD._value.stridable,
-                                                       dom=allocD._value);
-
-        forall i in arrayBound(dom.ranges(1)) do
-          copy.dsiAccess(i) = dsiAccess(i);
-
-        off = copy.off;
-        blk = copy.blk;
-        str = copy.str;
-        factoredOffs = copy.factoredOffs;
-
-        dsiDestroyArr();
-        data = copy.data;
-        // We can't call initShiftedData here because the new domain
-        // has not yet been updated (this is called from within the
-        // = function for domains.
-        if earlyShiftData && !allocD._value.stridable {
-          // Lydia note 11/04/15: a question was raised as to whether this
-          // check on numIndices added any value.  Performance results
-          // from removing this line seemed inconclusive, which may indicate
-          // that the check is not necessary, but it seemed like unnecessary
-          // work for something with no immediate reward.
-          if allocD.numIndices > 0 {
-            shiftedData = copy.shiftedData;
-          }
-        }
-        delete copy;
-      }
-    }
-
-
->>>>>>> 3d9e2806
     // Reallocate the array to have space for elements specified by `bounds`
     override proc dsiReallocate(bounds: rank*range(idxType,
                                                    BoundedRangeType.bounded,
@@ -1431,10 +1386,6 @@
           }
           delete copy;
         }
-<<<<<<< HEAD
-=======
-        delete copy;
->>>>>>> 3d9e2806
       }
     }
 
