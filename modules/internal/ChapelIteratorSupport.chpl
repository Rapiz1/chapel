--- conflicted
+++ resolved
@@ -98,9 +98,6 @@
     return ic;
 
   proc _getIterator(type t) {
-<<<<<<< HEAD
-    return _getIterator(t.these());
-=======
     return _getIterator(_checkIterator(t));
   }
 
@@ -115,20 +112,14 @@
       return _getIterator(x(1));
     else
       return _getIteratorHelper(x, 1);
->>>>>>> f58ac328
   }
 
   inline proc _getIteratorZip(x) {
     return _getIterator(x);
   }
 
-<<<<<<< HEAD
-  inline proc _getIteratorZip(x...?n) where n > 1 {
-    return _getIteratorZip(x);
-=======
   inline proc _getIteratorZip(type t) {
     return _getIterator(t);
->>>>>>> f58ac328
   }
 
   inline proc _getIteratorZip(x: _tuple) {
@@ -144,11 +135,6 @@
       return _getIteratorZipInternal(x, 1);
   }
 
-<<<<<<< HEAD
-  /*
-  proc _checkIterator(type t) {
-    compilerError("cannot iterate over a type");
-=======
   inline proc _getIteratorZip(type t: _tuple) {
     inline proc _getIteratorZipInternal(type t: _tuple, param dim: int) {
       var x : t; //have to make an instance of the tuple to query the size
@@ -171,9 +157,7 @@
       return t.these();
     else
       compilerError("unable to iterate over type '", t:string, "'");
->>>>>>> f58ac328
-  }
-  */
+  }
 
   inline proc _checkIterator(x) {
     return x;
