/*
 * Copyright 2004-2017 Cray Inc.
 * Other additional copyright holders may be indicated within.
 *
 * The entirety of this work is licensed under the Apache License,
 * Version 2.0 (the "License"); you may not use this file except
 * in compliance with the License.
 *
 * You may obtain a copy of the License at
 *
 *     http://www.apache.org/licenses/LICENSE-2.0
 *
 * Unless required by applicable law or agreed to in writing, software
 * distributed under the License is distributed on an "AS IS" BASIS,
 * WITHOUT WARRANTIES OR CONDITIONS OF ANY KIND, either express or implied.
 * See the License for the specific language governing permissions and
 * limitations under the License.
 */

//
// Transformations for begin, cobegin, and on statements
//

#include "passes.h"

#include "astutil.h"
#include "driver.h"
#include "errorHandling.h"
#include "expr.h"
#include "files.h"
#include "optimizations.h"
#include "resolution.h"
#include "stlUtil.h"
#include "stmt.h"
#include "stringutil.h"
#include "symbol.h"
#include "wellknown.h"

// Notes on
//   makeHeapAllocations()    //invoked from parallel()
//   insertWideReferences()
//
//------
// Terminology/abbreviations:
//
// 'on'+'begin' is considered to be both an 'on' and a 'begin'
// - see also FLAG_NON_BLOCKING
//
// A "global" is a module-level symbol, usu. a VarSymbol.
// A 'var' is a global if, equivalently:
//  isModuleSymbol(var->defPoint->parentSymbol)
//  isGlobal(var)
//
// MHA = makeHeapAllocations() and functions it invokes
// IWR = insertWideReferences() and functions it invokes
//------
//
// MHA and IWR take care of the following, among others:
// - heap allocation for remote access
// - change acces to variable -> access to its ._value
// - set up wide references
// - broadcasting of globals
//
// In more details:
//
// Heap allocation for remote access is done:
// - for globals - in IWR, if:
//    requireWideReferences()
// - for a local - in MHA, if:
//    needHeapVars() && the local can be passed to an 'on'
//
// Change acces to variable -> access to its ._value
// - for globals - in MHA, if:
//    requireWideReferences()
// - for locals - in MHA, if:
//    the local is subject to heap allocation
//    in either of the above two categories
//
// Wide references are set up in IWR, if:
//    requireWideReferences()
//
// Broadcasting:
// - of certain global constants       - in MHA/findHeapVarsAndRefs, if:
//    !fLocal
// - of global arrays/domains/distribs - in MHA/findHeapVarsAndRefs, if:
//    !fLocal
// - of locations of the other globals - in IWR, if:
//    requireWideReferences()


typedef struct {
  bool firstCall;
  AggregateType* ctype;
  FnSymbol*  wrap_fn;
  std::vector<uint8_t> needsDestroy;
  bool adjustErrors;
  // TODO -- more directly record the mapping between
  // actuals, formals, and bundle class fields
} BundleArgsFnData;

// bundleArgsFnDataInit: the initial value for BundleArgsFnData
static BundleArgsFnData bundleArgsFnDataInit = { true, NULL, NULL };

static int broadcastGlobalID = 0;

static void insertEndCounts();
static void passArgsToNestedFns();
static void create_block_fn_wrapper(FnSymbol* fn, CallExpr* fcall, BundleArgsFnData &baData);
static void call_block_fn_wrapper(FnSymbol* fn, CallExpr* fcall, VarSymbol* args_buf, VarSymbol* args_buf_len, VarSymbol* tempc, FnSymbol *wrap_fn, Symbol* taskList, Symbol* taskListNode);
static void findBlockRefActuals(Vec<Symbol*>& refSet, Vec<Symbol*>& refVec);
static void findHeapVarsAndRefs(Map<Symbol*,Vec<SymExpr*>*>& defMap,
                                Vec<Symbol*>& refSet, Vec<Symbol*>& refVec,
                                Vec<Symbol*>& varSet, Vec<Symbol*>& varVec);
static bool needsAutoCopyAutoDestroyForArg(Expr* arg, FnSymbol* fn);

// Package args into a class and call a wrapper function with that
// object. The wrapper function will then call the function
// created by the previous parallel pass. This is a way to pass along
// multiple args through the limitation of one arg in the runtime's
// thread creation interface.
//
// Implemented using BundleArgsFnData and the functions:
//   create_arg_bundle_class
//   bundleArgs
//   create_block_fn_wrapper
//   call_block_fn_wrapper

// Even though the arg bundle class depends only on the iterator,
// current code unfortunately uses the call site for some information
// If there are multiple call sites, the first one is used.

static void create_arg_bundle_class(FnSymbol* fn, CallExpr* fcall, ModuleSymbol* mod, BundleArgsFnData &baData) {
  INT_ASSERT(!baData.ctype);
  SET_LINENO(fn);

// Here, 'fcall' is the first of fn's callees and so it acts as a
// representative of all the other callees, if any.
// As of this writing, this should be OK because the callees are
// obtained by duplicating the original call, which resulted in
// outlining a block into 'fn' and so is unique.
// To eliminate 'fcall' in create_arg_bundle_class(), we need
// to rely on fn's formal types instead of fcall's actual types.

  // create a new class to capture refs to locals
  AggregateType* ctype = new AggregateType(AGGREGATE_CLASS);
  TypeSymbol* new_c = new TypeSymbol(astr("_class_locals", fn->name), ctype);
  new_c->addFlag(FLAG_NO_OBJECT);
  new_c->addFlag(FLAG_NO_WIDE_CLASS);

  // Add the runtime header field
  if (fn->hasFlag(FLAG_ON)) {
    VarSymbol* field = new VarSymbol("_runtime_hdr", dtOnBundleRecord);
    ctype->fields.insertAtTail(new DefExpr(field));
  } else {
    VarSymbol* field = new VarSymbol("_runtime_hdr", dtTaskBundleRecord);
    ctype->fields.insertAtTail(new DefExpr(field));
  }

  // add the function args as fields in the class
  int i = 0;    // Fields are numbered for uniqueness.
  for_formals_actuals(formal, arg, fcall) {
    SymExpr *s = toSymExpr(arg);
    Symbol  *var = s->symbol(); // arg or var

    //
    // If we need to do an autoCopy for a BEGIN, and the result is placed on
    // the stack, then we need to copy that result into the arg bundle even
    // if the argument is passed by reference. Otherwise, that copy becomes
    // trash when the caller's scope ends.
    //
    // This was exposed by an unwrapped, privatized _array record. At this point
    // in the compiler we considered it to be a reference counted type, and
    // decided we needed an autoCopy. In the generated code, this would place
    // an integer on the caller's stack. We would then observe that we should
    // pass records by const ref, and take the reference of that local integer.
    //
    bool autoCopy = needsAutoCopyAutoDestroyForArg(arg, fn);

    if (var->isRef() || isClass(var->type)) {
      // Only a variable that is passed by reference out of its current scope
      // is concurrently accessed -- which means that it has to be passed by
      // reference.
      var->addFlag(FLAG_CONCURRENTLY_ACCESSED);
    }

    VarSymbol* field = new VarSymbol(astr("_", istr(i), "_", var->name), var->getValType());

    // Mark error variables with flag, so we can remove them later.
    // the rest of parallel.cpp is less
    // confusing if there's still a slot for them.
    // Error variables aren't actually used in the bundle.
    if (var->hasFlag(FLAG_ERROR_VARIABLE)) {
      field->addFlag(FLAG_ERROR_VARIABLE);
    }

    // If it's a record-wrapped type we can just bit-copy into the arg bundle.
    if (isRecordWrappedType(var->getValType()))
      field->qual = QUAL_VAL;
    // If we needed to auto-copy it, it should be stored by value
    else if (autoCopy)
      field->qual = QUAL_VAL; // this is a no-op
    // If the actual is a reference, store a reference
    else if (var->isRef())
      field->qual = QUAL_REF;
    // BHARSH TODO: This really belongs in RVF. Note the sync/single comment
    // in 'needsAutoCopyAutoDestroyForArg'
    // If the formal is constant, store a value
    else if (formal->isConstant())
      field->qual = QUAL_VAL;
    // Otherwise, if the formal is a reference, store a reference.
    // This is important for on-throw.chpl for example.
    else if (formal->isRef())
      field->qual = QUAL_REF;

    ctype->fields.insertAtTail(new DefExpr(field));
    i++;
  }
  // BTW 'mod' may differ from fn->defPoint->getModule()
  // e.g. due to iterator inlining.
  mod->block->insertAtHead(new DefExpr(new_c));

  baData.ctype = ctype;

  // Also set adjustErrors to 'true' for any nonblocking
  // task/on that throws.
  baData.adjustErrors = fn->throwsError() &&
                        (fn->hasFlag(FLAG_NON_BLOCKING) ||
                         fn->hasFlag(FLAG_BEGIN) ||
                         fn->hasFlag(FLAG_COBEGIN_OR_COFORALL));
}

/// Optionally autoCopies an argument being inserted into an argument bundle.
///
/// These routines optionally inserts an autoCopy ahead of each invocation of a
/// task function that begins asynchronous execution (currently just "begin" and
/// "nonblocking on" functions).
/// If such an autoCopy call is inserted, a matching autoDestroy call is placed
/// at the end of the wrapper function before the call to _downEndCount.
///
/// The insertion of autoCopy calls is required for internally reference-counted
/// types, and also for all user-defined record types (passed by value).  For
/// internally reference-counted types, the autoCopy call increases the
/// reference count, so the internal (reference-counted) data is not reclaimed
/// before the task function exits.  For user-defined record types, the autoCopy
/// call provides a hook so the record author can ensure that the task function
/// owns its own copy of the record (including, but not limited to,
/// reference-counting it).
///
/// arg is an actual argument to the task fn call
/// fn  is the task function that was called
static bool needsAutoCopyAutoDestroyForArg(Expr* arg, FnSymbol* fn)
{
  SymExpr* s        = toSymExpr(arg);
  Symbol*  var      = s->symbol();
  Type*    baseType = arg->getValType();
  ArgSymbol*  formal   = toArgSymbol(actual_to_formal(s));
  QualifiedType qual = formal->qualType();
  INT_ASSERT(formal);

  bool passedByRef = formal->intent == INTENT_REF || qual.getQual() == QUAL_REF;
  if (!passedByRef && isRecord(baseType) && var->hasFlag(FLAG_COFORALL_INDEX_VAR)) {
    return true;
  }

  // BHARSH TODO: Move this into RVF. If we do, then we need to handle the
  // following case:
  // ```
  // var a : sync int; // a GLOBAL variable
  // begin {
  //   writeln("inner begin");
  //   on {
  //     writeln("on-stmt");
  //     begin {
  //       a += 1;
  //     }
  //   }
  // }
  // ```
  //
  // This issue was exposed by the following test:
  //   test/multilocale/diten/needMultiLocales/DijkstraTermination.chpl
  //
  // The 'writeln's exist to make sure nothing is considered a begin-on.
  //
  // If the sync is rvf'd onto the on-statement's stack, we should not take
  // a reference to it as it is about to go out of scope with the outer begin.
  //
  // This has the effect of always bit-copying the sync record into the arg
  // bundle. This reduces comm counts and avoids issues with begin-statements
  // where we might take the reference of a sync on the stack, and that stack
  // is about to go away.
  //
  if (isSyncType(baseType) || isSingleType(baseType)) {
    return true;
  }

  // This applies only to arguments being passed to asynchronous task
  // functions. No need to increment+decrement the reference counters
  // for cobegins/coforalls. Except for the index variable for a
  // coforall - since each task needs its own copy.
  // MPF - should this logic also apply to arguments to coforall fns
  // that had the 'in' task intent?
  if (fn->hasFlag(FLAG_BEGIN) ||
      isString(baseType))
  {
    if ((isRecord(baseType) && fn->hasFlag(FLAG_BEGIN)) ||
         isString(baseType) || // TODO -- is this case necessary?
         (isRecord(baseType) && var->hasFlag(FLAG_COFORALL_INDEX_VAR)))
    {
      if (!formal->isRef())
      {
        return true;
      }
    }
  }

  return false;
}

/// \ret Returns the result of calling autoCopy on the given arg, if necessary;
/// otherwise, just returns arg
static Symbol* insertAutoCopyForTaskArg
  (Expr* arg, ///< The actual argument being passed.
   CallExpr* fcall, ///< The call that invokes the task function.
   FnSymbol* fn) ///< The task function.
{
  SymExpr* s        = toSymExpr(arg);
  Symbol*  var      = s->symbol();
  Type*    baseType = arg->getValType();

  FnSymbol* autoCopyFn = getAutoCopy(baseType);

  // Normal (record) handling
  {
    // TODO: Find out why _RuntimeTypeInfo records do not have autoCopy
    // functions, so we can get rid of this special test.
    if (autoCopyFn == NULL) return var;

    // Insert a call to the autoCopy function ahead of the call.
    VarSymbol* valTmp = newTemp(baseType);
    fcall->insertBefore(new DefExpr(valTmp));
    CallExpr* autoCopyCall = new CallExpr(autoCopyFn, var);
    fcall->insertBefore(new CallExpr(PRIM_MOVE, valTmp, autoCopyCall));
    insertReferenceTemps(autoCopyCall);
    var = valTmp;
  }

  return var;
}

static void insertAutoDestroyForVar(Symbol *arg, FnSymbol* wrap_fn)
{
  Type*     baseType = arg->getValType();
  FnSymbol* autoDestroyFn = getAutoDestroy(baseType);

  if (autoDestroyFn == NULL) return;

  if (arg->isRef())
  {
    // BHARSH: This code used to be special cased for ref counted types.
    // Some changes in support of qualified refs made it possible for syncs
    // to show up here.
    VarSymbol* derefTmp = newTemp(baseType);
    wrap_fn->insertAtTail(new DefExpr(derefTmp));
    wrap_fn->insertAtTail(
      new CallExpr(PRIM_MOVE, derefTmp, new CallExpr(PRIM_DEREF,  arg)));
    arg = derefTmp;
  }

  CallExpr* autoDestroyCall = new CallExpr(autoDestroyFn, arg);
  wrap_fn->insertAtTail(autoDestroyCall);
  insertReferenceTemps(autoDestroyCall);
}

static void
bundleArgs(CallExpr* fcall, BundleArgsFnData &baData) {
  SET_LINENO(fcall);
  ModuleSymbol* mod = fcall->getModule();
  FnSymbol* fn = fcall->resolvedFunction();

  const bool firstCall = baData.firstCall;
  if (firstCall)
    create_arg_bundle_class(fn, fcall, mod, baData);
  AggregateType* ctype = baData.ctype;

  // create the class variable instance and allocate space for it
  VarSymbol *tempc = newTemp(astr("_args_for", fn->name), ctype);
  fcall->insertBefore( new DefExpr( tempc));

  // allocate the argument bundle on the stack
  Expr* alloc = new CallExpr(PRIM_STACK_ALLOCATE_CLASS, ctype->symbol);
  Expr* move = new CallExpr(PRIM_MOVE, tempc, alloc);
  fcall->insertBefore(move);

  // Don't destroy rt hdr.
  baData.needsDestroy.push_back(false);

  // set the references in the class instance
  int i = 1;
  for_actuals(arg, fcall)
  {
    // For anything nonblocking, don't bundle error variables,
    // handle them directly
    if (baData.adjustErrors) {
      if (SymExpr* se = toSymExpr(arg)) {
        if (se->symbol()->hasFlag(FLAG_ERROR_VARIABLE)) {
          baData.needsDestroy.push_back(false);
          i++;
          continue;
        }
      }
    }

    // Insert autoCopy/autoDestroy as needed for "begin" or "nonblocking on"
    // calls (and some other cases).
    Symbol  *var = NULL;
    bool autoCopy = needsAutoCopyAutoDestroyForArg(arg, fn);
    if (autoCopy)
      var = insertAutoCopyForTaskArg(arg, fcall, fn);
    else
      var = toSymExpr(arg)->symbol();
    baData.needsDestroy.push_back(autoCopy);

    Symbol* field = ctype->getField(i+1); // +1 for rt header

    if (field->isRef()) {
      VarSymbol* tmp = newTemp(field->qualType());
      fcall->insertBefore(new DefExpr(tmp));
      fcall->insertBefore(new CallExpr(PRIM_MOVE, tmp, new CallExpr(PRIM_SET_REFERENCE, var)));
      var = tmp; // use 'tmp' in PRIM_SET_MEMBER
    }

    // Copy the argument into the corresponding slot in the argument bundle.
    CallExpr *setc = new CallExpr(PRIM_SET_MEMBER,
                                  tempc,
                                  field,
                                  var);
    fcall->insertBefore(setc);
    i++;
  }



  // Put the bundle into a void* argument
  VarSymbol *allocated_args = newTemp(astr("_args_vfor", fn->name), dtCVoidPtr);
  fcall->insertBefore(new DefExpr(allocated_args));
  fcall->insertBefore(new CallExpr(PRIM_MOVE, allocated_args,
                               new CallExpr(PRIM_CAST_TO_VOID_STAR, tempc)));

  // Put the size of the bundle into the next argument
  VarSymbol *tmpsz = newTemp(astr("_args_size", fn->name),
                             dtInt[INT_SIZE_DEFAULT]);
  fcall->insertBefore(new DefExpr(tmpsz));
  fcall->insertBefore(new CallExpr(PRIM_MOVE, tmpsz,
                                   new CallExpr(PRIM_SIZEOF, ctype->symbol)));

  // Find the _EndCount argument so we can pass that explicitly as the
  // first argument to a task launch function.
  Symbol* endCount = NULL;
  VarSymbol *taskList = NULL;
  VarSymbol *taskListNode = NULL;

  if (!fn->hasFlag(FLAG_ON)) {
    for_actuals(arg, fcall) {

      Type* baseType = arg->getValType();
      if (baseType->symbol->hasFlag(FLAG_END_COUNT)) {
        SymExpr* symexp = toSymExpr(arg);
        endCount = symexp->symbol();

        // Turns out there can be more than one such field. See e.g.
        //   spectests:Task_Parallelism_and_Synchronization/singleVar.chpl
        // INT_ASSERT(endCountField == 0);
        // We have historically picked the first such field.
        break;
      }
    }

    if (!fn->hasFlag(FLAG_BEGIN))
      INT_ASSERT(endCount);

    if (endCount != NULL) {
      // Now get the taskList field out of the end count.

      taskList = newTemp(astr("_taskList", fn->name), QualifiedType(QUAL_REF, dtCVoidPtr));

      // If the end count is a reference, dereference it.
      // EndCount is a class.
      if (endCount->isRef()) {
        VarSymbol *endCountDeref = newTemp(astr("_end_count_deref", fn->name),
                                           endCount->getValType());
        fcall->insertBefore(new DefExpr(endCountDeref));
        fcall->insertBefore(new CallExpr(PRIM_MOVE, endCountDeref,
                                           new CallExpr(PRIM_DEREF, endCount)));
        endCount = endCountDeref;
      }

      fcall->insertBefore(new DefExpr(taskList));
      fcall->insertBefore(new CallExpr(PRIM_MOVE, taskList,
                                       new CallExpr(PRIM_GET_MEMBER,
                                                    endCount,
                                                    endCount->typeInfo()->getField("taskList"))));


      // Now get the node ID field for the end count,
      // which is where the task list is stored.
      taskListNode = newTemp(astr("_taskListNode", fn->name), dtInt[INT_SIZE_DEFAULT]);
      fcall->insertBefore(new DefExpr(taskListNode));
      fcall->insertBefore(new CallExpr(PRIM_MOVE, taskListNode,
                                       new CallExpr(PRIM_WIDE_GET_NODE,
                                                    endCount)));
    }
  }

  // create wrapper-function that uses the class instance
  if (firstCall)
    create_block_fn_wrapper(fn, fcall, baData);

  // call wrapper-function
  call_block_fn_wrapper(fn, fcall, allocated_args, tmpsz, tempc, baData.wrap_fn, taskList, taskListNode);
  baData.firstCall = false;
}

static CallExpr* helpFindDownEndCount(BlockStmt* block)
{
  Expr* cur = block->body.last();

  while (cur && (isCallExpr(cur) || isDefExpr(cur) || isBlockStmt(cur))) {
    if (CallExpr* call = toCallExpr(cur)) {
      if (call->isResolved())
        if (call->resolvedFunction()->hasFlag(FLAG_DOWN_END_COUNT_FN))
          return call;
    } else if (BlockStmt* inner = toBlockStmt(cur)) {
      // Need to handle local blocks since the compiler
      // sometimes places end count inside one.

      // Stop for any actual loop
      if (block->isLoopStmt()) break;

      // Check inside the block.
      CallExpr* got = helpFindDownEndCount(inner);
      if (got) return got;
    }

    cur = cur->prev;
  }

  return NULL;
}

// Finds downEndCount CallExpr or returns NULL.
static CallExpr* findDownEndCount(FnSymbol* fn)
{
  return helpFindDownEndCount(fn->body);
}

static bool isGetDynamicEndCount(CallExpr* call)
{
  if (call->isPrimitive(PRIM_GET_DYNAMIC_END_COUNT))
    return true;
  FnSymbol* fn = call->resolvedFunction();
  if (fn && fn == gGetDynamicEndCount)
    return true;

  return false;
}

// TODO: Could we represent the AST differently so that
// the work of this pass is easier? E.g. don't add downEndCount until
// this point?

// Returns the EndCount variable used in the wrapper.
static
void moveDownEndCountToWrapper(FnSymbol* fn, FnSymbol* wrap_fn, Symbol* wrap_c, AggregateType* ctype, Symbol* error)
{
  if (fn->hasFlag(FLAG_NON_BLOCKING) ||
      fn->hasEitherFlag(FLAG_BEGIN, FLAG_COBEGIN_OR_COFORALL)) {
    CallExpr* downEndCount = findDownEndCount(fn);
    // We should have found a downEndCount for non-blocking task/on fns
    INT_ASSERT(downEndCount);

    // Move the downEndCount to the wrapper function.

    FnSymbol* downEndCountFn = downEndCount->resolvedFunction();

    if (downEndCount->numActuals() == 1) {
      // Call downEndCount in the wrapper.
      CallExpr* call = new CallExpr(downEndCountFn);
      if (error != NULL)
        call->insertAtTail(error);
      else
        call->insertAtTail(gNil);

      wrap_fn->insertAtTail(call);

      // Remove downEndCount from the task fn since it
      // is now in the wrapper.
      downEndCount->remove();

      return;
    }

    Expr* endCountTmp = downEndCount->get(1);

    QualifiedType endCountType = endCountTmp->qualType();

    Expr* cur = downEndCount->prev;
    ArgSymbol* whichArg = NULL;
    bool getDynamicEndCount = false;
    // Which argument is passed to the downEndCount?
    // Or is it gotten dynamically?
    // This loop is meant to handle control-free regions only.
    while (true) {
      SymExpr* se = toSymExpr(endCountTmp);
      if (ArgSymbol* arg = toArgSymbol(se->symbol())) {
        whichArg = arg;
        break;
      }
      if (cur == NULL)
        break; // out of AST
      if (CallExpr* call = toCallExpr(cur))
        if (call->isPrimitive(PRIM_MOVE))
          if (SymExpr* dst = toSymExpr(call->get(1)))
            if (dst->symbol() == se->symbol()) {
              if (SymExpr* src = toSymExpr(call->get(2)))
                endCountTmp = src;
              else if (CallExpr* subcall = toCallExpr(call->get(2))) {
                if (subcall->isPrimitive(PRIM_DEREF))
                  endCountTmp = subcall->get(1);
                else if (isGetDynamicEndCount(subcall)) {
                  getDynamicEndCount = true;
                  break;
                }
              }
            }
      cur = cur->prev;
    }

    INT_ASSERT(whichArg != NULL || getDynamicEndCount == true);

    VarSymbol* localEndCount = NULL;

    if (whichArg != NULL) {
      // figure out which arg is the i'th arg
      int i = 1;
      for_formals(formal, fn) {
        if (formal == whichArg) break;
        i++;
      }
      INT_ASSERT(i <= fn->numFormals());
      // Now get the i'th class member. It should be an end count.
      // Change that to the downEndCount call.

      Symbol *field = ctype->getField(i+1); // +1 for rt header
      INT_ASSERT(field->getValType()->symbol->hasFlag(FLAG_END_COUNT));

      localEndCount = newTemp("endcount", field->qualType());
      wrap_fn->insertAtTail(new DefExpr(localEndCount));
      wrap_fn->insertAtTail(
          new CallExpr(PRIM_MOVE, localEndCount,
          new CallExpr(PRIM_GET_MEMBER_VALUE, wrap_c, field)));

      if (field->isRef()) {
        VarSymbol* derefTmp = newTemp("endcountDeref", field->type->getValType());
        wrap_fn->insertAtTail(new DefExpr(derefTmp));
        wrap_fn->insertAtTail(
            new CallExpr(PRIM_MOVE, derefTmp,
            new CallExpr(PRIM_DEREF, localEndCount)));

        localEndCount = derefTmp;
      }
    } else if (getDynamicEndCount == true) {
      localEndCount = newTemp("endcount", endCountType);
      wrap_fn->insertAtTail(new DefExpr(localEndCount));
      wrap_fn->insertAtTail(
          new CallExpr(PRIM_MOVE, localEndCount,
            new CallExpr(PRIM_GET_DYNAMIC_END_COUNT)));
    } else {
      INT_FATAL("error");
    }

    // Call downEndCount in the wrapper.
    CallExpr* call = new CallExpr(downEndCountFn, localEndCount);
    if (error != NULL)
      call->insertAtTail(error);
    else
      call->insertAtTail(gNil);

    wrap_fn->insertAtTail(call);

    // Remove downEndCount from the task fn since it
    // is now in the wrapper.
    downEndCount->remove();

    INT_ASSERT(localEndCount != NULL);
  }
}

static void create_block_fn_wrapper(FnSymbol* fn, CallExpr* fcall, BundleArgsFnData &baData)
{
  ModuleSymbol* mod = fcall->getModule();
  INT_ASSERT(fn == fcall->resolvedFunction());

  AggregateType* ctype = baData.ctype;
  FnSymbol *wrap_fn = new FnSymbol( astr("wrap", fn->name));

  Symbol* error = NULL;

  // Create error variable, but not for blocking on statement
  // This function will handle errors for non-blocking tasks/on
  if (baData.adjustErrors) {
    // Create an error variable
    error = newTemp("error", dtError);
    wrap_fn->insertAtTail(new DefExpr(error));
  }

  // Add a special flag to the wrapper-function as appropriate.
  // These control aspects of code generation.
  if (fn->hasFlag(FLAG_ON))                     wrap_fn->addFlag(FLAG_ON_BLOCK);
  if (fn->hasFlag(FLAG_NON_BLOCKING))           wrap_fn->addFlag(FLAG_NON_BLOCKING);
  if (fn->hasFlag(FLAG_COBEGIN_OR_COFORALL))    wrap_fn->addFlag(FLAG_COBEGIN_OR_COFORALL_BLOCK);
  if (fn->hasFlag(FLAG_BEGIN))                  wrap_fn->addFlag(FLAG_BEGIN_BLOCK);
  if (fn->hasFlag(FLAG_LOCAL_ON))               wrap_fn->addFlag(FLAG_LOCAL_ON);

  if (fn->hasFlag(FLAG_ON)) {
    // The wrapper function for 'on' block has an additional argument, which
    // passes the new wide locale pointer to the fork function.
    // This argument is stripped from the wrapper function during code generation.
    // As far as the compiler knows, the call looks like:
    //  wrapon_fn(new_locale, wrapped_args)
    // and the wrapon_fn has a matching signature.  But at codegen time, this is
    // translated to:
    //  fork(new_locale.locale.node, wrapon_fn, wrapped_args)
    // The fork function effective generates the call
    //  wrapon_fn(wrapped_args)
    // (without the locale arg).

    // The locale arg is originally attached to the on_fn, but we copy it
    // into the wrapper here, and then later on remove it completely.
    // The on_fn does not need this extra argument, and can find out its locale
    // by reading the task-private "here" pointer.
    ArgSymbol *localeArg = fn->getFormal(1)->copy();
    // The above copy() used to be a remove(), based on the assumption that there was
    // exactly one wrapper for each on.  Now, the on_fn is outlined early and has
    // several callers, therefore severall wrapon_fns are generated.
    // So, we leave the extra locale arg in place here and remove it later
    // (see the last if (fn->hasFlag(FLAG_ON)) clause in passArgsToNestedFns()).
    localeArg->addFlag(FLAG_NO_CODEGEN);
    wrap_fn->insertFormalAtTail(localeArg);
  } else {
    // create a task list argument.
    ArgSymbol *taskListArg = new ArgSymbol( INTENT_IN, "dummy_taskList",
                                            dtCVoidPtr->refType );
    taskListArg->addFlag(FLAG_NO_CODEGEN);
    wrap_fn->insertFormalAtTail(taskListArg);
    ArgSymbol *taskListNode = new ArgSymbol( INTENT_IN, "dummy_taskListNode",
                                             dtInt[INT_SIZE_DEFAULT]);
    taskListNode->addFlag(FLAG_NO_CODEGEN);
    wrap_fn->insertFormalAtTail(taskListNode);
  }

  ArgSymbol *allocated_args = new ArgSymbol( INTENT_IN, "buf", dtCVoidPtr);
  wrap_fn->insertFormalAtTail(allocated_args);
  allocated_args->addFlag(FLAG_NO_CODEGEN);
  ArgSymbol *allocated_sz = new ArgSymbol( INTENT_IN, "buf_size",  dtInt[INT_SIZE_DEFAULT]);
  allocated_sz->addFlag(FLAG_NO_CODEGEN);
  wrap_fn->insertFormalAtTail(allocated_sz);
  ArgSymbol *wrap_c = new ArgSymbol( INTENT_IN, "c", ctype);
  //wrap_c->addFlag(FLAG_NO_CODEGEN);
  wrap_fn->insertFormalAtTail(wrap_c);

  mod->block->insertAtTail(new DefExpr(wrap_fn));

  // Add start fence to wrapper if it was requested
  // This supports --cache-remote and is set in createTaskFunctions
  if (fn->hasFlag(FLAG_WRAPPER_NEEDS_START_FENCE)) {
    wrap_fn->addFlag(FLAG_WRAPPER_NEEDS_START_FENCE); // helps optimizeOnClauses
    wrap_fn->insertAtTail(new CallExpr(PRIM_START_RMEM_FENCE));
  }

  // Create a call to the original function
  CallExpr *call_orig = new CallExpr(fn);
  bool first = true;
  int i = 0;
  for_fields(field, ctype)
  {
    // Skip runtime header
    if (i > 0) {
      if (error != NULL && field->hasFlag(FLAG_ERROR_VARIABLE)) {
        // Add the error argument
        INT_ASSERT(error != NULL);
        call_orig->insertAtTail(error);
      } else {
        // insert args
        VarSymbol* tmp = newTemp(field->name, field->qualType());
        wrap_fn->insertAtTail(new DefExpr(tmp));
        wrap_fn->insertAtTail(
            new CallExpr(PRIM_MOVE, tmp,
            new CallExpr(PRIM_GET_MEMBER_VALUE, wrap_c, field)));

        // Special case:
        // If this is an on block, remember the first field,
        // but don't add to the list of actuals passed to the original on_fn.
        // It contains the locale on which the new task is launched.
        if (first && fn->hasFlag(FLAG_ON))
          /* no-op */;
        else
          call_orig->insertAtTail(tmp);

        first = false;
      }
    }

    i++;
  }

  wrap_fn->retType = dtVoid;
  wrap_fn->insertAtTail(call_orig);     // add new call

  // Destroy any fields that we should be destroying.
  i = 0;
  for_fields(field, ctype)
  {
    // Skip runtime header
    if (i > 0 && baData.needsDestroy[i]) {
      // insert auto destroy calls
      VarSymbol* tmp = newTemp(field->name, field->qualType());
      wrap_fn->insertAtTail(new DefExpr(tmp));
      wrap_fn->insertAtTail(
          new CallExpr(PRIM_MOVE, tmp,
          new CallExpr(PRIM_GET_MEMBER_VALUE, wrap_c, field)));

      insertAutoDestroyForVar(tmp, wrap_fn);
    }

    i++;
  }

  // Move the downEndCount at the tail of fn, if any,
  // to the wrapper.
  moveDownEndCountToWrapper(fn, wrap_fn, wrap_c, ctype, error);

  // Add finish fence to wrapper if it was requested
  // This supports --cache-remote and is set in createTaskFunctions
  if (fn->hasFlag(FLAG_WRAPPER_NEEDS_FINISH_FENCE)) {
    wrap_fn->addFlag(FLAG_WRAPPER_NEEDS_FINISH_FENCE); // helps optimizeOnClauses
    wrap_fn->insertAtTail(new CallExpr(PRIM_FINISH_RMEM_FENCE));
  }

  wrap_fn->insertAtTail(new CallExpr(PRIM_RETURN, gVoid));

  // 'fn' has already been flattened and hoisted to the top level.
  // We leave 'fn' in the module where it was placed originally,
  // whereas 'wrap_fn' is in fcall's module.
  // These two modules may be different, e.g. due to iterator inlining.
  INT_ASSERT(isGlobal(fn));

  baData.wrap_fn = wrap_fn;
}

static void call_block_fn_wrapper(FnSymbol* fn, CallExpr* fcall, VarSymbol*
    args_buf, VarSymbol* args_buf_len, VarSymbol* tempc, FnSymbol *wrap_fn,
    Symbol* taskList, Symbol* taskListNode)
{
  // The wrapper function is called with the bundled argument list.
  if (fn->hasFlag(FLAG_ON)) {
    // For an on block, the first argument is also passed directly
    // to the wrapper function.
    // The forking function uses this to fork a task on the target locale.
    fcall->insertBefore(new CallExpr(wrap_fn, fcall->get(1)->remove(), args_buf, args_buf_len, tempc));
  } else {
    // For non-on blocks, the task list is passed directly to the function
    // (so that codegen can find it).
    // We need the taskList.
    INT_ASSERT(taskList);
    fcall->insertBefore(new CallExpr(wrap_fn, new SymExpr(taskList), new SymExpr(taskListNode), args_buf, args_buf_len, tempc));
  }

  fcall->remove();                     // rm orig. call
}


static void
insertEndCount(FnSymbol* fn,
               Type* endCountType,
               Vec<FnSymbol*>& queue,
               Map<FnSymbol*,Symbol*>& endCountMap) {
  if (fn == chpl_gen_main) {
    VarSymbol* var = newTemp("_endCount", endCountType);
    fn->insertAtHead(new DefExpr(var));
    endCountMap.put(fn, var);
    queue.add(fn);
  } else {
    ArgSymbol* arg = new ArgSymbol(INTENT_CONST_IN, "_endCount", endCountType);
    fn->insertFormalAtTail(arg);
    VarSymbol* var = newTemp("_endCount", endCountType);
    fn->insertAtHead(new CallExpr(PRIM_MOVE, var, arg));
    fn->insertAtHead(new DefExpr(var));
    endCountMap.put(fn, var);
    queue.add(fn);
  }
}

<<<<<<< HEAD
static void insertBroadcast(Expr* beforeExpr, Symbol* sym) {
  // Disable serialized broadcasting for internal globals until have a way of
  // finding the point where the runtime is sufficiently 'set up' such that
  // we can use the Locales array.
  bool isInternalModule = sym->getModule()->modTag == MOD_INTERNAL;

  bool isVariableRecordWrappedType = isRecordWrappedType(sym->getValType()) && sym->hasFlag(FLAG_CONST) == false;

  if (isInternalModule == false &&
      isVariableRecordWrappedType == false &&
      serializeMap.find(sym->type) != serializeMap.end()) {

    Serializers ser       = serializeMap[sym->type];
    FnSymbol* broadcastFn = ser.broadcaster;
    FnSymbol* destroyFn   = ser.destroyer;
    INT_ASSERT(broadcastFn != NULL && destroyFn != NULL);

    VarSymbol* broadcastID = new_IntSymbol(broadcastGlobalID++);
    beforeExpr->insertAfter(new CallExpr(broadcastFn, sym, broadcastID));

    FnSymbol* autoDestroyFn = autoDestroyMap.get(sym->type);

    if (autoDestroyFn != NULL) {
      Expr* destroyExpr = NULL;

      // We expect to find an autoDestroy call inserted by callDestructors'
      // 'insertGlobalAutoDestroyCalls' function.
      for_SymbolSymExprs(se, sym) {
        CallExpr* call = toCallExpr(se->parentExpr);
        if (call && call->isResolved()) {
          FnSymbol* fn = call->resolvedFunction();
          if (fn == autoDestroyFn) {
            // Fail if multiple destroys are found
            INT_ASSERT(destroyExpr == NULL);
            destroyExpr = call->getStmtExpr();
          }
        }
      }
      INT_ASSERT(destroyExpr != NULL);

      // Destroy broadcasted copies before the original.
      destroyExpr->insertBefore(new CallExpr(destroyFn, sym, broadcastID));
    }
  } else {
    beforeExpr->insertAfter(new CallExpr(PRIM_PRIVATE_BROADCAST, sym));
  }
}

static void
replicateGlobalRecordWrappedVars(DefExpr *def) {
  ModuleSymbol* mod = toModuleSymbol(def->parentSymbol);
  Expr* stmt = mod->initFn->body->body.head;
  Expr* useFirst = NULL;
  Symbol *currDefSym = def->sym;
  bool found = false;
  // Try to find the first definition of this variable in the
  //   module initialization function
  while (stmt && !found)
  {
    std::vector<SymExpr*> symExprs;
    collectSymExprs(stmt, symExprs);
    for_vector(SymExpr, se, symExprs) {
      if (se->symbol() == currDefSym) {
        INT_ASSERT(se->parentExpr);
        int result = isDefAndOrUse(se);
        if (result & 1) {
          // first use/def of the variable is a def (normal case)

          // 'useFirst' may not be NULL if the 'result & 2' branch below is
          // taken. Consider the following scenario:
          //   (move refA (addr-of origSym))
          // The second branch will set 'currDefSym = refA', and we will begin
          // to iterate over its defs/uses. Finding the same expression should
          // not count as 'finding' the right statement.
          bool isOldStmt = useFirst == se->getStmtExpr() && currDefSym->isRef();

          if (useFirst == NULL || !isOldStmt) {
            found = true;
            break;
          }
        } else if (result & 2) {
          if (useFirst == NULL) {
            // This statement captures a reference to the variable
            // to pass it to the function that builds the initializing
            // expression
            CallExpr *parent = toCallExpr(se->parentExpr);
            INT_ASSERT(parent);
            INT_ASSERT(parent->isPrimitive(PRIM_ADDR_OF) || parent->isPrimitive(PRIM_SET_REFERENCE));
            INT_ASSERT(isCallExpr(parent->parentExpr));
            // Now start looking for the first use of the captured
            // reference
            currDefSym = toSymExpr(toCallExpr(parent->parentExpr)->get(1))->symbol();
            INT_ASSERT(currDefSym);
            // This is used to flag that we have found the first use
            // of the variable
            useFirst = stmt;
          } else {
            // This statement builds the initializing expression, so
            // we can insert the broadcast after this statement

            // These checks may need to change if we change the way
            // we handle domain literals, forall expressions, and/or
            // depending on how we add array literals to the language
            INT_ASSERT(toCallExpr(stmt));
            INT_ASSERT(toCallExpr(stmt)->primitive==NULL);
            found = true;
            break;
          }
        }
      }
    }
    if (found)
      break;

    stmt = stmt->next;
  }

  Expr* initialization = def->sym->getInitialization();

  if (found) {
    INT_ASSERT(stmt == initialization);
    insertBroadcast(stmt, def->sym);
  } else {
    // This branch should go away if this INT_FATAL never fires.
    INT_FATAL("could not find initialization");
    mod->initFn->insertBeforeEpilogue(new CallExpr
                                     (PRIM_PRIVATE_BROADCAST, def->sym));
  }
}


=======
>>>>>>> 86164f1a
static AggregateType*
buildHeapType(Type* type) {
  static Map<Type*,AggregateType*> heapTypeMap;
  if (heapTypeMap.get(type))
    return heapTypeMap.get(type);

  SET_LINENO(type->symbol);
  AggregateType* heap = new AggregateType(AGGREGATE_CLASS);
  TypeSymbol* ts = new TypeSymbol(astr("heap_", type->symbol->cname), heap);
  ts->addFlag(FLAG_NO_OBJECT);
  ts->addFlag(FLAG_HEAP);
  theProgram->block->insertAtTail(new DefExpr(ts));
  heap->fields.insertAtTail(new DefExpr(new VarSymbol("value", type)));
  heapTypeMap.put(type, heap);
  return heap;
}


static void
freeHeapAllocatedVars(Vec<Symbol*> heapAllocatedVars) {
  Vec<FnSymbol*> fnsContainingTaskll;

  // start with functions created by begin statements
  forv_Vec(FnSymbol, fn, gFnSymbols) {
    if (fn->hasFlag(FLAG_BEGIN))
      fnsContainingTaskll.add(fn);
  }
  // add any functions that call the functions added so far
  forv_Vec(FnSymbol, fn, fnsContainingTaskll) {
    forv_Vec(CallExpr, call, *fn->calledBy) {
      if (call->parentSymbol) {
        FnSymbol* caller = toFnSymbol(call->parentSymbol);
        INT_ASSERT(caller);
        fnsContainingTaskll.add_exclusive(caller);
      }
    }
  }

  Vec<Symbol*> symSet;
  std::vector<BaseAST*> asts;
  collect_asts(rootModule, asts);
  for_vector(BaseAST, ast, asts) {
    if (DefExpr* def = toDefExpr(ast)) {
      if (def->parentSymbol) {
        if (isLcnSymbol(def->sym)) {
          symSet.set_add(def->sym);
        }
      }
    }
  }
  Map<Symbol*,Vec<SymExpr*>*> defMap;
  Map<Symbol*,Vec<SymExpr*>*> useMap;
  buildDefUseMaps(symSet, defMap, useMap);

  forv_Vec(Symbol, var, heapAllocatedVars) {
    // find out if a variable that was put on the heap could be passed in as an
    // argument to a function created by a begin statement; if not, free the
    // heap memory just allocated at the end of the block
    Vec<SymExpr*>* defs = defMap.get(var);
    if (defs == NULL) {
      INT_FATAL(var, "Symbol is never defined.");
    }
    if (defs->n == 1) {
      bool freeVar = true;
      Vec<Symbol*> varsToTrack;
      varsToTrack.add(var);
      forv_Vec(Symbol, v, varsToTrack) {
        if (useMap.get(v)) {
          forv_Vec(SymExpr, se, *useMap.get(v)) {
            if (CallExpr* call = toCallExpr(se->parentExpr)) {
              if (call->isPrimitive(PRIM_ADDR_OF) ||
                  call->isPrimitive(PRIM_SET_REFERENCE) ||
                  call->isPrimitive(PRIM_GET_MEMBER) ||
                  call->isPrimitive(PRIM_GET_MEMBER_VALUE) ||
                  call->isPrimitive(PRIM_GET_SVEC_MEMBER) ||
                  // TODO - should this handle PRIM_GET_SVEC_MEMBER_VALUE?
                  call->isPrimitive(PRIM_WIDE_GET_LOCALE) ||
                  call->isPrimitive(PRIM_WIDE_GET_NODE)) {
                // Treat the use of these primitives as a use of their arguments.
                call = toCallExpr(call->parentExpr);
              }
              if (call->isPrimitive(PRIM_MOVE) || call->isPrimitive(PRIM_ASSIGN)) {
                Symbol* toAdd = toSymExpr(call->get(1))->symbol();
                // BHARSH TODO: we really want something like a set that we can
                // modify while iterating over it.
                if (!varsToTrack.in(toAdd)) {
                  varsToTrack.add(toAdd);
                }
              }
              else if (fnsContainingTaskll.in(call->resolvedFunction())) {
                freeVar = false;
                break;
              }
            }
          }
          if (!freeVar) break;
        }
      }
      if (freeVar) {
        CallExpr* move = toCallExpr(defs->v[0]->parentExpr);
        INT_ASSERT(move && move->isPrimitive(PRIM_MOVE));
        Expr* innermostBlock = NULL;
        // find the innermost block that contains all uses of var
        INT_ASSERT(useMap.get(var));
        forv_Vec(SymExpr, se, *useMap.get(var)) {
          bool useInInnermostBlock = false;
          BlockStmt* curInnermostBlock = toBlockStmt(se->parentExpr);
          INT_ASSERT(!curInnermostBlock); // assumed to be NULL at this point
          for (Expr* block = se->parentExpr->parentExpr;
               block && !useInInnermostBlock;
               block = block->parentExpr) {
            if (!curInnermostBlock)
              curInnermostBlock = toBlockStmt(block);
            if (!innermostBlock) {
              innermostBlock = toBlockStmt(block);
              if (innermostBlock)
                useInInnermostBlock = true;
            } else if (block == innermostBlock)
              useInInnermostBlock = true;
          }
          if (!useInInnermostBlock) {
            // the current use is not contained within innermostBlock,
            // so find out if the innermost block that contains the current use
            // also contains innermostBlock
            Expr* block = innermostBlock;
            while (block && block != curInnermostBlock)
              block = block->parentExpr;
            if (block)
              innermostBlock = curInnermostBlock;
            else {
              // the innermost block that contains the current use is disjoint
              // from the innermost block that contains previously encountered use(s)
              INT_ASSERT(innermostBlock && !block);
              while ((innermostBlock = innermostBlock->parentExpr)) {
                for (block = curInnermostBlock->parentExpr; block && block != innermostBlock;
                     block = block->parentExpr)
                  /* do nothing */;
                if (block) break;
              }
              if (!innermostBlock)
                INT_FATAL(move, "cannot find a block that contains all uses of var\n");
            }
          }
        }
        FnSymbol* fn = toFnSymbol(move->parentSymbol);
        SET_LINENO(var);
        if (fn && innermostBlock == fn->body)
          fn->insertIntoEpilogue(callChplHereFree(move->get(1)->copy()));
        else {
          BlockStmt* block = toBlockStmt(innermostBlock);
          INT_ASSERT(block);
          block->insertAtTailBeforeFlow(callChplHereFree(move->get(1)->copy()));
        }
      }
    }
    // else ...
    // TODO: After the new constructor story is implemented, every declaration
    // should have exactly one definition associated with it, so the
    // (defs-> == 1) test above can be replaced by an assertion.
  }
}

// Returns false if
//  fLocal == true
// or
//  CHPL_COMM == "ugni"
// or
//  CHPL_COMM == "gasnet" && CHPL_GASNET_SEGMENT == "everything";
// or
//  CHPL_STACK_CHECKS == 0 && CHPL_TASKS == "fifo"
// or
//  CHPL_TASKS == "qthreads"
//
// true otherwise.
//
// The tasking layer matters because qthreads and fifo allocate task stacks
// from the communication registered heap (fifo can only do so if stack checks
// are turned off.)
static bool
needHeapVars() {
  if (fLocal) return false;

  if (!strcmp(CHPL_COMM, "ugni") ||
      (!strcmp(CHPL_COMM, "gasnet") &&
       !strcmp(CHPL_GASNET_SEGMENT, "everything")))
    return false;

  if (fNoStackChecks && (0 == strcmp(CHPL_TASKS, "fifo")))
    return false;

  if (0 == strcmp(CHPL_TASKS, "qthreads"))
    return false;

  return true;
}

//
// In the following, through makeHeapAllocations():
//   refSet, refVec - symbols whose referencees need to be heap-allocated
//   varSet, varVec - symbols that themselves need to be heap-allocated
//

// Traverses all 'on' task functions flagged as needing heap
// allocation (for its formals), as determined by the comm layer
// and/or --local setting..
// Traverses all ref formals of these functions and adds them to the refSet and
// refVec.
static void findBlockRefActuals(Vec<Symbol*>& refSet, Vec<Symbol*>& refVec)
{
  forv_Vec(FnSymbol, fn, gFnSymbols) {
    if (fn->hasFlag(FLAG_ON) && !fn->hasFlag(FLAG_LOCAL_ON) && needHeapVars()) {
      for_formals(formal, fn) {
        if (formal->isRef()) {
          refSet.set_add(formal);
          refVec.add(formal);
        }
      }
    }
  }
}


// Traverses all DefExprs.
//  If the symbol is not of primitive type or other undesired cases,
//    Add it to varSet and varVec.
//  Otherwise, select module-level vars that are not private or extern.
//   If the var is const and has value semantics except record-wrapped types,
//    Insert a prim_private_broadcast call after the def.
//   Otherwise, if it is a record-wrapped type, replicate it.
//   Otherwise,
//    Add it to varSet and varVec, so it will be put on the heap.
static void findHeapVarsAndRefs(Map<Symbol*, Vec<SymExpr*>*>& defMap,

                                Vec<Symbol*>&                 refSet,
                                Vec<Symbol*>&                 refVec,

                                Vec<Symbol*>&                 varSet,
                                Vec<Symbol*>& varVec)
{
  forv_Vec(DefExpr, def, gDefExprs) {
    SET_LINENO(def);

    // BHARSH TODO: Add a check to only continue if def is not a reference
    if (!fLocal                                 &&
        isModuleSymbol(def->parentSymbol)       &&
        def->parentSymbol != rootModule         &&
        isVarSymbol(def->sym)                   &&
        !def->sym->hasFlag(FLAG_LOCALE_PRIVATE) &&
        !def->sym->hasFlag(FLAG_EXTERN)) {
      if (def->sym->hasFlag(FLAG_CONST) &&
          (is_bool_type(def->sym->type)    ||
           is_enum_type(def->sym->type)    ||
           is_int_type(def->sym->type)     ||
           is_uint_type(def->sym->type)    ||
           is_real_type(def->sym->type)    ||
           is_imag_type(def->sym->type)    ||
           is_complex_type(def->sym->type) ||
           (isRecord(def->sym->type)             &&
            !isRecordWrappedType(def->sym->type) &&
            !isSyncType(def->sym->type)          &&
            !isSingleType(def->sym->type)        &&
            // Dont try to broadcast string literals, they'll get fixed in
            // another manner
            !(def->sym->type == dtString && def->sym->isImmediate())))) {

        // replicate global const of primitive/record type

        Expr* initialization = def->sym->getInitialization();

<<<<<<< HEAD
        Expr* firstDef = NULL;

        for_defs(se, defMap, def->sym) {
          if (firstDef == NULL)
            firstDef = se->getStmtExpr();
        }

        INT_ASSERT(firstDef == NULL || firstDef == initialization);

        insertBroadcast(initialization, def->sym);
=======
        INT_ASSERT(initialization);
        initialization->insertAfter(new CallExpr(PRIM_PRIVATE_BROADCAST,
                                                 def->sym));
>>>>>>> 86164f1a

      } else if (isRecordWrappedType(def->sym->type)) {
        // replicate address of global arrays, domains, and distributions
        Expr* initialization = def->sym->getInitialization();

        INT_ASSERT(initialization);
        initialization->insertAfter(new CallExpr(PRIM_PRIVATE_BROADCAST,
                                                 def->sym));

      } else {
        // put other global constants and all global variables on the heap
        // ... but not type variables without a runtime type component
        Symbol* sym = def->sym;
        if (sym->hasFlag(FLAG_HAS_RUNTIME_TYPE) ||
            !sym->hasFlag(FLAG_TYPE_VARIABLE)) {
          // Don't add type variables without runtime type
          varSet.set_add(sym);
          varVec.add(sym);
        }
      }
    }
  }
}


static void
makeHeapAllocations() {
  Vec<Symbol*> refSet;
  Vec<Symbol*> refVec;
  Vec<Symbol*> varSet;
  Vec<Symbol*> varVec;

  Map<Symbol*,Vec<SymExpr*>*> defMap;
  Map<Symbol*,Vec<SymExpr*>*> useMap;
  buildDefUseMaps(defMap, useMap);

  findBlockRefActuals(refSet, refVec);
  findHeapVarsAndRefs(defMap, refSet, refVec, varSet, varVec);

  forv_Vec(Symbol, ref, refVec) {
    if (ArgSymbol* arg = toArgSymbol(ref)) {
      FnSymbol* fn = toFnSymbol(arg->defPoint->parentSymbol);
      forv_Vec(CallExpr, call, *fn->calledBy) {
        SymExpr* se = NULL;
        for_formals_actuals(formal, actual, call) {
          if (formal == arg)
            se = toSymExpr(actual);
        }
        INT_ASSERT(se);
        // Previous passes mean that we should always get a formal SymExpr
        // to match the ArgSymbol.  And that formal should have the
        // ref flag, since we obtained it through the refVec.
        //
        // BHARSH TODO: This INT_ASSERT existed before the switch to qualified
        // types. After the switch it's now possible to pass a non-ref actual
        // to a ref formal, and codegen will just take care of it.  With that
        // in mind, do we need to do something here if the actual is not a ref,
        // or can we just skip that case?
        //INT_ASSERT(se->symbol()->isRef());
        if (se->symbol()->isRef() && !refSet.set_in(se->symbol())) {
          refSet.set_add(se->symbol());
          refVec.add(se->symbol());
        }
        // BHARSH TODO: Need to add to varVec here?
      }
    } else if (VarSymbol* var = toVarSymbol(ref)) {
      //      INT_ASSERT(defMap.get(var)->n == 1);
      for_defs(def, defMap, var) {
        INT_ASSERT(def);
        if (CallExpr* call = toCallExpr(def->parentExpr)) {
          if (call->isPrimitive(PRIM_MOVE)) {
            if (CallExpr* rhs = toCallExpr(call->get(2))) {
              if (rhs->isPrimitive(PRIM_ADDR_OF) ||
                  rhs->isPrimitive(PRIM_SET_REFERENCE)) {
                SymExpr* se = toSymExpr(rhs->get(1));
                INT_ASSERT(se);
                if (!se->isRef() && !varSet.set_in(se->symbol())) {
                  varSet.set_add(se->symbol());
                  varVec.add(se->symbol());
                }
                // BHARSH TODO: Need to add to refVec here?
              } else if (rhs->isPrimitive(PRIM_GET_MEMBER) ||
                         rhs->isPrimitive(PRIM_GET_MEMBER_VALUE) ||
                         rhs->isPrimitive(PRIM_GET_SVEC_MEMBER) ||
                         rhs->isPrimitive(PRIM_GET_SVEC_MEMBER_VALUE)) {
                SymExpr* se = toSymExpr(rhs->get(1));
                INT_ASSERT(se);
                if (se->symbol()->isRef()) {
                  if (!refSet.set_in(se->symbol())) {
                    refSet.set_add(se->symbol());
                    refVec.add(se->symbol());
                  }
                } else if (!varSet.set_in(se->symbol())) {
                  varSet.set_add(se->symbol());
                  varVec.add(se->symbol());
                }
              }
              //
              // Otherwise assume reference is to something that is
              // already on the heap!  This is concerning...  SJD:
              // Build a future that returns a reference in an
              // iterator to something that is not on the heap
              // (including not in an array).
              //
              // The alternative to making this assumption is to
              // follow the returned reference (assuming this is a
              // function call) through the function and make sure
              // that whatever it returns is on the heap.  Then if we
              // eventually see a GET_ARRAY primitive, we know it is
              // already on the heap.
              //
              // To debug this case, add an else INT_FATAL here.
              //
            } else if (SymExpr* rhs = toSymExpr(call->get(2))) {
              INT_ASSERT(rhs->symbol()->isRef());
              if (!refSet.set_in(rhs->symbol())) {
                refSet.set_add(rhs->symbol());
                refVec.add(rhs->symbol());
              }
            } else
              INT_FATAL(ref, "unexpected case");
          } else { // !call->isPrimitive(PRIM_MOVE)
            // This definition is created by passing the variable to a function
            // by ref, out or inout intent.  We then assume that the function
            // updates the reference.

            // If the definition of the ref var does not appear in this
            // function, then most likely it was established in an calling
            // routine.
            // We may need to distinguish between definition of the reference
            // var itself (i.e. the establishment of an alias) as compared to
            // when the variable being referenced is updated....
            // In any case, it is safe to ignore this case, because either the
            // value of the ref variable was established elsewhere, or it will
            // appear in another def associated with the ref var.
//            INT_FATAL(ref, "unexpected case");
          }
        } else
          INT_FATAL(ref, "unexpected case");
      }
    }
  }

  Vec<Symbol*> heapAllocatedVars;

  forv_Vec(Symbol, var, varVec) {
    // MPF: I'm disabling the below assert because PR #5692
    // can create call_tmp variables that are refs. Since these
    // are temps, they aren't marked with FLAG_REF_VAR.
    //INT_ASSERT(var->hasFlag(FLAG_REF_VAR) || !var->isRef());

    if (var->hasFlag(FLAG_EXTERN)) {
      // don't widen external variables
      continue;
    }

    if (var->hasFlag(FLAG_PRINT_MODULE_INIT_INDENT_LEVEL)) {
      // don't widen PrintModuleInitOrder variables
      continue;
    }

    if (isModuleSymbol(var->defPoint->parentSymbol)) {
      if (!requireWideReferences()) {
        // don't heap-allocate globals
        continue;
      }
    }

    if (isString(var) && var->isImmediate()) {
      // String immediates are privatized; do not widen them
      continue;
    }

    SET_LINENO(var);

    if (ArgSymbol* arg = toArgSymbol(var)) {
      VarSymbol* tmp = newTemp(var->type);
      varSet.set_add(tmp);
      varVec.add(tmp);
      SymExpr* firstDef = new SymExpr(tmp);
      arg->getFunction()->insertAtHead(new CallExpr(PRIM_MOVE, firstDef, arg));
      addDef(defMap, firstDef);
      arg->getFunction()->insertAtHead(new DefExpr(tmp));
      for_defs(def, defMap, arg) {
        def->setSymbol(tmp);
        addDef(defMap, def);
      }
      for_uses(use, useMap, arg) {
        use->setSymbol(tmp);
        addUse(useMap, use);
      }
      continue;
    }
    AggregateType* heapType = buildHeapType(var->type);

    //
    // allocate local variables on the heap; global variables are put
    // on the heap during program startup
    //
    if (!isModuleSymbol(var->defPoint->parentSymbol) &&
        ((useMap.get(var) && useMap.get(var)->n > 0) ||
         (defMap.get(var) && defMap.get(var)->n > 0))) {
      SET_LINENO(var->defPoint);
      insertChplHereAlloc(var->defPoint->getStmtExpr(),
                          true /*insertAfter*/,var, heapType,
                          newMemDesc("local heap-converted data"));
      heapAllocatedVars.add(var);
    }

    for_defs(def, defMap, var) {
      if (CallExpr* call = toCallExpr(def->parentExpr)) {
        SET_LINENO(call);
        if (call->isPrimitive(PRIM_MOVE)) {
          VarSymbol* tmp = newTemp(var->type);
          call->insertBefore(new DefExpr(tmp));
          call->insertBefore(new CallExpr(PRIM_MOVE, tmp, call->get(2)->remove()));
          call->replace(new CallExpr(PRIM_SET_MEMBER, call->get(1)->copy(), heapType->getField(1), tmp));
        } else if (call->isPrimitive(PRIM_ASSIGN)) {
          // ensure what we assign into is what we expect
          INT_ASSERT(toSymExpr(call->get(1))->symbol() == var);
          VarSymbol* tmp = newTemp(var->qualType().toRef());
          call->insertBefore(new DefExpr(tmp));
          call->insertBefore(new CallExpr(PRIM_MOVE, tmp, new CallExpr(PRIM_GET_MEMBER, var, heapType->getField(1))));
          def->replace(new SymExpr(tmp));
        } else if (call->isResolved()) {
            ArgSymbol* formal = actual_to_formal(def);
            if (formal->isRef()) {
              VarSymbol* tmp = newTemp(var->type);
              tmp->qual = QUAL_REF;
              PrimitiveTag op = PRIM_GET_MEMBER;
              if (heapType->getField(1)->isRef()) {
                op = PRIM_GET_MEMBER_VALUE;
              }
              call->getStmtExpr()->insertBefore(new DefExpr(tmp));
              call->getStmtExpr()->insertBefore(new CallExpr(PRIM_MOVE, tmp, new CallExpr(op, def->symbol(), heapType->getField(1))));
              def->replace(new SymExpr(tmp));
            }
        } else {
          VarSymbol* tmp = newTemp(var->type);
          call->getStmtExpr()->insertBefore(new DefExpr(tmp));
          call->getStmtExpr()->insertBefore(new CallExpr(PRIM_MOVE, tmp, new CallExpr(PRIM_GET_MEMBER_VALUE, def->symbol(), heapType->getField(1))));
          def->replace(new SymExpr(tmp));
        }
      } else
        INT_FATAL(var, "unexpected case");
    }

    for_uses(use, useMap, var) {
      if (CallExpr* call = toCallExpr(use->parentExpr)) {
        if (call->isPrimitive(PRIM_ADDR_OF) || call->isPrimitive(PRIM_SET_REFERENCE)) {
          CallExpr* move = toCallExpr(call->parentExpr);
          INT_ASSERT(move && (move->isPrimitive(PRIM_MOVE)));
          if (move->get(1)->typeInfo() == heapType) {
            call->replace(use->copy());
          } else {
            call->replace(new CallExpr(PRIM_GET_MEMBER, use->symbol(), heapType->getField(1)));
          }
        } else if (call->isResolved()) {
          ArgSymbol* formal = actual_to_formal(use);
          if (formal->type != heapType) {

            if (formal->isRef()) {
              // Handle value arguments passed by blank intent where
              // blank intent is 'const ref' without making a copy.
              // Instead, pass the address of the heap-allocated variable.

              // TODO  - this code is almost the same as the
              // def case above..
              VarSymbol* tmp = newTemp(var->type);
              tmp->qual = QUAL_REF;
              PrimitiveTag op = PRIM_GET_MEMBER;
              if (heapType->getField(1)->isRef()) {
                op = PRIM_GET_MEMBER_VALUE;
              }
              call->getStmtExpr()->insertBefore(new DefExpr(tmp));
              call->getStmtExpr()->insertBefore(new CallExpr(PRIM_MOVE, tmp, new CallExpr(op, use->symbol(), heapType->getField(1))));
              use->replace(new SymExpr(tmp));
            } else {
              // formal takes in argument by value, so read from the
              // heap-allocated global.
              VarSymbol* tmp = newTemp(var->type);

              call->getStmtExpr()->insertBefore(new DefExpr(tmp));
              call->getStmtExpr()->insertBefore(new CallExpr(PRIM_MOVE, tmp, new CallExpr(PRIM_GET_MEMBER_VALUE, use->symbol(), heapType->getField(1))));
              use->replace(new SymExpr(tmp));
            }
          }
        } else if ((call->isPrimitive(PRIM_GET_MEMBER) ||
                    call->isPrimitive(PRIM_GET_SVEC_MEMBER) ||
                    call->isPrimitive(PRIM_GET_MEMBER_VALUE) ||
                    call->isPrimitive(PRIM_GET_SVEC_MEMBER_VALUE) ||
                    call->isPrimitive(PRIM_WIDE_GET_LOCALE) || //I'm not sure this is cricket.
                    call->isPrimitive(PRIM_WIDE_GET_NODE) ||// what member are we extracting?
                    call->isPrimitive(PRIM_SET_SVEC_MEMBER) ||
                    call->isPrimitive(PRIM_SET_MEMBER)) &&
                   call->get(1) == use) {
          VarSymbol* tmp = newTemp(var->qualType().toRef());
          call->getStmtExpr()->insertBefore(new DefExpr(tmp));
          call->getStmtExpr()->insertBefore(new CallExpr(PRIM_MOVE, tmp, new CallExpr(PRIM_GET_MEMBER, use->symbol(), heapType->getField(1))));
          use->replace(new SymExpr(tmp));
        } else {
          VarSymbol* tmp = newTemp(var->type);
          call->getStmtExpr()->insertBefore(new DefExpr(tmp));
          call->getStmtExpr()->insertBefore(new CallExpr(PRIM_MOVE, tmp, new CallExpr(PRIM_GET_MEMBER_VALUE, use->symbol(), heapType->getField(1))));
          use->replace(new SymExpr(tmp));
        }
      } else if (use->parentExpr)
        INT_FATAL(var, "unexpected case");
    }

    var->type = heapType;
    var->qual = QUAL_VAL;
  }

  freeHeapAllocatedVars(heapAllocatedVars);
}


//
// re-privatize privatized object fields in iterator classes
//
static void
reprivatizeIterators() {
  if (fLocal)
    return; // no need for privatization

  std::vector<Symbol*> privatizedFields;

  forv_Vec(AggregateType, ct, gAggregateTypes) {
    for_fields(field, ct) {
      if (ct->symbol->hasFlag(FLAG_ITERATOR_CLASS) &&
          field->type->symbol->hasFlag(FLAG_PRIVATIZED_CLASS)) {
        privatizedFields.push_back(field);
      }
    }
  }


  for_vector(Symbol, sym, privatizedFields) {
    for_SymbolSymExprs(se, sym) {
      SET_LINENO(se);
      if (CallExpr* call = toCallExpr(se->parentExpr)) {
        if (call->isPrimitive(PRIM_GET_MEMBER_VALUE)) {
          CallExpr* move = toCallExpr(call->parentExpr);
          INT_ASSERT(move->isPrimitive(PRIM_MOVE));
          SymExpr* lhs = toSymExpr(move->get(1));
          AggregateType* ct = toAggregateType(se->symbol()->type);
          VarSymbol* tmp = newTemp(ct->getField("pid")->type);
          move->insertBefore(new DefExpr(tmp));
          lhs->replace(new SymExpr(tmp));
          move->insertAfter(new CallExpr(PRIM_MOVE, lhs->symbol(), new CallExpr(PRIM_GET_PRIV_CLASS, lhs->symbol()->type->symbol, tmp)));
        } else if (call->isPrimitive(PRIM_GET_MEMBER)) {
          CallExpr* move = toCallExpr(call->parentExpr);
          INT_ASSERT(move->isPrimitive(PRIM_MOVE));
          SymExpr* lhs = toSymExpr(move->get(1));
          AggregateType* ct = toAggregateType(se->symbol()->type);
          VarSymbol* tmp = newTemp(ct->getField("pid")->type);
          move->insertBefore(new DefExpr(tmp));
          lhs->replace(new SymExpr(tmp));
          call->primitive = primitives[PRIM_GET_MEMBER_VALUE];
          VarSymbol* valTmp = newTemp(lhs->getValType());
          move->insertBefore(new DefExpr(valTmp));
          move->insertAfter(new CallExpr(PRIM_MOVE, lhs, new CallExpr(PRIM_SET_REFERENCE, valTmp)));
          move->insertAfter(new CallExpr(PRIM_MOVE, valTmp, new CallExpr(PRIM_GET_PRIV_CLASS, lhs->getValType()->symbol, tmp)));
        } else if (call->isPrimitive(PRIM_SET_MEMBER)) {
          AggregateType* ct = toAggregateType(se->symbol()->type);
          VarSymbol* tmp = newTemp(ct->getField("pid")->type);
          call->insertBefore(new DefExpr(tmp));
          call->insertBefore(new CallExpr(PRIM_MOVE, tmp, new CallExpr(PRIM_GET_MEMBER_VALUE, call->get(3)->remove(), ct->getField("pid"))));
          call->insertAtTail(new SymExpr(tmp));
        } else
          INT_FATAL(se, "unexpected case in re-privatization in iterator");
      } else
        INT_FATAL(se, "unexpected case in re-privatization in iterator");
    }
  }

  for_vector(Symbol, sym, privatizedFields) {
    if (sym)
      sym->type = dtInt[INT_SIZE_DEFAULT];
  }
}


void parallel() {
  compute_call_sites();

  remoteValueForwarding();

  reprivatizeIterators();

  if (requireOutlinedOn()) {
    makeHeapAllocations();
  }

  insertEndCounts();

  passArgsToNestedFns();

  // Lower error handling check error primitives
  // now that callDestructors and parallel have
  // had the benefit of more straightforward error-handling AST.
  lowerCheckErrorPrimitive();
}


/* Lowers PRIM_GET_END_COUNT / PRIM_SET_END_COUNT for
   managing the end-counts for cobegin and coforall.

   End counts for sync/begin are managed by
   PRIM_GET_DYNAMIC_END_COUNT / PRIM_SET_DYNAMIC_END_COUNT.
   These are lowered here in to the corresponding calls.
 */
static void insertEndCounts()
{
  Vec<FnSymbol*> queue;
  Map<FnSymbol*,Symbol*> endCountMap;

  forv_Vec(CallExpr, call, gCallExprs) {
    SET_LINENO(call);
    if (call->isPrimitive(PRIM_GET_END_COUNT)) {
      FnSymbol* pfn = call->getFunction();
      if (!endCountMap.get(pfn))
        insertEndCount(pfn, call->typeInfo(), queue, endCountMap);
      call->replace(new SymExpr(endCountMap.get(pfn)));
    } else if (call->isPrimitive(PRIM_SET_END_COUNT)) {
      FnSymbol* pfn = call->getFunction();
      if (!endCountMap.get(pfn))
        insertEndCount(pfn, call->get(1)->typeInfo(), queue, endCountMap);
      INT_ASSERT(call->numActuals() >= 1);
      call->replace(new CallExpr(PRIM_MOVE, endCountMap.get(pfn), call->get(1)->remove()));
    } else if (call->isPrimitive(PRIM_GET_DYNAMIC_END_COUNT)) {
      call->replace(new CallExpr(gGetDynamicEndCount));
    } else if (call->isPrimitive(PRIM_SET_DYNAMIC_END_COUNT)) {
      INT_ASSERT(call->numActuals() >= 1);
      call->replace(new CallExpr(gSetDynamicEndCount, call->get(1)->remove()));
    }
  }

  forv_Vec(FnSymbol, fn, queue) {
    forv_Vec(CallExpr, call, *fn->calledBy) {
      SET_LINENO(call);
      Type* endCountType = endCountMap.get(fn)->type;
      FnSymbol* pfn = call->getFunction();
      if (!endCountMap.get(pfn))
        insertEndCount(pfn, endCountType, queue, endCountMap);
      Symbol* endCount = endCountMap.get(pfn);
      call->insertAtTail(endCount);
    }
  }
}

// Generate an if statement
// if ( chpl_doDirectExecuteOn( targetLocale ) )
//     call un-wrapped task function
// else
//     proceed as with chpl_executeOn/chpl_executeOnFast
//     fid call to wrapper function on a remote local
//     (possibly just a different sublocale)
//
// This is called the "direct on" optimization.
//
// Returns the call in the 'else' block (which will need
// argument bundling as usual).
static
CallExpr* createConditionalForDirectOn(CallExpr* call, FnSymbol* fn)
{

  VarSymbol* isDirectTmp = newTemp("isdirect", dtBool);
  CallExpr* isCall;
  isCall = new CallExpr(gChplDoDirectExecuteOn,
                        call->get(1)->copy() // target
                       );

  DefExpr* def = new DefExpr(isDirectTmp);
  call->insertBefore(def);

  // Remove call (we will add it back in a conditional)
  call->remove();

  CallExpr* move = new CallExpr(PRIM_MOVE, isDirectTmp, isCall);
  def->insertAfter(move);

  // Build comparison
  SymExpr* isTrue = new SymExpr(isDirectTmp);

  // Build true branch
  CallExpr* directcall = call->copy();

  // Remove the first arg (destination locale)
  // not needed for direct call
  directcall->get(1)->remove();

  // False branch is call.

  // Build condition
  CondStmt* cond = new CondStmt(isTrue, directcall, call);

  // Add the condition which calls the outlined task function somehow.
  move->insertAfter(cond);

  return call;
}

// For each "nested" function created to represent remote execution,
// bundle args so they can be passed through a fork function.
//
// Fork functions in general have the signature
//    fork(int32_t destNode, void (*)(void* args), void* args, ...);
//
// In Chapel, we wrap the arguments passed to the nested function in an object
// whose type is just a list of the arguments passed to the nested function.
// Those arguments consist of variables in the scope of the nested function
// call that are accessed within the body of the nested function (recursively,
// of course).
static void passArgsToNestedFns() {
  forv_Vec(FnSymbol, fn, gFnSymbols) {
    if (isTaskFun(fn)) {
      BundleArgsFnData baData = bundleArgsFnDataInit;

      // Would need to flatten them if they are not already.
      INT_ASSERT(isGlobal(fn));

      forv_Vec(CallExpr, call, *fn->calledBy) {
        SET_LINENO(call);

        if (fn->hasFlag(FLAG_ON) && !fn->hasFlag(FLAG_NON_BLOCKING)) {
          // create conditional for direct-on optimization
          call = createConditionalForDirectOn(call, fn);
        }

        bundleArgs(call, baData);
      }

      if (fn->hasFlag(FLAG_ON)) {
        // Now we can remove the dummy locale arg from the on_fn
        DefExpr*              localeArg = toDefExpr(fn->formals.get(1));
        std::vector<SymExpr*> symExprs;

        collectSymExprs(fn->body, symExprs);

        for_vector(SymExpr, sym, symExprs) {
          if (sym->symbol()->defPoint == localeArg) {
            sym->getStmtExpr()->remove();
          }
        }

        localeArg->remove();
      }

      // Remove any error fields - they shouldn't be code-generated
      // since the errors are handled directly.
      if (baData.adjustErrors) {
        AggregateType* ctype = baData.ctype;
        Symbol* toRemove = NULL;
        for_fields(field, ctype) {
          if (field->hasFlag(FLAG_ERROR_VARIABLE))
            toRemove = field;
        }
        if (toRemove != NULL)
          toRemove->defPoint->remove();
      }
    }
  }
}


Type* getOrMakeRefTypeDuringCodegen(Type* type) {
  Type* refType;
  // BHARSH TODO: This check causes a failure for the following test:
  //   execflags/tmacd/config_ref
  //
  // For some reason this test wants a reference to a reference. To make
  // progress I'm commenting out the check for now, but I think we'll
  // eventually want it when we complete the qualified refs work.
  //
  // if (type->symbol->hasFlag(FLAG_REF)) return type;
  refType = type->refType;
  if( ! refType ) {
    SET_LINENO(type->symbol);
    AggregateType* ref = new AggregateType(AGGREGATE_RECORD);
    TypeSymbol* refTs = new TypeSymbol(astr("_ref_", type->symbol->cname), ref);
    refTs->addFlag(FLAG_REF);
    refTs->addFlag(FLAG_NO_DEFAULT_FUNCTIONS);
    refTs->addFlag(FLAG_NO_OBJECT);
    theProgram->block->insertAtTail(new DefExpr(refTs));
    ref->fields.insertAtTail(new DefExpr(new VarSymbol("_val", type)));
    refType = ref;
    type->refType = ref;
  }
  return refType;
}

// This function is called if the wide reference type does not already
// exist to cause it to be code generated even though it was not
// needed by earlier passes.
Type* getOrMakeWideTypeDuringCodegen(Type* refType) {
  Type* wideType;
  INT_ASSERT(refType == dtNil ||
             isClass(refType) ||
             refType->symbol->hasFlag(FLAG_REF));
  // First, check if the wide type already exists.
  if( isClass(refType) ) {
    wideType = wideClassMap.get(refType);
    if( wideType ) return wideType;
  }
  // For a ref to a class, isClass seems to return true...
  wideType = wideRefMap.get(refType);
  if( wideType ) return wideType;

  // Now, create a wide pointer type.
  AggregateType* wide = new AggregateType(AGGREGATE_RECORD);
  TypeSymbol* wts = new TypeSymbol(astr("chpl____wide_", refType->symbol->cname), wide);
  if( refType->symbol->hasFlag(FLAG_REF) || refType == dtNil )
    wts->addFlag(FLAG_WIDE_REF);
  else
    wts->addFlag(FLAG_WIDE_CLASS);
  theProgram->block->insertAtTail(new DefExpr(wts));
  wide->fields.insertAtTail(new DefExpr(new VarSymbol("locale", dtLocaleID)));
  wide->fields.insertAtTail(new DefExpr(new VarSymbol("addr", refType)));
  if( isClass(refType) ) {
    wideClassMap.put(refType, wide);
  } else {
    wideRefMap.put(refType, wide);
  }
  return wide;
}
<|MERGE_RESOLUTION|>--- conflicted
+++ resolved
@@ -901,7 +901,6 @@
   }
 }
 
-<<<<<<< HEAD
 static void insertBroadcast(Expr* beforeExpr, Symbol* sym) {
   // Disable serialized broadcasting for internal globals until have a way of
   // finding the point where the runtime is sufficiently 'set up' such that
@@ -950,91 +949,6 @@
   }
 }
 
-static void
-replicateGlobalRecordWrappedVars(DefExpr *def) {
-  ModuleSymbol* mod = toModuleSymbol(def->parentSymbol);
-  Expr* stmt = mod->initFn->body->body.head;
-  Expr* useFirst = NULL;
-  Symbol *currDefSym = def->sym;
-  bool found = false;
-  // Try to find the first definition of this variable in the
-  //   module initialization function
-  while (stmt && !found)
-  {
-    std::vector<SymExpr*> symExprs;
-    collectSymExprs(stmt, symExprs);
-    for_vector(SymExpr, se, symExprs) {
-      if (se->symbol() == currDefSym) {
-        INT_ASSERT(se->parentExpr);
-        int result = isDefAndOrUse(se);
-        if (result & 1) {
-          // first use/def of the variable is a def (normal case)
-
-          // 'useFirst' may not be NULL if the 'result & 2' branch below is
-          // taken. Consider the following scenario:
-          //   (move refA (addr-of origSym))
-          // The second branch will set 'currDefSym = refA', and we will begin
-          // to iterate over its defs/uses. Finding the same expression should
-          // not count as 'finding' the right statement.
-          bool isOldStmt = useFirst == se->getStmtExpr() && currDefSym->isRef();
-
-          if (useFirst == NULL || !isOldStmt) {
-            found = true;
-            break;
-          }
-        } else if (result & 2) {
-          if (useFirst == NULL) {
-            // This statement captures a reference to the variable
-            // to pass it to the function that builds the initializing
-            // expression
-            CallExpr *parent = toCallExpr(se->parentExpr);
-            INT_ASSERT(parent);
-            INT_ASSERT(parent->isPrimitive(PRIM_ADDR_OF) || parent->isPrimitive(PRIM_SET_REFERENCE));
-            INT_ASSERT(isCallExpr(parent->parentExpr));
-            // Now start looking for the first use of the captured
-            // reference
-            currDefSym = toSymExpr(toCallExpr(parent->parentExpr)->get(1))->symbol();
-            INT_ASSERT(currDefSym);
-            // This is used to flag that we have found the first use
-            // of the variable
-            useFirst = stmt;
-          } else {
-            // This statement builds the initializing expression, so
-            // we can insert the broadcast after this statement
-
-            // These checks may need to change if we change the way
-            // we handle domain literals, forall expressions, and/or
-            // depending on how we add array literals to the language
-            INT_ASSERT(toCallExpr(stmt));
-            INT_ASSERT(toCallExpr(stmt)->primitive==NULL);
-            found = true;
-            break;
-          }
-        }
-      }
-    }
-    if (found)
-      break;
-
-    stmt = stmt->next;
-  }
-
-  Expr* initialization = def->sym->getInitialization();
-
-  if (found) {
-    INT_ASSERT(stmt == initialization);
-    insertBroadcast(stmt, def->sym);
-  } else {
-    // This branch should go away if this INT_FATAL never fires.
-    INT_FATAL("could not find initialization");
-    mod->initFn->insertBeforeEpilogue(new CallExpr
-                                     (PRIM_PRIVATE_BROADCAST, def->sym));
-  }
-}
-
-
-=======
->>>>>>> 86164f1a
 static AggregateType*
 buildHeapType(Type* type) {
   static Map<Type*,AggregateType*> heapTypeMap;
@@ -1304,30 +1218,15 @@
 
         Expr* initialization = def->sym->getInitialization();
 
-<<<<<<< HEAD
-        Expr* firstDef = NULL;
-
-        for_defs(se, defMap, def->sym) {
-          if (firstDef == NULL)
-            firstDef = se->getStmtExpr();
-        }
-
-        INT_ASSERT(firstDef == NULL || firstDef == initialization);
-
+        INT_ASSERT(initialization);
         insertBroadcast(initialization, def->sym);
-=======
-        INT_ASSERT(initialization);
-        initialization->insertAfter(new CallExpr(PRIM_PRIVATE_BROADCAST,
-                                                 def->sym));
->>>>>>> 86164f1a
 
       } else if (isRecordWrappedType(def->sym->type)) {
         // replicate address of global arrays, domains, and distributions
         Expr* initialization = def->sym->getInitialization();
 
         INT_ASSERT(initialization);
-        initialization->insertAfter(new CallExpr(PRIM_PRIVATE_BROADCAST,
-                                                 def->sym));
+        insertBroadcast(initialization, def->sym);
 
       } else {
         // put other global constants and all global variables on the heap
