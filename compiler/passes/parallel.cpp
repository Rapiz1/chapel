//
// Transformations for begin, cobegin, and on statements
//

#include "astutil.h"
#include "expr.h"
#include "optimizations.h"
#include "passes.h"
#include "../resolution/resolution.h"
#include "stmt.h"
#include "symbol.h"
#include "stringutil.h"
#include "driver.h"
#include "files.h"

static void insertEndCounts();
static void passArgsToNestedFns(Vec<FnSymbol*>& nestedFunctions);
static void create_block_fn_wrapper(CallExpr* fcall, ClassType* ctype, VarSymbol* tempc);
static void findBlockRefActuals(Vec<Symbol*>& refSet, Vec<Symbol*>& refVec);
static void findHeapVarsAndRefs(Map<Symbol*,Vec<SymExpr*>*>& defMap,
                                Vec<Symbol*>& refSet, Vec<Symbol*>& refVec,
                                Vec<Symbol*>& varSet, Vec<Symbol*>& varVec);
static void convertNilToObject();
static void buildWideClasses();
static void widenClasses();
static void buildWideRefMap();
static void widenRefs();
static void insertElementAccessTemps();
static void narrowWideClassesThroughCalls();
static void insertWideClassTempsForNil();
static void insertWideCastTemps();
static void derefWideStringActuals();
static void derefWideRefsToWideClasses();
static void widenGetPrivClass();
static void moveAddressSourcesToTemp(void);
static CallExpr* findLocaleLookup(CallExpr* onBlockCall, Map<Symbol*, Vec<SymExpr*>*>& defMap);
static CallExpr* optimizeOnCall(CallExpr* call);

// Package args into a class and call a wrapper function with that
// object. The wrapper function will then call the function
// created by the previous parallel pass. This is a way to pass along
// multiple args through the limitation of one arg in the runtime's
// thread creation interface. 
static void
bundleArgs(CallExpr* fcall) {
  SET_LINENO(fcall);
  ModuleSymbol* mod = fcall->getModule();
  FnSymbol* fn = fcall->isResolved();

  // create a new class to capture refs to locals
  ClassType* ctype = new ClassType( CLASS_CLASS);
  TypeSymbol* new_c = new TypeSymbol(astr("_class_locals", fn->name), ctype);
  new_c->addFlag(FLAG_NO_OBJECT);
  new_c->addFlag(FLAG_NO_WIDE_CLASS);

  // add the function args as fields in the class
  int i = 0;    // Fields are numbered for uniqueness.
  for_actuals(arg, fcall) {
    SymExpr *s = toSymExpr(arg);
    Symbol  *var = s->var; // arg or var
    var->addFlag(FLAG_CONCURRENTLY_ACCESSED);
    VarSymbol* field = new VarSymbol(astr("_", istr(i), "_", var->name), var->type);
    ctype->fields.insertAtTail(new DefExpr(field));
    i++;
  }
  mod->block->insertAtHead(new DefExpr(new_c));

  // create the class variable instance and allocate it
  VarSymbol *tempc = newTemp(astr("_args_for", fn->name), ctype);
  fcall->insertBefore( new DefExpr( tempc));
  // This needs a helper function....
  CallExpr *tempc_alloc = new CallExpr(PRIM_CHPL_ALLOC, ctype->symbol,
                                       newMemDesc("compiler-inserted argument bundle"));
  fcall->insertBefore(new CallExpr(PRIM_MOVE, tempc,
                                   new CallExpr(PRIM_CAST, ctype->symbol, tempc_alloc)));
  
  // set the references in the class instance
  i = 1;
  for_actuals(arg, fcall) {
    SymExpr *s = toSymExpr(arg);
    Symbol  *var = s->var; // var or arg
    CallExpr *setc=new CallExpr(PRIM_SET_MEMBER,
                                tempc,
                                ctype->getField(i),
                                var);
    fcall->insertBefore( setc);
    i++;
  }

  // insert autoCopy for array/domain/distribution before begin call
  // and insert autoDestroy at end of begin function (i.e., reference count)
  if (fn->hasFlag(FLAG_BEGIN)) {
    for_actuals(arg, fcall) {
      SymExpr* s = toSymExpr(arg);
      Symbol* var = s->var; // var or arg
      Type* baseType = arg->typeInfo();
      if (isReferenceType(baseType)) {
        baseType = arg->typeInfo()->getField("_val", true)->type;
      }
      if (isRefCountedType(baseType)) {
        FnSymbol* autoCopyFn = getAutoCopy(baseType);
        FnSymbol* autoDestroyFn = getAutoDestroy(baseType);
        VarSymbol* valTmp = newTemp(baseType);
        fcall->insertBefore(new DefExpr(valTmp));
        if (baseType == arg->typeInfo()) {
          fcall->insertBefore(new CallExpr(PRIM_MOVE, valTmp, var));
        } else {
          fcall->insertBefore(new CallExpr(PRIM_MOVE, valTmp, new CallExpr(PRIM_DEREF, var)));
        }
        fcall->insertBefore(new CallExpr(PRIM_MOVE, valTmp, new CallExpr(autoCopyFn, valTmp)));
        VarSymbol* derefTmp = newTemp(baseType);
        fn->insertBeforeReturnAfterLabel(new DefExpr(derefTmp));
        if (baseType == arg->typeInfo()) {
          fn->insertBeforeReturnAfterLabel(new CallExpr(PRIM_MOVE, derefTmp, new SymExpr(actual_to_formal(arg))));
        } else {
          fn->insertBeforeReturnAfterLabel(new CallExpr(PRIM_MOVE, derefTmp, new CallExpr(PRIM_DEREF, new SymExpr(actual_to_formal(arg)))));
        }
        fn->insertBeforeReturnAfterLabel(new CallExpr(autoDestroyFn, derefTmp));
      }
    }
  }

  // create wrapper-function that uses the class instance
  create_block_fn_wrapper(fcall, ctype, tempc);
}


static void create_block_fn_wrapper(CallExpr* fcall, ClassType* ctype, VarSymbol* tempc)
{
  ModuleSymbol* mod = fcall->getModule();
  FnSymbol* fn = fcall->isResolved();
  FnSymbol *wrap_fn = new FnSymbol( astr("wrap", fn->name));
  // Add a special flag to the wrapper-function as appropriate.
  // These control aspects of code generation.
  if (fn->hasFlag(FLAG_ON))                     wrap_fn->addFlag(FLAG_ON_BLOCK);
  if (fn->hasFlag(FLAG_NON_BLOCKING))           wrap_fn->addFlag(FLAG_NON_BLOCKING);
  if (fn->hasFlag(FLAG_COBEGIN_OR_COFORALL))    wrap_fn->addFlag(FLAG_COBEGIN_OR_COFORALL_BLOCK);
  if (fn->hasFlag(FLAG_BEGIN))                  wrap_fn->addFlag(FLAG_BEGIN_BLOCK);

  if (fn->hasFlag(FLAG_ON)) {
    // The wrapper function for 'on' block has an additional argument, which
    // passes the new wide locale pointer to the fork function.
    // This argument is stripped from the wrapper function during code generation.
    // As far as the compiler knows, the call looks like:
    //  wrapon_fn(new_locale, wrapped_args)
    // and the wrapon_fn has a matching signature.  But at codegen time, this is
    // translated to:
    //  fork(new_locale.locale.node, wrapon_fn, wrapped_args)
    // The fork function effective generates the call
    //  wrapon_fn(wrapped_args)
    // (without the locale arg).

    // The locale arg is originally attached to the on_fn, but we steal it here.
    // The on_fn does not need this extra argument, and can find out its locale
    // by reading the task-private "here" pointer.
    DefExpr* localeArg = toDefExpr(fn->formals.get(1)->remove());
    wrap_fn->insertFormalAtTail(localeArg);
  }

  ArgSymbol *wrap_c = new ArgSymbol( INTENT_BLANK, "c", ctype);
  wrap_fn->insertFormalAtTail(wrap_c);

  mod->block->insertAtTail(new DefExpr(wrap_fn));

  // The wrapper function is called with the bundled argument list.
  if (fn->hasFlag(FLAG_ON))
    // For an on block, the first argument is also passed directly
    // to the wrapper function.
    // The forking function uses this to fork a task on the target locale.
    fcall->insertBefore(new CallExpr(wrap_fn, fcall->get(1)->remove(), tempc));
  else
    fcall->insertBefore(new CallExpr(wrap_fn, tempc));

  // Create a call to the original function
  CallExpr *call_orig = new CallExpr( (toSymExpr(fcall->baseExpr))->var);
  VarSymbol* locTemp = NULL;
  bool first = true;
  for_fields(field, ctype)
  {
    // insert args
    VarSymbol* tmp = newTemp(field->type);
    wrap_fn->insertAtTail(new DefExpr(tmp));
    wrap_fn->insertAtTail(
        new CallExpr(PRIM_MOVE, tmp,
        new CallExpr(PRIM_GET_MEMBER_VALUE, wrap_c, field)));

    // Special case: 
    // If this is an on block,  remember the first field,
    // but don't add to the list of actuals passed to the original on_fn.
    // It contains the locale on which the new task is launched.
    if (first && fn->hasFlag(FLAG_ON))
      locTemp = tmp;
    else
      call_orig->insertAtTail(tmp);

    first = false;
  }

  VarSymbol* oldHere = NULL;
  if (fn->hasFlag(FLAG_ON))
  {
    // Special case for the first argument of an on_fn, which carries
    // the destination locale ID.
    // We save off the current values on the stack and then
    // set the task-private values to those passed in.
    // The saved values are restored when the on block is exited.
    oldHere = newTemp(dtLocale);
    wrap_fn->insertAtTail(new DefExpr(oldHere));
    wrap_fn->insertAtTail(new CallExpr(PRIM_MOVE, oldHere,
                                       new CallExpr(PRIM_TASK_GET_HERE)));
    wrap_fn->insertAtTail(new CallExpr(PRIM_TASK_SET_LOCALE,
                                       new CallExpr(PRIM_WIDE_GET_LOCALE, locTemp)));
    wrap_fn->insertAtTail(new CallExpr(PRIM_TASK_SET_HERE,
                                       new CallExpr(PRIM_WIDE_GET_ADDR, locTemp)));
  }

  wrap_fn->retType = dtVoid;
  wrap_fn->insertAtTail(call_orig);     // add new call
<<<<<<< HEAD

  if (fn->hasFlag(FLAG_ON)) {
    // Restore old here value
    wrap_fn->insertAtTail(new CallExpr(PRIM_TASK_SET_LOCALE,
                                  new CallExpr(PRIM_WIDE_GET_LOCALE, oldHere)));
    wrap_fn->insertAtTail(new CallExpr(PRIM_TASK_SET_HERE,
                                  new CallExpr(PRIM_WIDE_GET_ADDR, oldHere)));
  }

  if (fn->hasFlag(FLAG_ON) || fn->hasFlag(FLAG_GPU_ON))
=======
  if (fn->hasFlag(FLAG_ON))
>>>>>>> 9f3fa531
    fcall->insertAfter(new CallExpr(PRIM_CHPL_FREE, tempc));
  else
    wrap_fn->insertAtTail(new CallExpr(PRIM_CHPL_FREE, wrap_c));

  wrap_fn->insertAtTail(new CallExpr(PRIM_RETURN, gVoid));

  DefExpr  *fcall_def= (toSymExpr( fcall->baseExpr))->var->defPoint;
  fcall->remove();                     // remove orig. call
  fcall_def->remove();                 // move orig. def
  mod->block->insertAtTail(fcall_def); // to top-level
//  normalize(wrap_fn);
}


static void
insertEndCount(FnSymbol* fn,
               Type* endCountType,
               Vec<FnSymbol*>& queue,
               Map<FnSymbol*,Symbol*>& endCountMap) {
  if (fn == chpl_gen_main) {
    VarSymbol* var = newTemp("_endCount", endCountType);
    fn->insertAtHead(new DefExpr(var));
    endCountMap.put(fn, var);
    queue.add(fn);
  } else {
    ArgSymbol* arg = new ArgSymbol(INTENT_BLANK, "_endCount", endCountType);
    fn->insertFormalAtTail(arg);
    VarSymbol* var = newTemp("_endCount", endCountType);
    fn->insertAtHead(new CallExpr(PRIM_MOVE, var, arg));
    fn->insertAtHead(new DefExpr(var));
    endCountMap.put(fn, var);
    queue.add(fn);
  }
}


static void
replicateGlobalRecordWrappedVars(DefExpr *def) {
  ModuleSymbol* mod = toModuleSymbol(def->parentSymbol);
  Expr* stmt = mod->initFn->body->body.head;
  Expr* useFirst = NULL;
  Symbol *currDefSym = def->sym;
  bool found = false;
  // Try to find the first definition of this variable in the
  //   module initialization function
  while (stmt->next && !found) {
    stmt = stmt->next;
    Vec<SymExpr*> symExprs;
    collectSymExprs(stmt, symExprs);
    forv_Vec(SymExpr, se, symExprs) {
      if (se->var == currDefSym) {
        INT_ASSERT(se->parentExpr);
        int result = isDefAndOrUse(se);
        if (result & 1) {
          // first use/def of the variable is a def (normal case)
          INT_ASSERT(useFirst==NULL);
          found = true;
          break;
        } else if (result & 2) {
          if (useFirst == NULL) {
            // This statement captures a reference to the variable
            // to pass it to the function that builds the initializing
            // expression
            CallExpr *parent = toCallExpr(se->parentExpr);
            INT_ASSERT(parent);
            INT_ASSERT(parent->isPrimitive(PRIM_ADDR_OF));
            INT_ASSERT(isCallExpr(parent->parentExpr));
            // Now start looking for the first use of the captured
            // reference
            currDefSym = toSymExpr(toCallExpr(parent->parentExpr)->get(1))->var;
            INT_ASSERT(currDefSym);
            // This is used to flag that we have found the first use
            // of the variable
            useFirst = stmt;
          } else {
            // This statement builds the initializing expression, so
            // we can insert the broadcast after this statement

            // These checks may need to change if we change the way
            // we handle domain literals, forall expressions, and/or
            // depending on how we add array literals to the language
            INT_ASSERT(toCallExpr(stmt));
            INT_ASSERT(toCallExpr(stmt)->primitive==NULL);
            found = true;
            break;
          }
        }
      }
    }
  }
  stmt->insertAfter(new CallExpr(PRIM_PRIVATE_BROADCAST, def->sym));
}


static ClassType*
buildHeapType(Type* type) {
  static Map<Type*,ClassType*> heapTypeMap;
  if (heapTypeMap.get(type))
    return heapTypeMap.get(type);

  SET_LINENO(type->symbol);
  ClassType* heap = new ClassType(CLASS_CLASS);
  TypeSymbol* ts = new TypeSymbol(astr("heap_", type->symbol->cname), heap);
  ts->addFlag(FLAG_NO_OBJECT);
  ts->addFlag(FLAG_HEAP);
  theProgram->block->insertAtTail(new DefExpr(ts));
  heap->fields.insertAtTail(new DefExpr(new VarSymbol("value", type)));
  heapTypeMap.put(type, heap);
  return heap;
}


static void
freeHeapAllocatedVars(Vec<Symbol*> heapAllocatedVars) {
  Vec<FnSymbol*> fnsContainingTaskll;

  // start with the functions created from begin, cobegin, and coforall statements
  forv_Vec(FnSymbol, fn, gFnSymbols) {
    if (fn->hasFlag(FLAG_BEGIN) || fn->hasFlag(FLAG_COBEGIN_OR_COFORALL) ||
        fn->hasFlag(FLAG_NON_BLOCKING))
      fnsContainingTaskll.add(fn);
  }
  // add any functions that call the functions added so far
  forv_Vec(FnSymbol, fn, fnsContainingTaskll) {
    forv_Vec(CallExpr, call, *fn->calledBy) {
      if (call->parentSymbol) {
        FnSymbol* caller = toFnSymbol(call->parentSymbol);
        INT_ASSERT(caller);
        fnsContainingTaskll.add_exclusive(caller);
      }
    }
  }

  Vec<Symbol*> symSet;
  Vec<BaseAST*> asts;
  Vec<SymExpr*> symExprs;
  collect_asts(rootModule, asts);
  forv_Vec(BaseAST, ast, asts) {
    if (DefExpr* def = toDefExpr(ast)) {
      if (def->parentSymbol) {
        if (isVarSymbol(def->sym) || isArgSymbol(def->sym)) {
          symSet.set_add(def->sym);
        }
      }
    } else if (SymExpr* se = toSymExpr(ast)) {
      symExprs.add(se);
    }
  }
  Map<Symbol*,Vec<SymExpr*>*> defMap;
  Map<Symbol*,Vec<SymExpr*>*> useMap;
  buildDefUseMaps(symSet, symExprs, defMap, useMap);

  forv_Vec(Symbol, var, heapAllocatedVars) {
    // find out if a variable that was put on the heap could be passed in as an
    // argument to a function created from a begin, cobegin, or coforall statement;
    // if not, free the heap memory just allocated at the end of the block
    if (defMap.get(var)->n == 1) {
      bool freeVar = true;
      Vec<Symbol*> varsToTrack;
      varsToTrack.add(var);
      forv_Vec(Symbol, v, varsToTrack) {
        if (useMap.get(v)) {
          forv_Vec(SymExpr, se, *useMap.get(v)) {
            if (CallExpr* call = toCallExpr(se->parentExpr)) {
              if (call->isPrimitive(PRIM_ADDR_OF) ||
                  call->isPrimitive(PRIM_GET_MEMBER) ||
                  call->isPrimitive(PRIM_GET_SVEC_MEMBER) ||
                  call->isPrimitive(PRIM_WIDE_GET_LOCALE) ||
                  call->isPrimitive(PRIM_WIDE_GET_NODE) ||
                  call->isPrimitive(PRIM_WIDE_GET_SUBLOC))
                // Treat the use of these primitives as a use of their arguments.
                call = toCallExpr(call->parentExpr);
              if (call->isPrimitive(PRIM_MOVE))
                varsToTrack.add(toSymExpr(call->get(1))->var);
              else if (fnsContainingTaskll.in(call->isResolved())) {
                freeVar = false;
                break;
              }
            }
          }
          if (!freeVar) break;
        }
      }
      if (freeVar) {
        CallExpr* move = toCallExpr(defMap.get(var)->v[0]->parentExpr);
        INT_ASSERT(move && move->isPrimitive(PRIM_MOVE));
        Expr* innermostBlock = NULL;
        // find the innermost block that contains all uses of var
        INT_ASSERT(useMap.get(var));
        forv_Vec(SymExpr, se, *useMap.get(var)) {
          bool useInInnermostBlock = false;
          BlockStmt* curInnermostBlock = toBlockStmt(se->parentExpr);
          INT_ASSERT(!curInnermostBlock); // assumed to be NULL at this point
          for (Expr* block = se->parentExpr->parentExpr;
               block && !useInInnermostBlock;
               block = block->parentExpr) {
            if (!curInnermostBlock)
              curInnermostBlock = toBlockStmt(block);
            if (!innermostBlock) {
              innermostBlock = toBlockStmt(block);
              if (innermostBlock)
                useInInnermostBlock = true;
            } else if (block == innermostBlock)
              useInInnermostBlock = true;
          }
          if (!useInInnermostBlock) {
            // the current use is not contained within innermostBlock,
            // so find out if the innermost block that contains the current use
            // also contains innermostBlock
            Expr* block = innermostBlock;
            while (block && block != curInnermostBlock)
              block = block->parentExpr;
            if (block)
              innermostBlock = curInnermostBlock;
            else {
              // the innermost block that contains the current use is disjoint
              // from the innermost block that contains previously encountered use(s)
              INT_ASSERT(innermostBlock && !block);
              while ((innermostBlock = innermostBlock->parentExpr)) {
                for (block = curInnermostBlock->parentExpr; block && block != innermostBlock;
                     block = block->parentExpr)
                  /* do nothing */;
                if (block) break;
              }
              if (!innermostBlock)
                INT_FATAL(move, "cannot find a block that contains all uses of var\n");
            }
          }
        }
        FnSymbol* fn = toFnSymbol(move->parentSymbol);
        SET_LINENO(var);
        if (fn && innermostBlock == fn->body)
          fn->insertBeforeReturnAfterLabel(new CallExpr(PRIM_CHPL_FREE, move->get(1)->copy()));
        else {
          BlockStmt* block = toBlockStmt(innermostBlock);
          INT_ASSERT(block);
          block->insertAtTailBeforeGoto(new CallExpr(PRIM_CHPL_FREE, move->get(1)->copy()));
        }
      }
    }
  }
}

static bool
needHeapVars() {
  if (fLocal) return false;

  if (!strcmp(CHPL_COMM, "ugni") ||
      (!strcmp(CHPL_COMM, "gasnet") &&
       !strcmp(CHPL_GASNET_SEGMENT, "everything")))
    return false;

  return true;
}

static void findBlockRefActuals(Vec<Symbol*>& refSet, Vec<Symbol*>& refVec)
{
  forv_Vec(FnSymbol, fn, gFnSymbols) {
    if (fn->hasFlag(FLAG_BEGIN) ||
        (fn->hasFlag(FLAG_ON) &&
         (needHeapVars() || fn->hasFlag(FLAG_NON_BLOCKING)))) {
      for_formals(formal, fn) {
        if (formal->type->symbol->hasFlag(FLAG_REF)) {
          refSet.set_add(formal);
          refVec.add(formal);
        }
      }
    }
  }
}


static void findHeapVarsAndRefs(Map<Symbol*,Vec<SymExpr*>*>& defMap,
                                Vec<Symbol*>& refSet, Vec<Symbol*>& refVec,
                                Vec<Symbol*>& varSet, Vec<Symbol*>& varVec)
{
  forv_Vec(DefExpr, def, gDefExprs) {
    SET_LINENO(def);
    if (def->sym->hasFlag(FLAG_COFORALL_INDEX_VAR)) {
      if (def->sym->type->symbol->hasFlag(FLAG_REF)) {
        refSet.set_add(def->sym);
        refVec.add(def->sym);
      } else if (!isPrimitiveType(def->sym->type) ||
                 toFnSymbol(def->parentSymbol)->retTag==RET_VAR) {
        varSet.set_add(def->sym);
        varVec.add(def->sym);
      }
    } else if (!fLocal &&
               isModuleSymbol(def->parentSymbol) &&
               def->parentSymbol != rootModule &&
               isVarSymbol(def->sym) &&
               !def->sym->hasFlag(FLAG_PRIVATE) &&
               !def->sym->hasFlag(FLAG_EXTERN)) {
      if (def->sym->hasFlag(FLAG_CONST) &&
          (is_int_type(def->sym->type) ||
           is_uint_type(def->sym->type) ||
           is_real_type(def->sym->type) ||
           def->sym->type == dtBool ||
           (isRecord(def->sym->type) &&
            !isRecordWrappedType(def->sym->type) &&
            // sync/single are currently classes, so this shouldn't matter
            !isSyncType(def->sym->type)))) {
        // replicate global const of primitive type
        INT_ASSERT(defMap.get(def->sym) && defMap.get(def->sym)->n == 1);
        for_defs(se, defMap, def->sym) {
          se->getStmtExpr()->insertAfter(new CallExpr(PRIM_PRIVATE_BROADCAST, def->sym));
        }
      } else if (isRecordWrappedType(def->sym->type)) {
        // replicate address of global arrays, domains, and distributions
        replicateGlobalRecordWrappedVars(def);
      } else {
        // put other global constants and all global variables on the heap
        varSet.set_add(def->sym);
        varVec.add(def->sym);
      }
    }
  }
}


static void
makeHeapAllocations() {
  Vec<Symbol*> refSet;
  Vec<Symbol*> refVec;
  Vec<Symbol*> varSet;
  Vec<Symbol*> varVec;

  Map<Symbol*,Vec<SymExpr*>*> defMap;
  Map<Symbol*,Vec<SymExpr*>*> useMap;
  buildDefUseMaps(defMap, useMap);

  findBlockRefActuals(refSet, refVec);
  findHeapVarsAndRefs(defMap, refSet, refVec, varSet, varVec);

  forv_Vec(Symbol, ref, refVec) {
    if (ArgSymbol* arg = toArgSymbol(ref)) {
      FnSymbol* fn = toFnSymbol(arg->defPoint->parentSymbol);
      forv_Vec(CallExpr, call, *fn->calledBy) {
        SymExpr* se = NULL;
        for_formals_actuals(formal, actual, call) {
          if (formal == arg)
            se = toSymExpr(actual);
        }
        INT_ASSERT(se->var->type->symbol->hasFlag(FLAG_REF));
        if (!refSet.set_in(se->var)) {
          refSet.set_add(se->var);
          refVec.add(se->var);
        }
      }
    } else if (VarSymbol* var = toVarSymbol(ref)) {
      //      INT_ASSERT(defMap.get(var)->n == 1);
      for_defs(def, defMap, var) {
        INT_ASSERT(def);
        if (CallExpr* call = toCallExpr(def->parentExpr)) {
          if (call->isPrimitive(PRIM_MOVE)) {
            if (CallExpr* rhs = toCallExpr(call->get(2))) {
              if (rhs->isPrimitive(PRIM_ADDR_OF)) {
                SymExpr* se = toSymExpr(rhs->get(1));
                INT_ASSERT(se);
                if (!varSet.set_in(se->var)) {
                  varSet.set_add(se->var);
                  varVec.add(se->var);
                }
              } else if (rhs->isPrimitive(PRIM_GET_MEMBER) ||
                         rhs->isPrimitive(PRIM_GET_MEMBER_VALUE) ||
                         rhs->isPrimitive(PRIM_GET_SVEC_MEMBER) ||
                         rhs->isPrimitive(PRIM_GET_SVEC_MEMBER_VALUE)) {
                SymExpr* se = toSymExpr(rhs->get(1));
                INT_ASSERT(se);
                if (se->var->type->symbol->hasFlag(FLAG_REF)) {
                  if (!refSet.set_in(se->var)) {
                    refSet.set_add(se->var);
                    refVec.add(se->var);
                  }
                } else if (!varSet.set_in(se->var)) {
                  varSet.set_add(se->var);
                  varVec.add(se->var);
                }
              }
              //
              // Otherwise assume reference is to something that is
              // already on the heap!  This is concerning...  SJD:
              // Build a future that returns a reference in an
              // iterator to something that is not on the heap
              // (including not in an array).
              //
              // The alternative to making this assumption is to
              // follow the returned reference (assuming this is a
              // function call) through the function and make sure
              // that whatever it returns is on the heap.  Then if we
              // eventually see a GET_ARRAY primitive, we know it is
              // already on the heap.
              //
              // To debug this case, add an else INT_FATAL here.
              //
            } else if (SymExpr* rhs = toSymExpr(call->get(2))) {
              INT_ASSERT(rhs->var->type->symbol->hasFlag(FLAG_REF));
              if (!refSet.set_in(rhs->var)) {
                refSet.set_add(rhs->var);
                refVec.add(rhs->var);
              }
            } else
              INT_FATAL(ref, "unexpected case");
          } else
            INT_FATAL(ref, "unexpected case");
        } else
          INT_FATAL(ref, "unexpected case");
      }
    }
  }

  Vec<Symbol*> heapAllocatedVars;

  forv_Vec(Symbol, var, varVec) {
    INT_ASSERT(!var->type->symbol->hasFlag(FLAG_REF));

    if (var->hasFlag(FLAG_EXTERN)) {
      // don't widen external variables
      continue;
    }
    SET_LINENO(var);

    if (ArgSymbol* arg = toArgSymbol(var)) {
      VarSymbol* tmp = newTemp(var->type);
      varSet.set_add(tmp);
      varVec.add(tmp);
      SymExpr* firstDef = new SymExpr(tmp);
      arg->getFunction()->insertAtHead(new CallExpr(PRIM_MOVE, firstDef, arg));
      addDef(defMap, firstDef);
      arg->getFunction()->insertAtHead(new DefExpr(tmp));
      for_defs(def, defMap, arg) {
        def->var = tmp;
        addDef(defMap, def);
      }
      for_uses(use, useMap, arg) {
        use->var = tmp;
        addUse(useMap, use);
      }
      continue;
    }
    ClassType* heapType = buildHeapType(var->type);

    //
    // allocate local variables on the heap; global variables are put
    // on the heap during program startup
    //
    if (!isModuleSymbol(var->defPoint->parentSymbol) &&
        ((useMap.get(var) && useMap.get(var)->n > 0) ||
         (defMap.get(var) && defMap.get(var)->n > 0))) {
      CallExpr* alloc_call =
        new CallExpr(PRIM_CHPL_ALLOC, heapType->symbol,
                     newMemDesc("local heap-converted data"));
      var->defPoint->getStmtExpr()->insertAfter(
        new CallExpr(PRIM_MOVE, var,
                     new CallExpr(PRIM_CAST, heapType->symbol, alloc_call)));
      heapAllocatedVars.add(var);
    }

    for_defs(def, defMap, var) {
      if (CallExpr* call = toCallExpr(def->parentExpr)) {
        SET_LINENO(call);
        if (call->isPrimitive(PRIM_MOVE)) {
          VarSymbol* tmp = newTemp(var->type);
          call->insertBefore(new DefExpr(tmp));
          call->insertBefore(new CallExpr(PRIM_MOVE, tmp, call->get(2)->remove()));
          call->replace(new CallExpr(PRIM_SET_MEMBER, call->get(1)->copy(), heapType->getField(1), tmp));
        } else if (call->isResolved() &&
                   call->isResolved()->hasFlag(FLAG_AUTO_DESTROY_FN)) {
          call->remove();
        } else {
          VarSymbol* tmp = newTemp(var->type);
          call->getStmtExpr()->insertBefore(new DefExpr(tmp));
          call->getStmtExpr()->insertBefore(new CallExpr(PRIM_MOVE, tmp, new CallExpr(PRIM_GET_MEMBER_VALUE, def->var, heapType->getField(1))));
          def->replace(new SymExpr(tmp));
        }
      } else
        INT_FATAL(var, "unexpected case");
    }

    for_uses(use, useMap, var) {
      if (CallExpr* call = toCallExpr(use->parentExpr)) {
        if (call->isPrimitive(PRIM_ADDR_OF)) {
          CallExpr* move = toCallExpr(call->parentExpr);
          INT_ASSERT(move && move->isPrimitive(PRIM_MOVE));
          if (move->get(1)->typeInfo() == heapType) {
            call->replace(use->copy());
          } else {
            call->replace(new CallExpr(PRIM_GET_MEMBER, use->var, heapType->getField(1)));
          }
        } else if (call->isResolved()) {
          if (call->isResolved()->hasFlag(FLAG_AUTO_DESTROY_FN)) {
            call->remove();
          } else if (actual_to_formal(use)->type == heapType) {
            // do nothing
          } else {
            VarSymbol* tmp = newTemp(var->type);
            call->getStmtExpr()->insertBefore(new DefExpr(tmp));
            call->getStmtExpr()->insertBefore(new CallExpr(PRIM_MOVE, tmp, new CallExpr(PRIM_GET_MEMBER_VALUE, use->var, heapType->getField(1))));
            use->replace(new SymExpr(tmp));
          }
        } else if ((call->isPrimitive(PRIM_GET_MEMBER) ||
                    call->isPrimitive(PRIM_GET_SVEC_MEMBER) ||
                    call->isPrimitive(PRIM_GET_MEMBER_VALUE) ||
                    call->isPrimitive(PRIM_GET_SVEC_MEMBER_VALUE) ||
                    call->isPrimitive(PRIM_WIDE_GET_LOCALE) || //I'm not sure this is cricket.
                    call->isPrimitive(PRIM_WIDE_GET_NODE) ||// what member are we extracting?
                    call->isPrimitive(PRIM_WIDE_GET_SUBLOC) ||
                    call->isPrimitive(PRIM_SET_SVEC_MEMBER) ||
                    call->isPrimitive(PRIM_SET_MEMBER)) &&
                   call->get(1) == use) {
          VarSymbol* tmp = newTemp(var->type->refType);
          call->getStmtExpr()->insertBefore(new DefExpr(tmp));
          call->getStmtExpr()->insertBefore(new CallExpr(PRIM_MOVE, tmp, new CallExpr(PRIM_GET_MEMBER, use->var, heapType->getField(1))));
          use->replace(new SymExpr(tmp));
        } else {
          VarSymbol* tmp = newTemp(var->type);
          call->getStmtExpr()->insertBefore(new DefExpr(tmp));
          call->getStmtExpr()->insertBefore(new CallExpr(PRIM_MOVE, tmp, new CallExpr(PRIM_GET_MEMBER_VALUE, use->var, heapType->getField(1))));
          use->replace(new SymExpr(tmp));
        }
      } else if (use->parentExpr)
        INT_FATAL(var, "unexpected case");
    }

    var->type = heapType;
  }

  freeHeapAllocatedVars(heapAllocatedVars);
}


//
// re-privatize privatized object fields in iterator classes
//
static void
reprivatizeIterators() {
  Vec<Symbol*> privatizedFields;

  forv_Vec(ClassType, ct, gClassTypes) {
    for_fields(field, ct) {
      if (ct->symbol->hasFlag(FLAG_ITERATOR_CLASS) &&
          field->type->symbol->hasFlag(FLAG_PRIVATIZED_CLASS)) {
        privatizedFields.set_add(field);
      }
    }
  }

  forv_Vec(SymExpr, se, gSymExprs) {
    if (privatizedFields.set_in(se->var)) {
      SET_LINENO(se);
      if (CallExpr* call = toCallExpr(se->parentExpr)) {
        if (call->isPrimitive(PRIM_GET_MEMBER_VALUE)) {
          CallExpr* move = toCallExpr(call->parentExpr);
          INT_ASSERT(move->isPrimitive(PRIM_MOVE));
          SymExpr* lhs = toSymExpr(move->get(1));
          ClassType* ct = toClassType(se->var->type);
          VarSymbol* tmp = newTemp(ct->getField("pid")->type);
          move->insertBefore(new DefExpr(tmp));
          lhs->replace(new SymExpr(tmp));
          move->insertAfter(new CallExpr(PRIM_MOVE, lhs->var, new CallExpr(PRIM_GET_PRIV_CLASS, lhs->var->type->symbol, tmp)));
        } else if (call->isPrimitive(PRIM_GET_MEMBER)) {
          CallExpr* move = toCallExpr(call->parentExpr);
          INT_ASSERT(move->isPrimitive(PRIM_MOVE));
          SymExpr* lhs = toSymExpr(move->get(1));
          ClassType* ct = toClassType(se->var->type);
          VarSymbol* tmp = newTemp(ct->getField("pid")->type);
          move->insertBefore(new DefExpr(tmp));
          lhs->replace(new SymExpr(tmp));
          call->primitive = primitives[PRIM_GET_MEMBER_VALUE];
          VarSymbol* valTmp = newTemp(lhs->getValType());
          move->insertBefore(new DefExpr(valTmp));
          move->insertAfter(new CallExpr(PRIM_MOVE, lhs, new CallExpr(PRIM_ADDR_OF, valTmp)));
          move->insertAfter(new CallExpr(PRIM_MOVE, valTmp, new CallExpr(PRIM_GET_PRIV_CLASS, lhs->getValType()->symbol, tmp)));
        } else if (call->isPrimitive(PRIM_SET_MEMBER)) {
          ClassType* ct = toClassType(se->var->type);
          VarSymbol* tmp = newTemp(ct->getField("pid")->type);
          call->insertBefore(new DefExpr(tmp));
          call->insertBefore(new CallExpr(PRIM_MOVE, tmp, new CallExpr(PRIM_GET_MEMBER_VALUE, call->get(3)->remove(), ct->getField("pid"))));
          call->insertAtTail(new SymExpr(tmp));
        } else
          INT_FATAL(se, "unexpected case in re-privatization in iterator");
      } else
        INT_FATAL(se, "unexpected case in re-privatization in iterator");
    }
  }

  forv_Vec(Symbol, sym, privatizedFields) if (sym) {
    sym->type = dtInt[INT_SIZE_DEFAULT];
  }
}


// Converts blocks implementing various parallel constructs into functions, 
// so they can be invoked through a fork.
// The body of the original block becomes the body of the function,
// and the inline location of the parallel block is replaced by a call
// to the implementing function.
// A subsequent step (flattenNesteFunctions) adds arguments to these functions
// to pass in values or references from the context which are used in the body
// of the block.
// As a special case, the target locale is prepended to the arguments passed 
// to the "on" function.
static void createNestedFunctions(Vec<FnSymbol*>& nestedFunctions)
{
  forv_Vec(BlockStmt, block, gBlockStmts) {
    if (CallExpr* info = block->blockInfo) {
      SET_LINENO(block);
      FnSymbol* fn = NULL;
      if (info->isPrimitive(PRIM_BLOCK_BEGIN)) {
        fn = new FnSymbol("begin_fn");
        fn->addFlag(FLAG_BEGIN);
      } else if (info->isPrimitive(PRIM_BLOCK_COBEGIN)) {
        fn = new FnSymbol("cobegin_fn");
        fn->addFlag(FLAG_COBEGIN_OR_COFORALL);
      } else if (info->isPrimitive(PRIM_BLOCK_COFORALL)) {
        fn = new FnSymbol("coforall_fn");
        fn->addFlag(FLAG_COBEGIN_OR_COFORALL);
      } else if (info->isPrimitive(PRIM_BLOCK_ON) ||
                 info->isPrimitive(PRIM_BLOCK_ON_NB)) {
        fn = new FnSymbol("on_fn");
        fn->addFlag(FLAG_ON);
        if (block->blockInfo->isPrimitive(PRIM_BLOCK_ON_NB))
          fn->addFlag(FLAG_NON_BLOCKING);

        ArgSymbol* locarg = new ArgSymbol(INTENT_BLANK, "_dummy_locale_arg", dtLocale);
        fn->insertFormalAtTail(locarg);
      }
      else if (// info->isPrimitive(PRIM_BLOCK_PARAM_LOOP) || // resolution should remove this case.
               info->isPrimitive(PRIM_BLOCK_WHILEDO_LOOP) ||
               info->isPrimitive(PRIM_BLOCK_DOWHILE_LOOP) ||
               info->isPrimitive(PRIM_BLOCK_FOR_LOOP) ||
               info->isPrimitive(PRIM_BLOCK_XMT_PRAGMA_FORALL_I_IN_N) ||
               info->isPrimitive(PRIM_BLOCK_XMT_PRAGMA_NOALIAS) ||
               info->isPrimitive(PRIM_BLOCK_LOCAL) ||
               info->isPrimitive(PRIM_BLOCK_UNLOCAL))
        ; // Not a parallel block construct, so do nothing special.
      else
        INT_FATAL(block, "Unhandled blockInfo case.");

      if (fn) {
        nestedFunctions.add(fn);
        CallExpr* call = new CallExpr(fn);
        if (block->blockInfo->isPrimitive(PRIM_BLOCK_ON) ||
            block->blockInfo->isPrimitive(PRIM_BLOCK_ON_NB)) {
          // This puts the target locale ID and address at the start of the call.
          call->insertAtTail(block->blockInfo->get(1)->remove());
<<<<<<< HEAD
        }
        else if (block->blockInfo->isPrimitive(PRIM_ON_GPU)) {
          call->insertAtTail(block->blockInfo->get(1)->remove());
          call->insertAtTail(block->blockInfo->get(1)->remove());
        }
=======
>>>>>>> 9f3fa531

        block->insertBefore(new DefExpr(fn));
        block->insertBefore(call);
        block->blockInfo->remove();
        // This block becomes the body of the new function.
        fn->insertAtTail(block->remove());
        fn->insertAtTail(new CallExpr(PRIM_RETURN, gVoid));
        fn->retType = dtVoid;
      }
    }
  }
}


void
parallel(void) {
  // convert begin/cobegin/coforall/on blocks into nested functions and flatten
  Vec<FnSymbol*> nestedFunctions;

  createNestedFunctions(nestedFunctions);

  flattenNestedFunctions(nestedFunctions);

  compute_call_sites();

  remoteValueForwarding(nestedFunctions);

  reprivatizeIterators();

  makeHeapAllocations();

  insertEndCounts();

  passArgsToNestedFns(nestedFunctions);
}


static void insertEndCounts()
{
  Vec<FnSymbol*> queue;
  Map<FnSymbol*,Symbol*> endCountMap;

  forv_Vec(CallExpr, call, gCallExprs) {
    SET_LINENO(call);
    if (call->isPrimitive(PRIM_GET_END_COUNT)) {
      FnSymbol* pfn = call->getFunction();
      if (!endCountMap.get(pfn))
        insertEndCount(pfn, call->typeInfo(), queue, endCountMap);
      call->replace(new SymExpr(endCountMap.get(pfn)));
    } else if (call->isPrimitive(PRIM_SET_END_COUNT)) {
      FnSymbol* pfn = call->getFunction();
      if (!endCountMap.get(pfn))
        insertEndCount(pfn, call->get(1)->typeInfo(), queue, endCountMap);
      call->replace(new CallExpr(PRIM_MOVE, endCountMap.get(pfn), call->get(1)->remove()));
    }
  }

  forv_Vec(FnSymbol, fn, queue) {
    forv_Vec(CallExpr, call, *fn->calledBy) {
      SET_LINENO(call);
      Type* endCountType = endCountMap.get(fn)->type;
      FnSymbol* pfn = call->getFunction();
      if (!endCountMap.get(pfn))
        insertEndCount(pfn, endCountType, queue, endCountMap);
      call->insertAtTail(endCountMap.get(pfn));
    }
  }
}


// Given the call to a nested on block, find the definition of the first argument
// (carrying the locale pointer) in the context and return the containing move primitive.
static CallExpr*
findLocaleLookup(CallExpr* onBlockCall, Map<Symbol*, Vec<SymExpr*>*>& defMap)
{
  // The first argument of an on block call is the locale ID or object passed to the on statement.
  Expr* onExpr = onBlockCall->get(1);
  INT_ASSERT_AND_RETURN_NULL(onExpr);
  // Assume that the on expression is a temp.
  SymExpr* locTemp = toSymExpr(onExpr);
  INT_ASSERT_AND_RETURN_NULL(locTemp);

  // Extract its definition.
  Expr* locDef = defMap.get(locTemp->var)->only()->parentExpr;
  INT_ASSERT_AND_RETURN_NULL(locDef);
  CallExpr* toLocMove = toCallExpr(locDef);
  INT_ASSERT(toLocMove->isPrimitive(PRIM_MOVE));

  return toLocMove;
}


// The destination locale expression (onExpr) for an on clause has one of two forms:
// (1) onExpr = (chpl_on_locale_num x)
// (2) tmpLocID = (_wide_get_locale x)
//     onExpr = ("chpl_localeID_to_locale" tmpLocID)
// depending on whether the original x is of type localeID or is just a wide pointer.
//
// We want to inspect the destination locale ID without having to execute 
// PRIM_WIDE_GET_LOCALE a second time.  So we just extract the argument to the expected
// chpl_localeID_to_locale call and return it.
static Expr* findDestinationLocaleID(CallExpr* toLocMove)
{
  // This is somewhat fragile, because other substitutions could have been made.
  CallExpr* toLocCall = toCallExpr(toLocMove->get(2));
  INT_ASSERT_AND_RETURN_NULL(toLocCall);

// toLocCall should be a call to chpl_localeID_to_locale or the chpl_on_locale_num primitive.
  Expr* locID = NULL;
  // Try the latter.
  if (toLocCall->isPrimitive(PRIM_ON_LOCALE_NUM))
    locID = toLocCall->get(1);
  else
  {
    // Try the former.
    FnSymbol* locFn = toLocCall->isResolved();
    if (!strcmp(locFn->name, "chpl_localeID_to_locale"))
      locID = toLocCall->get(1);
  }

  INT_ASSERT_AND_RETURN_NULL(locID);
  INT_ASSERT_AND_RETURN_NULL(locID->typeInfo() == dtLocaleID);
  return locID;
}


// Find the object that is used in the "on" expression.
static Expr* findDestLocale(CallExpr* toLocMove, Map<Symbol*, Vec<SymExpr*>*>& defMap)
{
  CallExpr* toLocCall = toCallExpr(toLocMove->get(2));
  INT_ASSERT_AND_RETURN_NULL(toLocCall);

// toLocCall should be a call to chpl_localeID_to_locale or the chpl_on_locale_num primitive.
  Expr* locID = NULL;
  // Try the latter.
  if (toLocCall->isPrimitive(PRIM_ON_LOCALE_NUM))
    // This is not the case we're looking for.
    return NULL;
  
  // Try the former.
  FnSymbol* locFn = toLocCall->isResolved();
  if (!strcmp(locFn->name, "chpl_localeID_to_locale"))
    locID = toLocCall->get(1);
  INT_ASSERT_AND_RETURN_NULL(locID);

  // We expect locID to be a temp.
  SymExpr* locIDTemp = toSymExpr(locID);
  INT_ASSERT_AND_RETURN_NULL(locIDTemp);

  // Extract its definition.
  Expr* locIDDef = defMap.get(locIDTemp->var)->only()->parentExpr;
  INT_ASSERT_AND_RETURN_NULL(locIDDef);
  CallExpr* locIDMove = toCallExpr(locIDDef);
  INT_ASSERT_AND_RETURN_NULL(locIDMove->isPrimitive(PRIM_MOVE));

  // We expect only PRIM_WIDE_GET_LOCALE here.
  CallExpr* locIDget = toCallExpr(locIDMove->get(2));
  INT_ASSERT_AND_RETURN_NULL(locIDget);
  INT_ASSERT_AND_RETURN_NULL(locIDget->isPrimitive(PRIM_WIDE_GET_LOCALE));

  // Get the operand of the primitive.
  Expr* obj = locIDget->get(1);
  if (isSubClass(obj->typeInfo()->getValType(), dtLocale))
    // Found it! The object is a locale, so we can use it directly.
    return obj;

  // Too bad.  The optimization fails.
  return NULL;
}


// Perform optimizations related to on_fn calls.
// Overhead is high for on statements, since in general they call a forking function.
// The main optimization is to insert a conditional, so the forking function is called
// only if needed.
// If locale==here and the call to on_fn is supposed to block, we can run the on_fn
// in the same task and thus avoid the fork.  This is done by calling on_fn() directly
// rather than creating a fork to wrapon_fn().
// For on_fn() calls marked as non-blocking, we could also perform this optimization if
// the serial state is true.  To do that, we would have to hoist the relevant code into
// the compiler generated code from the codegen function in which it currently resides
// (chpl_comm_nonblocking_on).
//
// One other optimizations are applied here: Calls to chpl_localeID_to_locale() 
// are short-circuited if the expression x passed to the "on" clause 
//
//  blockInfo = new CallExpr(PRIM_BLOCK_ON, x);
//
// has type dtLocale.  The type of the "on" expression can be any lvalue type, but the
// parser inserts a call to chpl_localeID_to_locale so every on expression has type 
// dtLocale:
//
//  x->replace(new CallExpr("chpl_localeID_to_locale", new CallExpr(PRIM_WIDE_GET_LOCALE, x)));
//
// Obviously, this is not needed if x is of type dtLocale -- but the type of x is not 
// known to the parser.  That's why we put the code in then, and selectively take it back
// out now.
static CallExpr* optimizeOnCall(CallExpr* call)
{
  FnSymbol* fn = call->isResolved();

  // The definition of the on expression should live within the parent of the call.
  BlockStmt* parentBlock = toBlockStmt(call->parentExpr);
  Map<Symbol*, Vec<SymExpr*>*> defMap;
  Map<Symbol*, Vec<SymExpr*>*> useMap;
  buildDefUseMaps(parentBlock, defMap, useMap);

  // Look for some important parts of the call.
  CallExpr* localeLookup = findLocaleLookup(call, defMap);
  Expr* localeID = findDestinationLocaleID(localeLookup);

  // This is non-null only if the type of the original lvalue supplied as the argument
  // to the "on" clause was dtLocale (or derived from dtLocale).
  Expr* destLocale = findDestLocale(localeLookup, defMap);

  // If the dest object is a locale object, bridge out the localeID_to_lcoale call.
  CallExpr* forkedCall = call;
  if (destLocale)
  {
    SymbolMap map;
    Symbol* destLocaleTmp = toSymExpr(destLocale)->var;
    if (isReferenceType(destLocale->typeInfo()))
    {
      VarSymbol* derefTmp = newTemp(destLocale->typeInfo()->getValType());
      call->insertBefore(new DefExpr(derefTmp));
      call->insertBefore(new CallExpr(PRIM_MOVE, derefTmp, new CallExpr(PRIM_DEREF, destLocaleTmp)));
      destLocaleTmp = derefTmp;
    }
    map.put(toSymExpr(call->get(1))->var, destLocaleTmp);
    forkedCall = call->copy(&map);
    call->insertBefore(forkedCall);
    call->remove();
  }

  if (!fn->hasFlag(FLAG_NON_BLOCKING))
  {
    VarSymbol* tmpLocale = newTemp(localeID->typeInfo());
    VarSymbol* tmpBool = newTemp(dtBool);
    forkedCall->insertBefore(new DefExpr(tmpLocale));
    forkedCall->insertBefore(new DefExpr(tmpBool));
    forkedCall->insertBefore(new CallExpr(PRIM_MOVE, tmpLocale, localeID->copy()));
    forkedCall->insertBefore(new CallExpr(PRIM_MOVE, tmpBool,
                                    new CallExpr(PRIM_IS_HERE, tmpLocale)));
    BlockStmt* lblock = new BlockStmt();
    BlockStmt* rblock = new BlockStmt();
    forkedCall->insertBefore(new CondStmt(new SymExpr(tmpBool), lblock, rblock));

    // When the locale IDs agree, we call the on function directly.
    CallExpr* directCall = forkedCall->copy();
    // In which case, we first remove the unneeded locale arg.
    // After the wrapon_fn is created, the dummy locale arg is removed from
    // the signature of the on_fn.
    directCall->get(1)->remove();
    lblock->insertAtHead(directCall);

    // Otherwise, the on function is called through a fork.
    // Optmization: Move locale lookup into the "else" branch.
    // We are already on the correct locale if we take the "if" branch.
    rblock->insertAtHead(forkedCall->remove());
  }

  // We only need the locale lookup if the original object was not a locale.
  // And we only need it in the right branch in any case.
  localeLookup->remove();
  if (!destLocale)
    forkedCall->insertBefore(localeLookup);

  // Bundling only affects the original call -- 
  // the one in rblock if the above conditional fires.
  return forkedCall;
}


// For each "nested" function created to represent remote execution, 
// bundle args so they can be passed through a fork function.
// Fork functions in general have the signature
//  fork(int32_t destNode, void (*)(void* args), void* args, ...);
// In Chapel, we wrap the arguments passed to the nested function in an object
// whose type is just a list of the arguments passed to the nested function.
// Those arguments consist of variables in the scope of the nested function call
// that are accessed within the body of the nested function (recursively, of course).
static void passArgsToNestedFns(Vec<FnSymbol*>& nestedFunctions)
{
  forv_Vec(FnSymbol, fn, nestedFunctions) {
    // We assume that there is a one-to-one relation between nested function callers and callees.
    CallExpr* call = (fn->calledBy)->only();

    SET_LINENO(call);

    if (fn->hasFlag(FLAG_ON))
      call = optimizeOnCall(call);
    
    bundleArgs(call);
  }
}


ClassType* wideStringType = NULL;

static void
buildWideClass(Type* type) {
  SET_LINENO(type->symbol);
  ClassType* wide = new ClassType(CLASS_RECORD);
  TypeSymbol* wts = new TypeSymbol(astr("__wide_", type->symbol->cname), wide);
  wts->addFlag(FLAG_WIDE_CLASS);
  theProgram->block->insertAtTail(new DefExpr(wts));
  wide->fields.insertAtTail(new DefExpr(new VarSymbol("locale", dtLocaleID)));
  wide->fields.insertAtTail(new DefExpr(new VarSymbol("addr", type)));

  //
  // Strings need an extra field in their wide class to hold their length
  //
  if (type == dtString) {
    wide->fields.insertAtTail(new DefExpr(new VarSymbol("size", dtInt[INT_SIZE_DEFAULT])));
    if (wideStringType) {
      INT_FATAL("Created two wide string types");
    }
    wideStringType = wide;
  }

  //
  // set reference type of wide class to reference type of class since
  // it will be widened
  //
  if (type->refType)
    wide->refType = type->refType;

  wideClassMap.put(type, wide);
}

Type* getOrMakeRefTypeDuringCodegen(Type* type) {
  Type* refType;
  refType = type->refType;
  if( ! refType ) {
    SET_LINENO(type->symbol);
    ClassType* ref = new ClassType(CLASS_RECORD);
    TypeSymbol* refTs = new TypeSymbol(astr("_ref_", type->symbol->cname), ref);
    refTs->addFlag(FLAG_REF);
    refTs->addFlag(FLAG_NO_DEFAULT_FUNCTIONS);
    refTs->addFlag(FLAG_NO_OBJECT);
    theProgram->block->insertAtTail(new DefExpr(refTs));
    ref->fields.insertAtTail(new DefExpr(new VarSymbol("_val", type)));
    refType = ref;
    type->refType = ref;
  }
  return refType;
}

// This function is called if the wide reference type does not already
// exist to cause it to be code generated even though it was not
// needed by earlier passes.
Type* getOrMakeWideTypeDuringCodegen(Type* refType) {
  Type* wideType;
  INT_ASSERT(refType == dtNil ||
             isClass(refType) ||
             refType->symbol->hasFlag(FLAG_REF));
  // First, check if the wide type already exists.
  if( isClass(refType) ) {
    wideType = wideClassMap.get(refType);
    if( wideType ) return wideType;
  }
  // For a ref to a class, isClass seems to return true...
  wideType = wideRefMap.get(refType);
  if( wideType ) return wideType;

  // Now, create a wide pointer type.
  ClassType* wide = new ClassType(CLASS_RECORD);
  TypeSymbol* wts = new TypeSymbol(astr("chpl____wide_", refType->symbol->cname), wide);
  if( refType->symbol->hasFlag(FLAG_REF) || refType == dtNil )
    wts->addFlag(FLAG_WIDE);
  else
    wts->addFlag(FLAG_WIDE_CLASS);
  theProgram->block->insertAtTail(new DefExpr(wts));
  wide->fields.insertAtTail(new DefExpr(new VarSymbol("locale", dtLocaleID)));
  wide->fields.insertAtTail(new DefExpr(new VarSymbol("addr", refType)));
  if( isClass(refType) ) {
    wideClassMap.put(refType, wide);
  } else {
    wideRefMap.put(refType, wide);
  }
  return wide;
}

 
//
// This is a utility function that handles a case when wide strings
// are passed to extern functions.  If strings were a little better
// behaved, it arguably wouldn't/shouldn't be required.
//
bool passingWideStringToExtern(Type* t) {
  ClassType* ct = toClassType(t);
  if (ct) {
    Symbol* valField = ct->getField("_val", false);
    if (valField && valField->type == wideStringType) {
      return true;
    }
  }
  return false;
}

//
// The argument expr is a use of a wide reference. Insert a check to ensure
// that it is on the current locale, then drop its wideness by moving the
// addr field into a non-wide of otherwise the same type. Then, replace its
// use with the non-wide version.
//
static void insertLocalTemp(Expr* expr) {
  SymExpr* se = toSymExpr(expr);
  Expr* stmt = expr->getStmtExpr();
  INT_ASSERT(se && stmt);
  SET_LINENO(se);
  VarSymbol* var = newTemp(astr("local_", se->var->name),
                           se->var->type->getField("addr")->type);
  if (!fNoLocalChecks) {
    stmt->insertBefore(new CallExpr(PRIM_LOCAL_CHECK, se->copy()));
  }
  stmt->insertBefore(new DefExpr(var));
  stmt->insertBefore(new CallExpr(PRIM_MOVE, var, se->copy()));
  se->replace(new SymExpr(var));
}


//
// If call has the potential to cause communication, assert that the wide
// reference that might cause communication is local and remove its wide-ness
//
// The organization of this function follows the order of CallExpr::codegen()
// leaving out primitives that don't communicate.
//
static void localizeCall(CallExpr* call) {
  if (call->primitive) {
    switch (call->primitive->tag) {
    case PRIM_ARRAY_SET: /* Fallthru */
    case PRIM_ARRAY_SET_FIRST:
      if (call->get(1)->typeInfo()->symbol->hasFlag(FLAG_WIDE_CLASS)) {
        insertLocalTemp(call->get(1));
      }
      break;
    case PRIM_MOVE:
      if (CallExpr* rhs = toCallExpr(call->get(2))) {
        if (rhs->isPrimitive(PRIM_DEREF)) {
          if (rhs->get(1)->typeInfo()->symbol->hasFlag(FLAG_WIDE) ||
              rhs->get(1)->typeInfo()->symbol->hasFlag(FLAG_WIDE_CLASS)) {
            insertLocalTemp(rhs->get(1));
            if (!rhs->get(1)->typeInfo()->symbol->hasFlag(FLAG_REF)) {
              rhs->replace(rhs->get(1)->remove());
            }
          }
          break;
        } 
#if 0
        else if (rhs->isPrimitive(PRIM_WIDE_GET_LOCALE) ||
                 rhs->isPrimitive(PRIM_WIDE_GET_NODE) ||
                 rhs->isPrimitive(PRIM_WIDE_GET_SUBLOC)) {
          if (rhs->get(1)->typeInfo()->symbol->hasFlag(FLAG_WIDE)) {
            if (rhs->get(1)->getValType()->symbol->hasFlag(FLAG_WIDE_CLASS)) {
              insertLocalTemp(rhs->get(1));
            }
          }
          break;
        }
#endif
        else if (rhs->isPrimitive(PRIM_GET_MEMBER) ||
                   rhs->isPrimitive(PRIM_GET_SVEC_MEMBER) ||
                   rhs->isPrimitive(PRIM_GET_MEMBER_VALUE) ||
                   rhs->isPrimitive(PRIM_GET_SVEC_MEMBER_VALUE)) {
          if (rhs->get(1)->typeInfo()->symbol->hasFlag(FLAG_WIDE) ||
              rhs->get(1)->typeInfo()->symbol->hasFlag(FLAG_WIDE_CLASS)) {
            SymExpr* sym = toSymExpr(rhs->get(2));
            INT_ASSERT(sym);
            if (!sym->var->hasFlag(FLAG_SUPER_CLASS)) {
              insertLocalTemp(rhs->get(1));
            }
          }
          break;
        } else if (rhs->isPrimitive(PRIM_ARRAY_GET) ||
                   rhs->isPrimitive(PRIM_ARRAY_GET_VALUE)) {
          if (rhs->get(1)->typeInfo()->symbol->hasFlag(FLAG_WIDE_CLASS)) {
            SymExpr* lhs = toSymExpr(call->get(1));
            Expr* stmt = call->getStmtExpr();
            INT_ASSERT(lhs && stmt);
            insertLocalTemp(rhs->get(1));
            VarSymbol* localVar = NULL;
            if (rhs->isPrimitive(PRIM_ARRAY_GET))
              localVar = newTemp(astr("local_", lhs->var->name),
                                 lhs->var->type->getField("addr")->type);
            else
              localVar = newTemp(astr("local_", lhs->var->name),
                                 lhs->var->type);
            stmt->insertBefore(new DefExpr(localVar));
            lhs->replace(new SymExpr(localVar));
            stmt->insertAfter(new CallExpr(PRIM_MOVE, lhs,
                                           new SymExpr(localVar)));
          }
          break;
        } else if (rhs->isPrimitive(PRIM_GET_UNION_ID)) {
          if (rhs->get(1)->typeInfo()->symbol->hasFlag(FLAG_WIDE)) {
            insertLocalTemp(rhs->get(1));
          }
          break;
        } else if (rhs->isPrimitive(PRIM_TESTCID) ||
                   rhs->isPrimitive(PRIM_GETCID)) {
          if (rhs->get(1)->typeInfo()->symbol->hasFlag(FLAG_WIDE_CLASS)) {
            insertLocalTemp(rhs->get(1));
          }
          break;
        }
        ;
      }
      if (call->get(1)->typeInfo()->symbol->hasFlag(FLAG_WIDE_CLASS) &&
          !call->get(2)->typeInfo()->symbol->hasFlag(FLAG_WIDE_CLASS)) {
        break;
      }
      if (call->get(1)->typeInfo()->symbol->hasFlag(FLAG_WIDE) &&
          !call->get(2)->typeInfo()->symbol->hasFlag(FLAG_WIDE) &&
          !call->get(2)->typeInfo()->symbol->hasFlag(FLAG_REF)) {
        insertLocalTemp(call->get(1));
      }
      break;
    case PRIM_DYNAMIC_CAST:
      if (call->get(2)->typeInfo()->symbol->hasFlag(FLAG_WIDE_CLASS)) {
        insertLocalTemp(call->get(2));
        if (call->get(1)->typeInfo()->symbol->hasFlag(FLAG_WIDE_CLASS) ||
            call->get(1)->typeInfo()->symbol->hasFlag(FLAG_WIDE)) {
          toSymExpr(call->get(1))->var->type = call->get(1)->typeInfo()->getField("addr")->type;
        }
      }
      break;
    case PRIM_SETCID:
      if (call->get(1)->typeInfo()->symbol->hasFlag(FLAG_WIDE_CLASS)) {
        insertLocalTemp(call->get(1));
      }
      break;
    case PRIM_SET_UNION_ID:
      if (call->get(1)->typeInfo()->symbol->hasFlag(FLAG_WIDE)) {
        insertLocalTemp(call->get(1));
      }
      break;
    case PRIM_SET_MEMBER:
    case PRIM_SET_SVEC_MEMBER:
      if (call->get(1)->typeInfo()->symbol->hasFlag(FLAG_WIDE_CLASS) ||
          call->get(1)->typeInfo()->symbol->hasFlag(FLAG_WIDE)) {
        insertLocalTemp(call->get(1));
      }
      break;
    default:
      break;
    }
  }
}


//
// Do a breadth first search starting from functions generated for local blocks
// for all function calls in each level of the search, if they directly cause
// communication, add a local temp that isn't wide. If it is a resolved call,
// meaning that it isn't a primitive or external function, clone it and add it
// to the queue of functions to handle at the next iteration of the BFS.
//
static void handleLocalBlocks() {
  Map<FnSymbol*,FnSymbol*> cache; // cache of localized functions
  Vec<BlockStmt*> queue; // queue of blocks to localize

  forv_Vec(BlockStmt, block, gBlockStmts) {
    if (block->parentSymbol)
      if (block->blockInfo)
        if (block->blockInfo->isPrimitive(PRIM_BLOCK_LOCAL))
          queue.add(block);
  }

  forv_Vec(BlockStmt, block, queue) {
    Vec<CallExpr*> calls;
    collectCallExprs(block, calls);
    forv_Vec(CallExpr, call, calls) {
      localizeCall(call);
      if (FnSymbol* fn = call->isResolved()) {
        if (FnSymbol* alreadyLocal = cache.get(fn)) {
          call->baseExpr->replace(new SymExpr(alreadyLocal));
        } else {
          if (!fn->hasFlag(FLAG_EXTERN)) {
            FnSymbol* local = fn->copy();
            local->name = astr("_local_", fn->name);
            local->cname = astr("_local_", fn->cname);
            fn->defPoint->insertBefore(new DefExpr(local));
            call->baseExpr->replace(new SymExpr(local));
            queue.add(local->body);
            cache.put(fn, local);
            cache.put(local, local); // to handle recursion
            if (local->retType->symbol->hasFlag(FLAG_WIDE)) {
              CallExpr* ret = toCallExpr(local->body->body.tail);
              INT_ASSERT(ret && ret->isPrimitive(PRIM_RETURN));
              // Capture the return expression in a local temp.
              insertLocalTemp(ret->get(1));
              local->retType = ret->get(1)->typeInfo();
            }
          }
        }
      }
    }
  }
}


// Add symbols bearing the FLAG_HEAP flag to a list of heapVars.
static void getHeapVars(Vec<Symbol*>& heapVars)
{
  // Look at all def expressions.
  forv_Vec(DefExpr, def, gDefExprs)
  {
    // We are interested only in var symbols.
    if (!isVarSymbol(def->sym))
      continue;

    // We only want symbols at the module level.
    if (!isModuleSymbol(def->parentSymbol))
      continue;

    // But we don't want any from the root module.
    if (def->parentSymbol == rootModule)
      continue;

    // Okey-dokey.  List up those heap variables.
    if (def->sym->type->symbol->hasFlag(FLAG_HEAP))
      heapVars.add(def->sym);
  }
}


//
// change all classes into wide classes
// change all references into wide references
//
void
insertWideReferences(void) {
  SET_LINENO(baseModule);
  FnSymbol* heapAllocateGlobals = new FnSymbol("chpl__heapAllocateGlobals");
  heapAllocateGlobals->addFlag(FLAG_EXPORT);
  heapAllocateGlobals->retType = dtVoid;
  theProgram->block->insertAtTail(new DefExpr(heapAllocateGlobals));
  heapAllocateGlobals->insertAtHead(new CallExpr(PRIM_ALLOC_GVR));

  if (fLocal) {
    heapAllocateGlobals->insertAtTail(new CallExpr(PRIM_RETURN, gVoid));
    return;
  }

  INT_ASSERT(!fLocal);

  Vec<Symbol*> heapVars;
  getHeapVars(heapVars);

  convertNilToObject();
  wideClassMap.clear();
  buildWideClasses();
  widenClasses();

  wideRefMap.clear();
  buildWideRefMap();
  widenRefs();
  insertElementAccessTemps();
  narrowWideClassesThroughCalls();
  insertWideClassTempsForNil();
  insertWideCastTemps();
  derefWideStringActuals();
  derefWideRefsToWideClasses();
  widenGetPrivClass();

  CallExpr* nodeID = new CallExpr(PRIM_NODE_ID);
  VarSymbol* tmp = newTemp(nodeID->typeInfo());
  VarSymbol* tmpBool = newTemp(dtBool);

  heapAllocateGlobals->insertAtTail(new DefExpr(tmp));
  heapAllocateGlobals->insertAtTail(new DefExpr(tmpBool));
  heapAllocateGlobals->insertAtTail(new CallExpr(PRIM_MOVE, tmp, nodeID));
  heapAllocateGlobals->insertAtTail(new CallExpr(PRIM_MOVE, tmpBool, new CallExpr(PRIM_EQUAL, tmp, new_IntSymbol(0))));
  BlockStmt* block = new BlockStmt();
  forv_Vec(Symbol, sym, heapVars) {
    block->insertAtTail(new CallExpr(PRIM_MOVE, sym, new CallExpr(PRIM_CHPL_ALLOC, sym->type->getField("addr")->type->symbol, newMemDesc("global heap-converted data"))));
  }
  heapAllocateGlobals->insertAtTail(new CondStmt(new SymExpr(tmpBool), block));
  int i = 0;
  forv_Vec(Symbol, sym, heapVars) {
    heapAllocateGlobals->insertAtTail(new CallExpr(PRIM_HEAP_REGISTER_GLOBAL_VAR, new_IntSymbol(i++), sym));
  }
  heapAllocateGlobals->insertAtTail(new CallExpr(PRIM_HEAP_BROADCAST_GLOBAL_VARS, new_IntSymbol(i)));
  heapAllocateGlobals->insertAtTail(new CallExpr(PRIM_RETURN, gVoid));
  numGlobalsOnHeap = i;

  handleLocalBlocks();
  narrowWideReferences();
  moveAddressSourcesToTemp();
}


static void convertNilToObject()
{
  //
  // change dtNil return type into dtObject
  // replace symbols of type nil by nil
  //
  forv_Vec(DefExpr, def, gDefExprs) {
    if (FnSymbol* fn = toFnSymbol(def->sym)) {
      if (fn->retType == dtNil)
        fn->retType = dtObject;
    } else if (!isTypeSymbol(def->sym)) {
      if (def->sym != gNil &&
          def->sym->type == dtNil &&
          !isTypeSymbol(def->parentSymbol))
        def->remove();
    }
  }
  forv_Vec(SymExpr, se, gSymExprs) {
    if (se->var != gNil && se->var->type == dtNil) {
      se->var = gNil;
      if (CallExpr* parent = toCallExpr(se->parentExpr))
        if (parent->isPrimitive(PRIM_MOVE) && parent->get(1) == se)
          parent->remove();
    }
  }
}


static void buildWideClasses()
{
  //
  // build wide class type for every class type
  //
  forv_Vec(TypeSymbol, ts, gTypeSymbols) {
    ClassType* ct = toClassType(ts->type);
    if (ct && isClass(ct) && !ts->hasFlag(FLAG_REF) && !ts->hasFlag(FLAG_NO_WIDE_CLASS)) {
      buildWideClass(ct);
    }
  }
  buildWideClass(dtString);
}


static void widenClasses()
{
  //
  // change all classes into wide classes
  //
  forv_Vec(DefExpr, def, gDefExprs) {
    //
    // do not widen literals or nil reference
    //
    if (VarSymbol* var = toVarSymbol(def->sym))
      if (var->immediate)
        continue;

    //
    // do not change class field in wide class type
    //
    if (TypeSymbol* ts = toTypeSymbol(def->parentSymbol))
      if (ts->hasFlag(FLAG_WIDE_CLASS))
        continue;

    //
    // do not change super class field - it's really a record
    //
    if (def->sym->hasFlag(FLAG_SUPER_CLASS))
      continue;

    if (FnSymbol* fn = toFnSymbol(def->sym)) {
      if (Type* wide = wideClassMap.get(fn->retType))
        if (!fn->hasEitherFlag(FLAG_EXTERN,FLAG_LOCAL))
          fn->retType = wide;
    } else if (!isTypeSymbol(def->sym)) {
      if (Type* wide = wideClassMap.get(def->sym->type)) {
        if (def->parentSymbol->hasEitherFlag(FLAG_EXTERN,FLAG_LOCAL)) {
          if (toArgSymbol(def->sym))
            continue; // don't change extern function's arguments
        }
        def->sym->type = wide;
      }
    }
  }

  //
  // change arrays of classes into arrays of wide classes
  //
  forv_Vec(TypeSymbol, ts, gTypeSymbols) {
    if (ts->hasFlag(FLAG_DATA_CLASS)) {
      if (Type* nt = wideClassMap.get(getDataClassType(ts)->type)) {
        setDataClassType(ts, nt->symbol);
      }
    }
  }
}


static void buildWideRefMap()
{
  //
  // build wide reference type for every reference type
  //
  forv_Vec(TypeSymbol, ts, gTypeSymbols) {
    if (ts->hasFlag(FLAG_REF)) {
      ClassType* wide = new ClassType(CLASS_RECORD);
      TypeSymbol* wts = new TypeSymbol(astr("__wide_", ts->cname), wide);
      wts->addFlag(FLAG_WIDE);
      theProgram->block->insertAtTail(new DefExpr(wts));
      wide->fields.insertAtTail(new DefExpr(new VarSymbol("locale", dtLocaleID)));
      wide->fields.insertAtTail(new DefExpr(new VarSymbol("addr", ts->type)));
      wideRefMap.put(ts->type, wide);
    }
  }
}


static void widenRefs()
{
  //
  // change all references into wide references
  //
  forv_Vec(DefExpr, def, gDefExprs) {
    //
    // do not change reference field in wide reference type
    //
    if (TypeSymbol* ts = toTypeSymbol(def->parentSymbol))
      if (ts->hasFlag(FLAG_WIDE))
        continue;

    //
    // do not change super field - it's really a record
    //
    if (def->sym->hasFlag(FLAG_SUPER_CLASS))
      continue;

    if (FnSymbol* fn = toFnSymbol(def->sym)) {
      if (Type* wide = wideRefMap.get(fn->retType))
        fn->retType = wide;
    } else if (!isTypeSymbol(def->sym)) {
      if (Type* wide = wideRefMap.get(def->sym->type))
        def->sym->type = wide;
    }
  }
}


static void insertElementAccessTemps()
{
  //
  // Special case string literals passed to functions, set member primitives
  // and array element initializers by pushing them into temps first.
  //
  forv_Vec(SymExpr, se, gSymExprs) {
    if (se->var->type == dtString) {
      if (VarSymbol* var = toVarSymbol(se->var)) {
        if (var->immediate) {
          if (CallExpr* call = toCallExpr(se->parentExpr)) {
            if (call->isPrimitive(PRIM_VMT_CALL) ||
                (call->isResolved() && !call->isResolved()->hasEitherFlag(FLAG_EXTERN,FLAG_LOCAL))) {
              if (Type* type = actual_to_formal(se)->typeInfo()) {
                VarSymbol* tmp = newTemp(type);
                SET_LINENO(se);
                call->getStmtExpr()->insertBefore(new DefExpr(tmp));
                se->replace(new SymExpr(tmp));
                call->getStmtExpr()->insertBefore(new CallExpr(PRIM_MOVE, tmp, se));
              }
            } else if (call->isPrimitive(PRIM_SET_MEMBER)) {
              if (SymExpr* wide = toSymExpr(call->get(2))) {
                Type* type = wide->var->type;
                VarSymbol* tmp = newTemp(type);
                SET_LINENO(se);
                call->getStmtExpr()->insertBefore(new DefExpr(tmp));
                se->replace(new SymExpr(tmp));
                call->getStmtExpr()->insertBefore(new CallExpr(PRIM_MOVE, tmp, se));
              }
            } else if (call->isPrimitive(PRIM_SET_SVEC_MEMBER)) {
              Type* valueType = call->get(1)->getValType();
              Type* componentType = valueType->getField("x1")->type;
              if (componentType->symbol->hasFlag(FLAG_WIDE_CLASS)) {
                VarSymbol* tmp = newTemp(componentType);
                SET_LINENO(se);
                call->getStmtExpr()->insertBefore(new DefExpr(tmp));
                se->replace(new SymExpr(tmp));
                call->getStmtExpr()->insertBefore(new CallExpr(PRIM_MOVE, tmp, se));
              }
            } else if (call->isPrimitive(PRIM_ARRAY_SET_FIRST)) {
              if (SymExpr* wide = toSymExpr(call->get(3))) {
                Type* type = wide->var->type;
                VarSymbol* tmp = newTemp(wideClassMap.get(type));
                call->getStmtExpr()->insertBefore(new DefExpr(tmp));
                se->replace(new SymExpr(tmp));
                call->getStmtExpr()->insertBefore(new CallExpr(PRIM_MOVE, tmp, se));
              }
            }
          }
        }
      }
    }
  }
}


static void narrowWideClassesThroughCalls()
{
  //
  // Turn calls to extern functions involving wide classes into moves
  // of the wide class into a non-wide type and then use that in the call.
  // After the call, copy the value back into the wide class.
  //
  forv_Vec(CallExpr, call, gCallExprs) {
    if (call->isResolved() && call->isResolved()->hasEitherFlag(FLAG_EXTERN,FLAG_LOCAL)) {
      for_alist(arg, call->argList) {
        SymExpr* sym = toSymExpr(arg);
        INT_ASSERT(sym);
        Type* symType = sym->typeInfo();
        if (symType->symbol->hasFlag(FLAG_WIDE_CLASS) ||
            symType->symbol->hasFlag(FLAG_WIDE)) {
          Type* narrowType = symType->getField("addr")->type;
          
          VarSymbol* var = newTemp(narrowType);
          SET_LINENO(call);
          call->getStmtExpr()->insertBefore(new DefExpr(var));
          if ((symType->symbol->hasFlag(FLAG_WIDE_CLASS) &&
               var->type->symbol->hasEitherFlag(FLAG_EXTERN,FLAG_LOCAL)) ||
              passingWideStringToExtern(narrowType)) {
            // Insert a local check because we cannot reflect any changes
            // made to the class back to another locale
            if (!fNoLocalChecks)
              call->getStmtExpr()->insertBefore(new CallExpr(PRIM_LOCAL_CHECK, sym->copy()));
            // If we pass a extern class to an extern function, we must treat
            // it like a reference (this is by definition)
            call->getStmtExpr()->insertBefore(new CallExpr(PRIM_MOVE, var, sym->copy()));
          } else if (var->type->symbol->hasEitherFlag(FLAG_REF,FLAG_DATA_CLASS))
            call->getStmtExpr()->insertBefore(new CallExpr(PRIM_MOVE, var, sym->copy()));
          else
            call->getStmtExpr()->insertBefore(new CallExpr(PRIM_MOVE, var, sym->copy()));
          call->getStmtExpr()->insertAfter(new CallExpr(PRIM_MOVE, sym->copy(), var));
          sym->replace(new SymExpr(var));
        }
      }
    }
  }
}


static void insertWideClassTempsForNil()
{
  //
  // insert wide class temps for nil
  //
  forv_Vec(SymExpr, se, gSymExprs) {
    if (se->var == gNil) {
      if (CallExpr* call = toCallExpr(se->parentExpr)) {
        if (call->isResolved()) {
          if (Type* type = actual_to_formal(se)->typeInfo()) {
            if (type->symbol->hasFlag(FLAG_WIDE_CLASS)) {
              VarSymbol* tmp = newTemp(type);
              SET_LINENO(se);
              call->getStmtExpr()->insertBefore(new DefExpr(tmp));
              se->replace(new SymExpr(tmp));
              call->getStmtExpr()->insertBefore(new CallExpr(PRIM_MOVE, tmp, se));
            }
          }
        } else if (call->isPrimitive(PRIM_MOVE)) {
          if (Type* wtype = call->get(1)->typeInfo()) {
            if (wtype->symbol->hasFlag(FLAG_WIDE)) {
              if (Type* wctype = wtype->getField("addr")->type->getField("_val")->type) {
                if (wctype->symbol->hasFlag(FLAG_WIDE_CLASS)) {
                  VarSymbol* tmp = newTemp(wctype);
                  SET_LINENO(se);
                  call->getStmtExpr()->insertBefore(new DefExpr(tmp));
                  se->replace(new SymExpr(tmp));
                  call->getStmtExpr()->insertBefore(new CallExpr(PRIM_MOVE, tmp, se));
                }
              }
            }
          }
        } else if (call->isPrimitive(PRIM_SET_MEMBER)) {
          if (Type* wctype = call->get(2)->typeInfo()) {
            if (wctype->symbol->hasFlag(FLAG_WIDE_CLASS) ||
                wctype->symbol->hasFlag(FLAG_WIDE)) {
              VarSymbol* tmp = newTemp(wctype);
              SET_LINENO(se);
              call->insertBefore(new DefExpr(tmp));
              se->replace(new SymExpr(tmp));
              call->insertBefore(new CallExpr(PRIM_MOVE, tmp, se));
            }
          }
        } else if (call->isPrimitive(PRIM_SET_SVEC_MEMBER)) {
          Type* valueType = call->get(1)->getValType();
          Type* componentType = valueType->getField("x1")->type;
          if (componentType->symbol->hasFlag(FLAG_WIDE_CLASS) ||
              componentType->symbol->hasFlag(FLAG_WIDE)) {
            VarSymbol* tmp = newTemp(componentType);
            SET_LINENO(se);
            call->insertBefore(new DefExpr(tmp));
            se->replace(new SymExpr(tmp));
            call->insertBefore(new CallExpr(PRIM_MOVE, tmp, se));
          }
        } else if (call->isPrimitive(PRIM_RETURN)) {
          FnSymbol* fn = toFnSymbol(call->parentSymbol);
          INT_ASSERT(fn);
          VarSymbol* tmp = newTemp(fn->retType);
          SET_LINENO(se);
          call->insertBefore(new DefExpr(tmp));
          call->insertBefore(new CallExpr(PRIM_MOVE, tmp, gNil));
          se->var = tmp;
        }
      }
    }
  }
}


static void insertWideCastTemps()
{
  //
  // insert cast temps if lhs type does not match cast type
  //   allows separation of the remote put with the wide cast
  //
  forv_Vec(CallExpr, call, gCallExprs) {
    if (call->isPrimitive(PRIM_CAST)) {
      if (CallExpr* move = toCallExpr(call->parentExpr)) {
        if (move->isPrimitive(PRIM_MOVE)) {
          if (move->get(1)->typeInfo() != call->typeInfo()) {
            VarSymbol* tmp = newTemp(call->typeInfo());
            SET_LINENO(call);
            move->insertBefore(new DefExpr(tmp));
            call->replace(new SymExpr(tmp));
            move->insertBefore(new CallExpr(PRIM_MOVE, tmp, call));
          }
        }
      }
    }
  }
}


static void derefWideStringActuals()
{
  //
  // dereference wide string actual argument to primitive
  //
  forv_Vec(CallExpr, call, gCallExprs) {
    if (call->parentSymbol && call->primitive) {
      if (call->primitive->tag == PRIM_UNKNOWN ||
          call->isPrimitive(PRIM_CAST)) {
        for_actuals(actual, call) {
          if (actual->typeInfo()->symbol->hasFlag(FLAG_WIDE_CLASS)) {
            if (actual->typeInfo()->getField("addr")->typeInfo() == dtString) {
              VarSymbol* tmp = newTemp(actual->typeInfo()->getField("addr")->typeInfo());
              SET_LINENO(call);
              call->getStmtExpr()->insertBefore(new DefExpr(tmp));
              call->getStmtExpr()->insertBefore(new CallExpr(PRIM_MOVE, tmp, new CallExpr(PRIM_DEREF, actual->copy())));
              actual->replace(new SymExpr(tmp));
            }
          }
        }
      }
    }
  }
}


static void derefWideRefsToWideClasses()
{
  //
  // dereference wide references to wide classes in select primitives;
  // this simplifies the implementation of these primitives
  //
  forv_Vec(CallExpr, call, gCallExprs) {
    if (call->isPrimitive(PRIM_GET_MEMBER) ||
        call->isPrimitive(PRIM_GET_MEMBER_VALUE) ||
        call->isPrimitive(PRIM_WIDE_GET_LOCALE) ||
        call->isPrimitive(PRIM_WIDE_GET_NODE) ||
        call->isPrimitive(PRIM_WIDE_GET_SUBLOC) ||
        call->isPrimitive(PRIM_WIDE_GET_ADDR) ||
        call->isPrimitive(PRIM_SET_MEMBER)) {
      if (call->get(1)->typeInfo()->symbol->hasFlag(FLAG_WIDE) &&
          call->get(1)->getValType()->symbol->hasFlag(FLAG_WIDE_CLASS)) {
        VarSymbol* tmp = newTemp(call->get(1)->getValType());
        SET_LINENO(call);
        call->getStmtExpr()->insertBefore(new DefExpr(tmp));
        call->getStmtExpr()->insertBefore(new CallExpr(PRIM_MOVE, tmp, new CallExpr(PRIM_DEREF, call->get(1)->remove())));
        call->insertAtHead(tmp);
      }
    }
  }
}


static void widenGetPrivClass()
{
  //
  // widen class types in certain primitives, e.g., GET_PRIV_CLASS
  //
  forv_Vec(CallExpr, call, gCallExprs) {
    if (call->isPrimitive(PRIM_GET_PRIV_CLASS)) {
      SET_LINENO(call);
      if (!call->get(1)->typeInfo()->symbol->hasFlag(FLAG_WIDE_CLASS))
        call->get(1)->replace(new SymExpr(wideClassMap.get(call->get(1)->typeInfo())->symbol));
      else
        call->get(1)->replace(new SymExpr(call->get(1)->typeInfo()->symbol));
    }
  }
}

static void moveAddressSourcesToTemp()
{
  forv_Vec(CallExpr, call, gCallExprs) {
    if (call->isPrimitive(PRIM_MOVE)) {
      if ((call->get(1)->typeInfo()->symbol->hasFlag(FLAG_WIDE) ||
           call->get(1)->typeInfo()->symbol->hasFlag(FLAG_REF)) &&
          call->get(1)->getValType()->symbol->hasFlag(FLAG_WIDE_CLASS) &&
          call->get(2)->typeInfo() == call->get(1)->getValType()->getField("addr")->type) {
        //
        // widen rhs class
        //
        VarSymbol* tmp = newTemp(call->get(1)->getValType());
        SET_LINENO(call);
        call->insertBefore(new DefExpr(tmp));
        call->insertBefore(new CallExpr(PRIM_MOVE, tmp, call->get(2)->remove()));
        call->insertAtTail(tmp);
      }
    }
  }
}<|MERGE_RESOLUTION|>--- conflicted
+++ resolved
@@ -216,7 +216,6 @@
 
   wrap_fn->retType = dtVoid;
   wrap_fn->insertAtTail(call_orig);     // add new call
-<<<<<<< HEAD
 
   if (fn->hasFlag(FLAG_ON)) {
     // Restore old here value
@@ -226,10 +225,7 @@
                                   new CallExpr(PRIM_WIDE_GET_ADDR, oldHere)));
   }
 
-  if (fn->hasFlag(FLAG_ON) || fn->hasFlag(FLAG_GPU_ON))
-=======
   if (fn->hasFlag(FLAG_ON))
->>>>>>> 9f3fa531
     fcall->insertAfter(new CallExpr(PRIM_CHPL_FREE, tempc));
   else
     wrap_fn->insertAtTail(new CallExpr(PRIM_CHPL_FREE, wrap_c));
@@ -876,14 +872,7 @@
             block->blockInfo->isPrimitive(PRIM_BLOCK_ON_NB)) {
           // This puts the target locale ID and address at the start of the call.
           call->insertAtTail(block->blockInfo->get(1)->remove());
-<<<<<<< HEAD
-        }
-        else if (block->blockInfo->isPrimitive(PRIM_ON_GPU)) {
-          call->insertAtTail(block->blockInfo->get(1)->remove());
-          call->insertAtTail(block->blockInfo->get(1)->remove());
-        }
-=======
->>>>>>> 9f3fa531
+        }
 
         block->insertBefore(new DefExpr(fn));
         block->insertBefore(call);
