--- conflicted
+++ resolved
@@ -2263,11 +2263,7 @@
           // Only looking for a mismatch where the formal is a _ref_wide_T
           // and the actual is a _ref_T
           if (formal->typeInfo() != actual->typeInfo() && hasSomeWideness(formal) &&
-<<<<<<< HEAD
               !(formal->isWideRef() || actual->isWideRef())) {
-=======
-              !(formal->typeInfo()->symbol->hasFlag(FLAG_WIDE_REF) || actual->typeInfo()->symbol->hasFlag(FLAG_WIDE_REF))) {
->>>>>>> 7de3ba08
             SET_LINENO(call);
 
             SymExpr* act = toSymExpr(actual);
