--- conflicted
+++ resolved
@@ -467,13 +467,9 @@
   fileinfo cfgfile = { NULL, NULL, NULL };
 
   openCFile(&cfgfile, sCfgFname, "c");
-<<<<<<< HEAD
+#ifdef HAVE_LLVM
   gChplCompilationConfig = cfgfile; // so LLVM backend can use it too.
-=======
-#ifdef HAVE_LLVM
-  gChplCompilationConfig = cfgfile; // so LLVM backend can use it too.
-#endif
->>>>>>> b15516f3
+#endif
 
   // follow convention of just not writing to the file if we can't open it
   if (cfgfile.fptr != NULL) {
