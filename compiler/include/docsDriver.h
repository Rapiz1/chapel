--- conflicted
+++ resolved
@@ -24,11 +24,7 @@
 #include "misc.h"
 
 extern bool fDocs;
-<<<<<<< HEAD
 extern char fDocsAuthor[256];
-extern bool fDocsPrintHelp;
-=======
->>>>>>> 5536050a
 extern bool fDocsAlphabetize;
 extern char fDocsCommentLabel[256];
 extern char fDocsFolder[256];
