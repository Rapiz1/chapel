<<<<<<< HEAD
/* A Bison parser, made by GNU Bison 3.0.4.  */

/* Bison interface for Yacc-like parsers in C

   Copyright (C) 1984, 1989-1990, 2000-2015 Free Software Foundation, Inc.

=======
/* A Bison parser, made by GNU Bison 2.5.  */

/* Bison interface for Yacc-like parsers in C
   
      Copyright (C) 1984, 1989-1990, 2000-2011 Free Software Foundation, Inc.
   
>>>>>>> a53fa4be
   This program is free software: you can redistribute it and/or modify
   it under the terms of the GNU General Public License as published by
   the Free Software Foundation, either version 3 of the License, or
   (at your option) any later version.
   
   This program is distributed in the hope that it will be useful,
   but WITHOUT ANY WARRANTY; without even the implied warranty of
   MERCHANTABILITY or FITNESS FOR A PARTICULAR PURPOSE.  See the
   GNU General Public License for more details.
   
   You should have received a copy of the GNU General Public License
   along with this program.  If not, see <http://www.gnu.org/licenses/>.  */

/* As a special exception, you may create a larger work that contains
   part or all of the Bison parser skeleton and distribute that work
   under terms of your choice, so long as that work isn't itself a
   parser generator using the skeleton or a modified version thereof
   as a parser skeleton.  Alternatively, if you modify or redistribute
   the parser skeleton itself, you may (at your option) remove this
   special exception, which will cause the skeleton and the resulting
   Bison output files to be licensed under the GNU General Public
   License without this special exception.
   
   This special exception was added by the Free Software Foundation in
   version 2.2 of Bison.  */

/* "%code requires" blocks.  */
<<<<<<< HEAD
#line 32 "chapel.ypp" /* yacc.c:1915  */
=======

/* Line 2132 of yacc.c  */
#line 32 "chapel.ypp"
>>>>>>> a53fa4be

  #include <string>
  extern int         captureTokens;
  extern std::string captureString;
<<<<<<< HEAD
#line 45 "chapel.ypp" /* yacc.c:1915  */
=======


/* Line 2132 of yacc.c  */
#line 45 "chapel.ypp"
>>>>>>> a53fa4be

  #ifndef _BISON_CHAPEL_DEFINES_0_
  #define _BISON_CHAPEL_DEFINES_0_

  #define YYLEX_NEWLINE                  -1
  #define YYLEX_SINGLE_LINE_COMMENT      -2
  #define YYLEX_BLOCK_COMMENT            -3

  typedef void* yyscan_t;

  int processNewline(yyscan_t scanner);
  void stringBufferInit();

  #endif
<<<<<<< HEAD
#line 65 "chapel.ypp" /* yacc.c:1915  */
=======


/* Line 2132 of yacc.c  */
#line 65 "chapel.ypp"
>>>>>>> a53fa4be

  #ifndef _BISON_CHAPEL_DEFINES_1_
  #define _BISON_CHAPEL_DEFINES_1_

  #include "symbol.h"

  #include <cstdio>
  #include <utility>
  #include <vector>

  class ArgSymbol;
  class BlockStmt;
  class CallExpr;
  class DefExpr;
  class EnumType;
  class Expr;
  class FnSymbol;
  class Type;

  enum   ProcIter {
    ProcIter_PROC,
    ProcIter_ITER
  };

  struct IntentExpr {
    Expr*     iVar;
    IntentTag tfIntent; // undefined for a reduce intent
    Expr*     riExp;    // non-NULL for a reduce intent
  };

  struct OnlyRename {
    enum{SINGLE, DOUBLE} tag;

    union {
      Expr*  elem;
      std::pair<Expr*, Expr*>* renamed;
    };
  };

  // The lexer only uses pch.
  // The remaining types are for parser productions
  union  YYSTYPE {
    const char*               pch;

    Vec<const char*>*         vpch;
    RetTag                    retTag;
    AggregateTag              aggrTag;
    bool                      b;
    IntentTag                 pt;
    Expr*                     pexpr;
    DefExpr*                  pdefexpr;
    CallExpr*                 pcallexpr;
    BlockStmt*                pblockstmt;
    Type*                     ptype;
    EnumType*                 penumtype;
    FnSymbol*                 pfnsymbol;
    Flag                      flag;
    ProcIter                  procIter;
    FlagSet*                  flagSet;
    IntentExpr                pIntentExpr;
    ForallIntents*            pForallIntents;
    std::vector<OnlyRename*>* ponlylist;
  };

  #endif
<<<<<<< HEAD
#line 135 "chapel.ypp" /* yacc.c:1915  */
=======


/* Line 2132 of yacc.c  */
#line 136 "chapel.ypp"
>>>>>>> a53fa4be

  #ifndef _BISON_CHAPEL_DEFINES_2_
  #define _BISON_CHAPEL_DEFINES_2_

  struct YYLTYPE {
    int         first_line;
    int         first_column;
    int         last_line;
    int         last_column;
    const char* comment;
  };

  #define YYLTYPE_IS_DECLARED 1
  #define YYLTYPE_IS_TRIVIAL  1

  #endif
<<<<<<< HEAD
#line 157 "chapel.ypp" /* yacc.c:1915  */
=======


/* Line 2132 of yacc.c  */
#line 158 "chapel.ypp"
>>>>>>> a53fa4be

  #ifndef _BISON_CHAPEL_DEFINES_3_
  #define _BISON_CHAPEL_DEFINES_3_

  class ParserContext {
  public:
    ParserContext()
    {
      scanner       = 0;
      latestComment = 0;
      generatedStmt = 0;
    }

    ParserContext(yyscan_t scannerIn)
    {
      scanner       = scannerIn;
      latestComment = 0;
      generatedStmt = 0;
    }

    yyscan_t    scanner;
    const char* latestComment;
    BaseAST*    generatedStmt;
  };

  #endif

<<<<<<< HEAD
#line 174 "../include/bison-chapel.h" /* yacc.c:1915  */
=======
>>>>>>> a53fa4be


/* Line 2132 of yacc.c  */
#line 183 "../include/bison-chapel.h"

/* Tokens.  */
#ifndef YYTOKENTYPE
# define YYTOKENTYPE
   /* Put the tokens into the symbol table, so that GDB and other debuggers
      know about them.  */
   enum yytokentype {
     TIDENT = 258,
     INTLITERAL = 259,
     REALLITERAL = 260,
     IMAGLITERAL = 261,
     STRINGLITERAL = 262,
     CSTRINGLITERAL = 263,
     EXTERNCODE = 264,
     TALIGN = 265,
     TAS = 266,
     TATOMIC = 267,
     TBEGIN = 268,
     TBREAK = 269,
     TBY = 270,
     TCATCH = 271,
     TCLASS = 272,
     TCOBEGIN = 273,
     TCOFORALL = 274,
     TCONFIG = 275,
     TCONST = 276,
     TCONTINUE = 277,
     TDELETE = 278,
     TDMAPPED = 279,
     TDO = 280,
     TDOMAIN = 281,
     TELSE = 282,
     TENUM = 283,
     TEXCEPT = 284,
     TEXPORT = 285,
     TEXTERN = 286,
     TFOR = 287,
     TFORALL = 288,
     TFORWARDING = 289,
     TIF = 290,
     TIN = 291,
     TINDEX = 292,
     TINLINE = 293,
     TINOUT = 294,
     TITER = 295,
     TLABEL = 296,
     TLAMBDA = 297,
     TLET = 298,
     TLOCAL = 299,
     TMINUSMINUS = 300,
     TMODULE = 301,
     TNEW = 302,
     TNIL = 303,
     TNOINIT = 304,
     TON = 305,
     TONLY = 306,
     TOTHERWISE = 307,
     TOUT = 308,
     TPARAM = 309,
     TPLUSPLUS = 310,
     TPRAGMA = 311,
     TPRIMITIVE = 312,
     TPRIVATE = 313,
     TPROC = 314,
     TPUBLIC = 315,
     TRECORD = 316,
     TREDUCE = 317,
     TREF = 318,
     TREQUIRE = 319,
     TRETURN = 320,
     TSCAN = 321,
     TSELECT = 322,
     TSERIAL = 323,
     TSINGLE = 324,
     TSPARSE = 325,
     TSUBDOMAIN = 326,
     TSYNC = 327,
     TTHEN = 328,
     TTHROW = 329,
     TTHROWS = 330,
     TTRY = 331,
     TTRYBANG = 332,
     TTYPE = 333,
     TUNDERSCORE = 334,
     TUNION = 335,
     TUSE = 336,
     TVAR = 337,
     TWHEN = 338,
     TWHERE = 339,
     TWHILE = 340,
     TWITH = 341,
     TYIELD = 342,
     TZIP = 343,
     TALIAS = 344,
     TAND = 345,
     TASSIGN = 346,
     TASSIGNBAND = 347,
     TASSIGNBOR = 348,
     TASSIGNBXOR = 349,
     TASSIGNDIVIDE = 350,
     TASSIGNEXP = 351,
     TASSIGNLAND = 352,
     TASSIGNLOR = 353,
     TASSIGNMINUS = 354,
     TASSIGNMOD = 355,
     TASSIGNMULTIPLY = 356,
     TASSIGNPLUS = 357,
     TASSIGNSL = 358,
     TASSIGNSR = 359,
     TBAND = 360,
     TBNOT = 361,
     TBOR = 362,
     TBXOR = 363,
     TCOLON = 364,
     TCOMMA = 365,
     TDIVIDE = 366,
     TDOT = 367,
     TDOTDOT = 368,
     TDOTDOTDOT = 369,
     TEQUAL = 370,
     TEXP = 371,
     TGREATER = 372,
     TGREATEREQUAL = 373,
     THASH = 374,
     TLESS = 375,
     TLESSEQUAL = 376,
     TMINUS = 377,
     TMOD = 378,
     TNOT = 379,
     TNOTEQUAL = 380,
     TOR = 381,
     TPLUS = 382,
     TQUESTION = 383,
     TSEMI = 384,
     TSHIFTLEFT = 385,
     TSHIFTRIGHT = 386,
     TSTAR = 387,
     TSWAP = 388,
     TASSIGNREDUCE = 389,
     TIO = 390,
     TLCBR = 391,
     TRCBR = 392,
     TLP = 393,
     TRP = 394,
     TLSBR = 395,
     TRSBR = 396,
     TNOELSE = 397,
     TUMINUS = 398,
     TUPLUS = 399
   };
#endif



#if ! defined YYSTYPE && ! defined YYSTYPE_IS_DECLARED

# define yystype YYSTYPE /* obsolescent; will be withdrawn */
# define YYSTYPE_IS_DECLARED 1
#endif



#if ! defined YYLTYPE && ! defined YYLTYPE_IS_DECLARED
typedef struct YYLTYPE
{
  int first_line;
  int first_column;
  int last_line;
  int last_column;
} YYLTYPE;
# define yyltype YYLTYPE /* obsolescent; will be withdrawn */
# define YYLTYPE_IS_DECLARED 1
# define YYLTYPE_IS_TRIVIAL 1
#endif



#ifndef YYPUSH_DECLS
#  define YYPUSH_DECLS
struct yypstate;
typedef struct yypstate yypstate;
enum { YYPUSH_MORE = 4 };
#if defined __STDC__ || defined __cplusplus
int yypush_parse (yypstate *yyps, int yypushed_char, YYSTYPE const *yypushed_val, YYLTYPE const *yypushed_loc, ParserContext* context);
#else
int yypush_parse ();
#endif

#if defined __STDC__ || defined __cplusplus
yypstate * yypstate_new (void);
#else
yypstate * yypstate_new ();
#endif
#if defined __STDC__ || defined __cplusplus
void yypstate_delete (yypstate *yyps);
#else
void yypstate_delete ();
#endif
#endif

/* "%code provides" blocks.  */
<<<<<<< HEAD
#line 188 "chapel.ypp" /* yacc.c:1915  */
=======

/* Line 2132 of yacc.c  */
#line 189 "chapel.ypp"
>>>>>>> a53fa4be

  extern int yydebug;

  void yyerror(YYLTYPE*       ignored,
               ParserContext* context,
               const char*    str);

<<<<<<< HEAD
#line 364 "../include/bison-chapel.h" /* yacc.c:1915  */
=======
>>>>>>> a53fa4be


/* Line 2132 of yacc.c  */
#line 398 "../include/bison-chapel.h"<|MERGE_RESOLUTION|>--- conflicted
+++ resolved
@@ -1,28 +1,19 @@
-<<<<<<< HEAD
 /* A Bison parser, made by GNU Bison 3.0.4.  */
 
 /* Bison interface for Yacc-like parsers in C
 
    Copyright (C) 1984, 1989-1990, 2000-2015 Free Software Foundation, Inc.
 
-=======
-/* A Bison parser, made by GNU Bison 2.5.  */
-
-/* Bison interface for Yacc-like parsers in C
-   
-      Copyright (C) 1984, 1989-1990, 2000-2011 Free Software Foundation, Inc.
-   
->>>>>>> a53fa4be
    This program is free software: you can redistribute it and/or modify
    it under the terms of the GNU General Public License as published by
    the Free Software Foundation, either version 3 of the License, or
    (at your option) any later version.
-   
+
    This program is distributed in the hope that it will be useful,
    but WITHOUT ANY WARRANTY; without even the implied warranty of
    MERCHANTABILITY or FITNESS FOR A PARTICULAR PURPOSE.  See the
    GNU General Public License for more details.
-   
+
    You should have received a copy of the GNU General Public License
    along with this program.  If not, see <http://www.gnu.org/licenses/>.  */
 
@@ -35,30 +26,26 @@
    special exception, which will cause the skeleton and the resulting
    Bison output files to be licensed under the GNU General Public
    License without this special exception.
-   
+
    This special exception was added by the Free Software Foundation in
    version 2.2 of Bison.  */
 
+#ifndef YY_YY_INCLUDE_BISON_CHAPEL_H_INCLUDED
+# define YY_YY_INCLUDE_BISON_CHAPEL_H_INCLUDED
+/* Debug traces.  */
+#ifndef YYDEBUG
+# define YYDEBUG 1
+#endif
+#if YYDEBUG
+extern int yydebug;
+#endif
 /* "%code requires" blocks.  */
-<<<<<<< HEAD
 #line 32 "chapel.ypp" /* yacc.c:1915  */
-=======
-
-/* Line 2132 of yacc.c  */
-#line 32 "chapel.ypp"
->>>>>>> a53fa4be
 
   #include <string>
   extern int         captureTokens;
   extern std::string captureString;
-<<<<<<< HEAD
 #line 45 "chapel.ypp" /* yacc.c:1915  */
-=======
-
-
-/* Line 2132 of yacc.c  */
-#line 45 "chapel.ypp"
->>>>>>> a53fa4be
 
   #ifndef _BISON_CHAPEL_DEFINES_0_
   #define _BISON_CHAPEL_DEFINES_0_
@@ -73,14 +60,7 @@
   void stringBufferInit();
 
   #endif
-<<<<<<< HEAD
 #line 65 "chapel.ypp" /* yacc.c:1915  */
-=======
-
-
-/* Line 2132 of yacc.c  */
-#line 65 "chapel.ypp"
->>>>>>> a53fa4be
 
   #ifndef _BISON_CHAPEL_DEFINES_1_
   #define _BISON_CHAPEL_DEFINES_1_
@@ -146,14 +126,7 @@
   };
 
   #endif
-<<<<<<< HEAD
-#line 135 "chapel.ypp" /* yacc.c:1915  */
-=======
-
-
-/* Line 2132 of yacc.c  */
-#line 136 "chapel.ypp"
->>>>>>> a53fa4be
+#line 136 "chapel.ypp" /* yacc.c:1915  */
 
   #ifndef _BISON_CHAPEL_DEFINES_2_
   #define _BISON_CHAPEL_DEFINES_2_
@@ -170,14 +143,7 @@
   #define YYLTYPE_IS_TRIVIAL  1
 
   #endif
-<<<<<<< HEAD
-#line 157 "chapel.ypp" /* yacc.c:1915  */
-=======
-
-
-/* Line 2132 of yacc.c  */
-#line 158 "chapel.ypp"
->>>>>>> a53fa4be
+#line 158 "chapel.ypp" /* yacc.c:1915  */
 
   #ifndef _BISON_CHAPEL_DEFINES_3_
   #define _BISON_CHAPEL_DEFINES_3_
@@ -205,222 +171,189 @@
 
   #endif
 
-<<<<<<< HEAD
-#line 174 "../include/bison-chapel.h" /* yacc.c:1915  */
-=======
->>>>>>> a53fa4be
-
-
-/* Line 2132 of yacc.c  */
-#line 183 "../include/bison-chapel.h"
-
-/* Tokens.  */
+#line 175 "../include/bison-chapel.h" /* yacc.c:1915  */
+
+/* Token type.  */
 #ifndef YYTOKENTYPE
 # define YYTOKENTYPE
-   /* Put the tokens into the symbol table, so that GDB and other debuggers
-      know about them.  */
-   enum yytokentype {
-     TIDENT = 258,
-     INTLITERAL = 259,
-     REALLITERAL = 260,
-     IMAGLITERAL = 261,
-     STRINGLITERAL = 262,
-     CSTRINGLITERAL = 263,
-     EXTERNCODE = 264,
-     TALIGN = 265,
-     TAS = 266,
-     TATOMIC = 267,
-     TBEGIN = 268,
-     TBREAK = 269,
-     TBY = 270,
-     TCATCH = 271,
-     TCLASS = 272,
-     TCOBEGIN = 273,
-     TCOFORALL = 274,
-     TCONFIG = 275,
-     TCONST = 276,
-     TCONTINUE = 277,
-     TDELETE = 278,
-     TDMAPPED = 279,
-     TDO = 280,
-     TDOMAIN = 281,
-     TELSE = 282,
-     TENUM = 283,
-     TEXCEPT = 284,
-     TEXPORT = 285,
-     TEXTERN = 286,
-     TFOR = 287,
-     TFORALL = 288,
-     TFORWARDING = 289,
-     TIF = 290,
-     TIN = 291,
-     TINDEX = 292,
-     TINLINE = 293,
-     TINOUT = 294,
-     TITER = 295,
-     TLABEL = 296,
-     TLAMBDA = 297,
-     TLET = 298,
-     TLOCAL = 299,
-     TMINUSMINUS = 300,
-     TMODULE = 301,
-     TNEW = 302,
-     TNIL = 303,
-     TNOINIT = 304,
-     TON = 305,
-     TONLY = 306,
-     TOTHERWISE = 307,
-     TOUT = 308,
-     TPARAM = 309,
-     TPLUSPLUS = 310,
-     TPRAGMA = 311,
-     TPRIMITIVE = 312,
-     TPRIVATE = 313,
-     TPROC = 314,
-     TPUBLIC = 315,
-     TRECORD = 316,
-     TREDUCE = 317,
-     TREF = 318,
-     TREQUIRE = 319,
-     TRETURN = 320,
-     TSCAN = 321,
-     TSELECT = 322,
-     TSERIAL = 323,
-     TSINGLE = 324,
-     TSPARSE = 325,
-     TSUBDOMAIN = 326,
-     TSYNC = 327,
-     TTHEN = 328,
-     TTHROW = 329,
-     TTHROWS = 330,
-     TTRY = 331,
-     TTRYBANG = 332,
-     TTYPE = 333,
-     TUNDERSCORE = 334,
-     TUNION = 335,
-     TUSE = 336,
-     TVAR = 337,
-     TWHEN = 338,
-     TWHERE = 339,
-     TWHILE = 340,
-     TWITH = 341,
-     TYIELD = 342,
-     TZIP = 343,
-     TALIAS = 344,
-     TAND = 345,
-     TASSIGN = 346,
-     TASSIGNBAND = 347,
-     TASSIGNBOR = 348,
-     TASSIGNBXOR = 349,
-     TASSIGNDIVIDE = 350,
-     TASSIGNEXP = 351,
-     TASSIGNLAND = 352,
-     TASSIGNLOR = 353,
-     TASSIGNMINUS = 354,
-     TASSIGNMOD = 355,
-     TASSIGNMULTIPLY = 356,
-     TASSIGNPLUS = 357,
-     TASSIGNSL = 358,
-     TASSIGNSR = 359,
-     TBAND = 360,
-     TBNOT = 361,
-     TBOR = 362,
-     TBXOR = 363,
-     TCOLON = 364,
-     TCOMMA = 365,
-     TDIVIDE = 366,
-     TDOT = 367,
-     TDOTDOT = 368,
-     TDOTDOTDOT = 369,
-     TEQUAL = 370,
-     TEXP = 371,
-     TGREATER = 372,
-     TGREATEREQUAL = 373,
-     THASH = 374,
-     TLESS = 375,
-     TLESSEQUAL = 376,
-     TMINUS = 377,
-     TMOD = 378,
-     TNOT = 379,
-     TNOTEQUAL = 380,
-     TOR = 381,
-     TPLUS = 382,
-     TQUESTION = 383,
-     TSEMI = 384,
-     TSHIFTLEFT = 385,
-     TSHIFTRIGHT = 386,
-     TSTAR = 387,
-     TSWAP = 388,
-     TASSIGNREDUCE = 389,
-     TIO = 390,
-     TLCBR = 391,
-     TRCBR = 392,
-     TLP = 393,
-     TRP = 394,
-     TLSBR = 395,
-     TRSBR = 396,
-     TNOELSE = 397,
-     TUMINUS = 398,
-     TUPLUS = 399
-   };
-#endif
-
-
-
-#if ! defined YYSTYPE && ! defined YYSTYPE_IS_DECLARED
-
-# define yystype YYSTYPE /* obsolescent; will be withdrawn */
-# define YYSTYPE_IS_DECLARED 1
-#endif
-
-
-
+  enum yytokentype
+  {
+    TIDENT = 258,
+    INTLITERAL = 259,
+    REALLITERAL = 260,
+    IMAGLITERAL = 261,
+    STRINGLITERAL = 262,
+    CSTRINGLITERAL = 263,
+    EXTERNCODE = 264,
+    TALIGN = 265,
+    TAS = 266,
+    TATOMIC = 267,
+    TBEGIN = 268,
+    TBREAK = 269,
+    TBY = 270,
+    TCATCH = 271,
+    TCLASS = 272,
+    TCOBEGIN = 273,
+    TCOFORALL = 274,
+    TCONFIG = 275,
+    TCONST = 276,
+    TCONTINUE = 277,
+    TDELETE = 278,
+    TDMAPPED = 279,
+    TDO = 280,
+    TDOMAIN = 281,
+    TELSE = 282,
+    TENUM = 283,
+    TEXCEPT = 284,
+    TEXPORT = 285,
+    TEXTERN = 286,
+    TFOR = 287,
+    TFORALL = 288,
+    TFORWARDING = 289,
+    TIF = 290,
+    TIN = 291,
+    TINDEX = 292,
+    TINLINE = 293,
+    TINOUT = 294,
+    TITER = 295,
+    TLABEL = 296,
+    TLAMBDA = 297,
+    TLET = 298,
+    TLOCAL = 299,
+    TMINUSMINUS = 300,
+    TMODULE = 301,
+    TNEW = 302,
+    TNIL = 303,
+    TNOINIT = 304,
+    TON = 305,
+    TONLY = 306,
+    TOTHERWISE = 307,
+    TOUT = 308,
+    TPARAM = 309,
+    TPLUSPLUS = 310,
+    TPRAGMA = 311,
+    TPRIMITIVE = 312,
+    TPRIVATE = 313,
+    TPROC = 314,
+    TPUBLIC = 315,
+    TRECORD = 316,
+    TREDUCE = 317,
+    TREF = 318,
+    TREQUIRE = 319,
+    TRETURN = 320,
+    TSCAN = 321,
+    TSELECT = 322,
+    TSERIAL = 323,
+    TSINGLE = 324,
+    TSPARSE = 325,
+    TSUBDOMAIN = 326,
+    TSYNC = 327,
+    TTHEN = 328,
+    TTHROW = 329,
+    TTHROWS = 330,
+    TTRY = 331,
+    TTRYBANG = 332,
+    TTYPE = 333,
+    TUNDERSCORE = 334,
+    TUNION = 335,
+    TUSE = 336,
+    TVAR = 337,
+    TWHEN = 338,
+    TWHERE = 339,
+    TWHILE = 340,
+    TWITH = 341,
+    TYIELD = 342,
+    TZIP = 343,
+    TALIAS = 344,
+    TAND = 345,
+    TASSIGN = 346,
+    TASSIGNBAND = 347,
+    TASSIGNBOR = 348,
+    TASSIGNBXOR = 349,
+    TASSIGNDIVIDE = 350,
+    TASSIGNEXP = 351,
+    TASSIGNLAND = 352,
+    TASSIGNLOR = 353,
+    TASSIGNMINUS = 354,
+    TASSIGNMOD = 355,
+    TASSIGNMULTIPLY = 356,
+    TASSIGNPLUS = 357,
+    TASSIGNSL = 358,
+    TASSIGNSR = 359,
+    TBAND = 360,
+    TBNOT = 361,
+    TBOR = 362,
+    TBXOR = 363,
+    TCOLON = 364,
+    TCOMMA = 365,
+    TDIVIDE = 366,
+    TDOT = 367,
+    TDOTDOT = 368,
+    TDOTDOTDOT = 369,
+    TEQUAL = 370,
+    TEXP = 371,
+    TGREATER = 372,
+    TGREATEREQUAL = 373,
+    THASH = 374,
+    TLESS = 375,
+    TLESSEQUAL = 376,
+    TMINUS = 377,
+    TMOD = 378,
+    TNOT = 379,
+    TNOTEQUAL = 380,
+    TOR = 381,
+    TPLUS = 382,
+    TQUESTION = 383,
+    TSEMI = 384,
+    TSHIFTLEFT = 385,
+    TSHIFTRIGHT = 386,
+    TSTAR = 387,
+    TSWAP = 388,
+    TASSIGNREDUCE = 389,
+    TIO = 390,
+    TLCBR = 391,
+    TRCBR = 392,
+    TLP = 393,
+    TRP = 394,
+    TLSBR = 395,
+    TRSBR = 396,
+    TNOELSE = 397,
+    TUPLUS = 398,
+    TUMINUS = 399
+  };
+#endif
+
+/* Value type.  */
+
+/* Location type.  */
 #if ! defined YYLTYPE && ! defined YYLTYPE_IS_DECLARED
-typedef struct YYLTYPE
+typedef struct YYLTYPE YYLTYPE;
+struct YYLTYPE
 {
   int first_line;
   int first_column;
   int last_line;
   int last_column;
-} YYLTYPE;
-# define yyltype YYLTYPE /* obsolescent; will be withdrawn */
+};
 # define YYLTYPE_IS_DECLARED 1
 # define YYLTYPE_IS_TRIVIAL 1
 #endif
 
 
 
-#ifndef YYPUSH_DECLS
-#  define YYPUSH_DECLS
-struct yypstate;
+#ifndef YYPUSH_MORE_DEFINED
+# define YYPUSH_MORE_DEFINED
+enum { YYPUSH_MORE = 4 };
+#endif
+
 typedef struct yypstate yypstate;
-enum { YYPUSH_MORE = 4 };
-#if defined __STDC__ || defined __cplusplus
-int yypush_parse (yypstate *yyps, int yypushed_char, YYSTYPE const *yypushed_val, YYLTYPE const *yypushed_loc, ParserContext* context);
-#else
-int yypush_parse ();
-#endif
-
-#if defined __STDC__ || defined __cplusplus
+
+int yypush_parse (yypstate *ps, int pushed_char, YYSTYPE const *pushed_val, YYLTYPE *pushed_loc, ParserContext* context);
+
 yypstate * yypstate_new (void);
-#else
-yypstate * yypstate_new ();
-#endif
-#if defined __STDC__ || defined __cplusplus
-void yypstate_delete (yypstate *yyps);
-#else
-void yypstate_delete ();
-#endif
-#endif
-
+void yypstate_delete (yypstate *ps);
 /* "%code provides" blocks.  */
-<<<<<<< HEAD
-#line 188 "chapel.ypp" /* yacc.c:1915  */
-=======
-
-/* Line 2132 of yacc.c  */
-#line 189 "chapel.ypp"
->>>>>>> a53fa4be
+#line 189 "chapel.ypp" /* yacc.c:1915  */
 
   extern int yydebug;
 
@@ -428,11 +361,6 @@
                ParserContext* context,
                const char*    str);
 
-<<<<<<< HEAD
-#line 364 "../include/bison-chapel.h" /* yacc.c:1915  */
-=======
->>>>>>> a53fa4be
-
-
-/* Line 2132 of yacc.c  */
-#line 398 "../include/bison-chapel.h"+#line 365 "../include/bison-chapel.h" /* yacc.c:1915  */
+
+#endif /* !YY_YY_INCLUDE_BISON_CHAPEL_H_INCLUDED  */