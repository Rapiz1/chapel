/*
 * Copyright 2004-2014 Cray Inc.
 * Other additional copyright holders may be indicated within.
 * 
 * The entirety of this work is licensed under the Apache License,
 * Version 2.0 (the "License"); you may not use this file except
 * in compliance with the License.
 * 
 * You may obtain a copy of the License at
 * 
 *     http://www.apache.org/licenses/LICENSE-2.0
 * 
 * Unless required by applicable law or agreed to in writing, software
 * distributed under the License is distributed on an "AS IS" BASIS,
 * WITHOUT WARRANTIES OR CONDITIONS OF ANY KIND, either express or implied.
 * See the License for the specific language governing permissions and
 * limitations under the License.
 */

#ifndef _SYMBOL_H_
#define _SYMBOL_H_

#include "baseAST.h"

#include "flags.h"
#include "type.h"

#include <bitset>
#include <vector>

//
// The function that represents the compiler-generated entry point
//
extern FnSymbol* chpl_gen_main;

class BasicBlock;
class BlockStmt;
class DefExpr;
class Immediate;
class IteratorInfo;
class Stmt;
class SymExpr;

enum RetTag {
  RET_VALUE,
  RET_REF,
  RET_PARAM,
  RET_TYPE
};

const int INTENT_FLAG_IN    = 0x01;
const int INTENT_FLAG_OUT   = 0x02;
const int INTENT_FLAG_CONST = 0x04;
const int INTENT_FLAG_REF   = 0x08;
const int INTENT_FLAG_PARAM = 0x10;
const int INTENT_FLAG_TYPE  = 0x20;
const int INTENT_FLAG_BLANK = 0x40;

// If this enum is modified, ArgSymbol::intentDescrString should also be
// updated to match
enum IntentTag {
  INTENT_IN        = INTENT_FLAG_IN,
  INTENT_OUT       = INTENT_FLAG_OUT,
  INTENT_INOUT     = INTENT_FLAG_IN    | INTENT_FLAG_OUT,
  INTENT_CONST     = INTENT_FLAG_CONST,
  INTENT_CONST_IN  = INTENT_FLAG_CONST | INTENT_FLAG_IN,
  INTENT_REF       = INTENT_FLAG_REF,
  INTENT_CONST_REF = INTENT_FLAG_CONST | INTENT_FLAG_REF,
  INTENT_PARAM     = INTENT_FLAG_PARAM,
  INTENT_TYPE      = INTENT_FLAG_TYPE,
  INTENT_BLANK     = INTENT_FLAG_BLANK
};

enum ModTag {
  MOD_INTERNAL,  // an internal module that the user shouldn't know about
  MOD_STANDARD,  // a standard module from the Chapel libraries
  MOD_USER,      // a module found along the user's search path
  MOD_MAIN       // a module from a file listed on the compiler command line
};

typedef std::bitset<NUM_FLAGS> FlagSet;


/******************************** | *********************************
*                                                                   *
*                                                                   *
********************************* | ********************************/

class Symbol : public BaseAST {
public:
  // Interface for BaseAST
  virtual GenRet     codegen();
  virtual bool       inTree();
  virtual Type*      typeInfo();
  virtual void       verify(); 

  // New interfaces
  virtual Symbol*    copy(SymbolMap* map      = NULL,
                          bool       internal = false)           = 0;
  virtual void       replaceChild(BaseAST* oldAst, 
                                  BaseAST* newAst)               = 0;

  virtual FnSymbol*  getFnSymbol();

  virtual bool       isConstant()                              const;
  virtual bool       isConstValWillNotChange()                 const;
  virtual bool       isImmediate()                             const;
  virtual bool       isParameter()                             const;

  virtual void       codegenDef();

  bool               hasFlag(Flag flag)                        const;
  bool               hasEitherFlag(Flag aflag, Flag bflag)     const;

  void               addFlag(Flag flag);
  void               removeFlag(Flag flag);
  void               copyFlags(const Symbol* other);

  Type*              type;
  FlagSet            flags;

  const char*        name;
  const char*        cname;    // Name of symbol for C code

  DefExpr*           defPoint; // Point of definition

protected:
                     Symbol(AstTag      astTag, 
                            const char* init_name,
                            Type*       init_type = dtUnknown);

  virtual           ~Symbol();

private:
                     Symbol();

  virtual void       codegenPrototype(); // ie type decl
};

#define forv_Symbol(_p, _v) forv_Vec(Symbol, _p, _v)

/******************************** | *********************************
*                                                                   *
*                                                                   *
********************************* | ********************************/

class VarSymbol : public Symbol {
 public:
  // Note that string immediate values are stored
  // with C escapes - that is newline is 2 chars \ n
  Immediate   *immediate;

  //changed isconstant flag to reflect var, const, param: 0, 1, 2
  VarSymbol(const char* init_name, Type* init_type = dtUnknown);
  ~VarSymbol();
  void verify(); 
  virtual void    accept(AstVisitor* visitor);
  DECLARE_SYMBOL_COPY(VarSymbol);
  void replaceChild(BaseAST* old_ast, BaseAST* new_ast);

  virtual bool       isConstant()                              const;
  virtual bool       isConstValWillNotChange()                 const;
  virtual bool       isImmediate()                             const;
  virtual bool       isParameter()                             const;

  const char* doc;

  GenRet codegen();
  void codegenDefC(bool global = false);
  void codegenDef();
  // global vars are different ...
  void codegenGlobalDef();
  
};

/******************************** | *********************************
*                                                                   *
*                                                                   *
********************************* | ********************************/

class ArgSymbol : public Symbol {
public:
  ArgSymbol(IntentTag   iIntent,
            const char* iName, 
            Type*       iType,
            Expr*       iTypeExpr     = NULL, 
            Expr*       iDefaultExpr  = NULL,
            Expr*       iVariableExpr = NULL);

  // Interface for BaseAST
  virtual GenRet  codegen();

  virtual void    verify(); 
  virtual void    accept(AstVisitor* visitor);
  DECLARE_SYMBOL_COPY(ArgSymbol);

  // Interface for Symbol
  virtual void    replaceChild(BaseAST* oldAst, BaseAST* newAst);


  // New interface
  virtual bool    isConstant()                              const;
  virtual bool    isConstValWillNotChange()                 const;
  virtual bool    isParameter()                             const;

  bool            requiresCPtr();
  const char*     intentDescrString();

  GenRet          codegenType();

  IntentTag       intent;
  BlockStmt*      typeExpr;    // Type expr for arg type, or NULL.
  BlockStmt*      defaultExpr;
  BlockStmt*      variableExpr;
  Type*           instantiatedFrom;

};

/******************************** | *********************************
*                                                                   *
*                                                                   *
********************************* | ********************************/

class TypeSymbol : public Symbol {
 public:
  // We need to know whether or not the definition
  // for this type has already been codegen'd
  // and cache it if it has.
#ifdef HAVE_LLVM
  llvm::Type* llvmType;
  llvm::MDNode* llvmTbaaNode;
  llvm::MDNode* llvmConstTbaaNode;
  llvm::MDNode* llvmTbaaStructNode;
  llvm::MDNode* llvmConstTbaaStructNode;
#else
  // Keep same layout so toggling HAVE_LLVM
  // will not lead to build errors without make clean
  void* llvmType;
  void* llvmTbaaNode;
  void* llvmConstTbaaNode;
  void* llvmTbaaStructNode;
  void* llvmConstTbaaStructNode;
#endif

  TypeSymbol(const char* init_name, Type* init_type);
  void verify(); 
  virtual void    accept(AstVisitor* visitor);
  DECLARE_SYMBOL_COPY(TypeSymbol);
  void replaceChild(BaseAST* old_ast, BaseAST* new_ast);
  GenRet codegen();
  void codegenDef();
  void codegenPrototype();
  // This function is used to code generate the LLVM TBAA metadata
  // after all of the types have been defined.
  void codegenMetadata();
};

/******************************** | *********************************
*                                                                   *
*                                                                   *
********************************* | ********************************/

class FnSymbol : public Symbol {
 public:
  AList formals;
  DefExpr* setter; // implicit setter argument to var functions
  Type* retType; // The return type of the function.  This field is not
                 // fully established until resolution, and could be NULL
                 // before then.  Up to that point, return type information is
                 // stored in the retExprType field.
  BlockStmt* where;
  BlockStmt* retExprType;
  BlockStmt* body;
  IntentTag thisTag;
  RetTag retTag;
  IteratorInfo* iteratorInfo;
  Symbol* _this;
  Symbol* _outer;
  FnSymbol *instantiatedFrom;
  SymbolMap substitutions;
  BlockStmt* instantiationPoint; // point of instantiation
  std::vector<BasicBlock*>* basicBlocks;
  Vec<CallExpr*>* calledBy;
  const char* userString;
  FnSymbol* valueFunction; // pointer to value function (created in
                           // resolve and used in cullOverReferences)
  int codegenUniqueNum;
  const char *doc;
  
  /// Used to keep track of symbol substitutions during partial copying.
  SymbolMap partialCopyMap;
  /// Source of a partially copied function.
  FnSymbol* partialCopySource;
  /// Used to store the return symbol during partial copying.
  Symbol* retSymbol;
  /// Number of formals before tuple type constructor formals are added.
  int numPreTupleFormals;

                  FnSymbol(const char* initName);
                 ~FnSymbol();
           
  void            verify(); 
  virtual void    accept(AstVisitor* visitor);

  DECLARE_SYMBOL_COPY(FnSymbol);

  FnSymbol*       copyInnerCore(SymbolMap* map);
  FnSymbol*       getFnSymbol(void);
  void            replaceChild(BaseAST* old_ast, BaseAST* new_ast);
  
  FnSymbol*       partialCopy(SymbolMap* map);
  void            finalizeCopy();
  
  // Returns an LLVM type or a C-cast expression
  GenRet          codegenFunctionType(bool forHeader);
  GenRet          codegenCast(GenRet fnPtr);

  GenRet          codegen();
  void            codegenHeaderC();
  void            codegenPrototype();
  void            codegenDef();

  void            printDef(FILE* outfile);

  void            insertAtHead(Expr* ast);
  void            insertAtHead(const char* format, ...);

  void            insertAtTail(Expr* ast);
  void            insertAtTail(const char* format, ...);

  void            insertBeforeReturn(Expr* ast);
  void            insertBeforeReturnAfterLabel(Expr* ast);
  void            insertBeforeDownEndCount(Expr* ast);

  void            insertFormalAtHead(BaseAST* ast);
  void            insertFormalAtTail(BaseAST* ast);

  Symbol*         getReturnSymbol();

<<<<<<< HEAD
  Symbol* getReturnSymbol();
  Symbol* replaceReturnSymbol(Symbol* newRetSymbol, Type* newRetType);
=======
  int             numFormals()                                 const;
  ArgSymbol*      getFormal(int i); // return ith formal
>>>>>>> a1441346

  void            collapseBlocks();

  bool            tag_generic();
  bool            isResolved()                                 const;
};

/******************************** | *********************************
*                                                                   *
*                                                                   *
********************************* | ********************************/

class EnumSymbol : public Symbol {
 public:
                  EnumSymbol(const char* initName);

  virtual void    verify(); 
  virtual void    accept(AstVisitor* visitor);

  DECLARE_SYMBOL_COPY(EnumSymbol);

  virtual void    replaceChild(BaseAST* oldAst, BaseAST* newAst);
  virtual void    codegenDef();
  
  virtual bool    isParameter()                             const;

  Immediate*      getImmediate();
};

/******************************** | *********************************
*                                                                   *
*                                                                   *
********************************* | ********************************/

struct ExternBlockInfo;

class ModuleSymbol : public Symbol {
public:
                       ModuleSymbol(const char* iName,
                                    ModTag      iModTag,
                                    BlockStmt*  iBlock);

                      ~ModuleSymbol();

  // Interface to BaseAST
  virtual void         verify(); 
  virtual void         accept(AstVisitor* visitor);

  DECLARE_SYMBOL_COPY(ModuleSymbol);

  // Interface to Symbol
  virtual void replaceChild(BaseAST* old_ast, BaseAST* new_ast);
  virtual void codegenDef();

  // New interface
  Vec<AggregateType*>  getTopLevelClasses();
  Vec<VarSymbol*>      getTopLevelConfigVars();
  Vec<FnSymbol*>       getTopLevelFunctions(bool includeExterns);
  Vec<ModuleSymbol*>   getTopLevelModules();

  void                 moduleUseAddChapelStandard();
  void                 moduleUseAdd(ModuleSymbol* module);
  void                 moduleUseRemove(ModuleSymbol* module);

  ModTag               modTag;

  BlockStmt*           block;
  FnSymbol*            initFn;

  Vec<ModuleSymbol*>   modUseList;

  const char*          filename;
  const char*          doc;

  // LLVM uses this for extern C blocks.
  ExternBlockInfo*     extern_info;
};

/******************************** | *********************************
*                                                                   *
*                                                                   *
********************************* | ********************************/

class LabelSymbol : public Symbol {
 public:
  GotoStmt* iterResumeGoto;
  LabelSymbol(const char* init_name);
  void verify(); 
  virtual void    accept(AstVisitor* visitor);
  DECLARE_SYMBOL_COPY(LabelSymbol);
  void replaceChild(BaseAST* old_ast, BaseAST* new_ast);
  void codegenDef();
};

/******************************** | *********************************
*                                                                   *
*                                                                   *
********************************* | ********************************/

// Creates a new string literal with the given value.
VarSymbol *new_StringSymbol(const char *s);

// Creates a new boolean literal with the given value and bit-width.
VarSymbol *new_BoolSymbol(bool b, IF1_bool_type size=BOOL_SIZE_SYS);

// Creates a new (signed) integer literal with the given value and bit-width.
VarSymbol *new_IntSymbol(int64_t b, IF1_int_type size=INT_SIZE_64);

// Creates a new unsigned integer literal with the given value and bit-width.
VarSymbol *new_UIntSymbol(uint64_t b, IF1_int_type size=INT_SIZE_64);

// Creates a new real literal with the given value and bit-width.
// n is used for the cname of the new symbol,
// but only if the value has not already been cached.
VarSymbol *new_RealSymbol(const char *n, long double b,
                          IF1_float_type size=FLOAT_SIZE_64);

// Creates a new imaginary literal with the given value and bit-width.
// n is used for the cname of the new symbol,
// but only if the value has not already been cached.
VarSymbol *new_ImagSymbol(const char *n, long double b,
                          IF1_float_type size=FLOAT_SIZE_64);

// Creates a new complex literal with the given value and bit-width.
// n is used for the cname of the new symbol,
// but only if the value has not already been cached.
VarSymbol *new_ComplexSymbol(const char *n, long double r, long double i,
                             IF1_complex_type size=COMPLEX_SIZE_128);

VarSymbol *new_ImmediateSymbol(Immediate *imm);
void resetTempID();
FlagSet getRecordWrappedFlags(Symbol* s);
FlagSet getSyncFlags(Symbol* s);
VarSymbol* newTemp(const char* name = NULL, Type* type = dtUnknown);
VarSymbol* newTemp(Type* type);

// Return true if the arg must use a C pointer whether or not
// pass-by-reference intents are used.
bool argMustUseCPtr(Type* t);

extern bool localTempNames;

extern HashMap<Immediate *, ImmHashFns, VarSymbol *> uniqueConstantsHash;
extern StringChainHash uniqueStringHash;

extern ModuleSymbol* rootModule;
extern ModuleSymbol* theProgram;
extern ModuleSymbol* mainModule;
extern ModuleSymbol* baseModule;
extern ModuleSymbol* standardModule;
extern ModuleSymbol* printModuleInitModule;
extern Symbol *gNil;
extern Symbol *gUnknown;
extern Symbol *gMethodToken;
extern Symbol *gTypeDefaultToken;
extern Symbol *gLeaderTag, *gFollowerTag;
extern Symbol *gModuleToken;
extern Symbol *gNoInit;
extern Symbol *gVoid;
extern Symbol *gStringC;
extern Symbol *gStringCopy;
extern Symbol *gFile;
extern Symbol *gOpaque;
extern Symbol *gTimer;
extern Symbol *gTaskID;
extern VarSymbol *gTrue;
extern VarSymbol *gFalse;
extern VarSymbol *gTryToken; // try token for conditional function resolution
extern VarSymbol *gBoundsChecking;
extern VarSymbol *gPrivatization;
extern VarSymbol *gLocal;
extern VarSymbol *gNodeID;
extern VarSymbol *gModuleInitIndentLevel;
extern FnSymbol *gPrintModuleInitFn;
extern FnSymbol *gChplHereAlloc;
extern FnSymbol *gChplHereFree;
extern Symbol *gCLine, *gCFile;

extern Symbol *gSyncVarAuxFields;
extern Symbol *gSingleVarAuxFields;

extern Symbol *gTaskList;

extern Map<FnSymbol*,int> ftableMap;
extern Vec<FnSymbol*> ftableVec;

//
// The virtualMethodTable maps types to their arrays of methods.  The
// virtualMethodMap maps methods to their indexes into these arrays.
// The virtualChildrenMap maps methods to all of the methods that
// could be called when they are called.  The virtualRootsMap maps
// methods to the root methods that it overrides.  Note that multiple
// inheritance will require more virtual method tables, one for each
// path up the class hierarchy to each class root.
//
extern Map<Type*,Vec<FnSymbol*>*> virtualMethodTable;
extern Map<FnSymbol*,int> virtualMethodMap;
extern Map<FnSymbol*,Vec<FnSymbol*>*> virtualChildrenMap;
extern Map<FnSymbol*,Vec<FnSymbol*>*> virtualRootsMap;

#endif<|MERGE_RESOLUTION|>--- conflicted
+++ resolved
@@ -336,14 +336,10 @@
   void            insertFormalAtTail(BaseAST* ast);
 
   Symbol*         getReturnSymbol();
-
-<<<<<<< HEAD
-  Symbol* getReturnSymbol();
-  Symbol* replaceReturnSymbol(Symbol* newRetSymbol, Type* newRetType);
-=======
+  Symbol*         replaceReturnSymbol(Symbol* newRetSymbol, Type* newRetType);
+
   int             numFormals()                                 const;
   ArgSymbol*      getFormal(int i); // return ith formal
->>>>>>> a1441346
 
   void            collapseBlocks();
 
