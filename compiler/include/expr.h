--- conflicted
+++ resolved
@@ -232,10 +232,6 @@
                          Type* t, VarSymbol* md = NULL);
 CallExpr* callChplHereFree(BaseAST* p);
 
-<<<<<<< HEAD
-#define for_exprs_postorder(e, expr)                                         \
-  for (Expr *last = (expr), *e = getFirstExpr(last); e; e = (e != last) ? getNextExpr(e) : NULL)
-=======
 // Walk the subtree of expressions rooted at "expr" in postorder, returning the
 // current expression in "e", stopping after "expr" has been returned.
 // Assignments to e in the calling context will change the path taken by the
@@ -244,7 +240,6 @@
   for (Expr *last = (expr), *e = getFirstExpr(expr);            \
        e;                                                       \
        e = (e != last) ? getNextExpr(e) : NULL)
->>>>>>> 6d5c587b
 
 Expr* getFirstExpr(Expr* expr);
 Expr* getNextExpr(Expr* expr);
