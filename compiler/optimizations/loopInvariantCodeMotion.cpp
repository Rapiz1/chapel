/*
 * Copyright 2004-2015 Cray Inc.
 * Other additional copyright holders may be indicated within.
 *
 * The entirety of this work is licensed under the Apache License,
 * Version 2.0 (the "License"); you may not use this file except
 * in compliance with the License.
 *
 * You may obtain a copy of the License at
 *
 *     http://www.apache.org/licenses/LICENSE-2.0
 *
 * Unless required by applicable law or agreed to in writing, software
 * distributed under the License is distributed on an "AS IS" BASIS,
 * WITHOUT WARRANTIES OR CONDITIONS OF ANY KIND, either express or implied.
 * See the License for the specific language governing permissions and
 * limitations under the License.
 */

#include "passes.h"

#include "astutil.h"
#include "bb.h"
#include "bitVec.h"
#include "CForLoop.h"
#include "dominator.h"
#include "expr.h"
#include "ForLoop.h"
#include "ParamForLoop.h"
#include "stlUtil.h"
#include "stmt.h"
#include "stringutil.h"
#include "symbol.h"
#include "timer.h"
#include "WhileStmt.h"

#include <algorithm>
#include <set>
#include <stack>



//#define debugHoisting
#ifdef debugHoisting
  #define printDebug(string) printf string
#else
  #define printDebug(string) //do nothing
#endif


// #define detailedTiming

#ifdef detailedTiming
  #define startTimer(timer) timer.start()
  #define stopTimer(timer)  timer.stop()
#else
  #define startTimer(timer) // do nothing
  #define stopTimer(timer)  // do nothing
#endif


Timer allOperandsAreLoopInvariantTimer;
Timer computeAliasTimer;
Timer collectSymExprAndDefTimer;
Timer calculateActualDefsTimer;
Timer buildBBTimer;
Timer computeDominatorTimer;
Timer collectNaturalLoopsTimer;
Timer canPerformCodeMotionTimer;
Timer buildLocalDefMapsTimer;
Timer computeLoopInvariantsTimer;
Timer overallTimer;

#define MAX_NUM_ALIASES 200000

//TODO The alias analysis is extremely conservative. Beyond possibly not hoisting
//things that can be, it is also a performance issue because you have a lot more
//definitions to consider before declaration something invariant.

//TODO some other possible optimizations are if you're looking at an outer
//loop in a nest you can ignore everything inside the inner loop(s) since you
//already know they can't be hoisted


/*
* This is really just a wrapper for the collection of basic blocks that
* make up a loop. However, it also stores the header, and builds the bit
* representation as the loop is built to save time. The bit representation
* and the bit representation of the exits can be gotten, putting them
* in a centralized location.
*/
class Loop {
private:
    std::vector<BasicBlock*>* loopBlocks;
    BasicBlock*               header;
    BitVec*                   bitBlocks;
    BitVec*                   bitExits;

public:
    Loop(int nBlocks) {
      loopBlocks = new std::vector<BasicBlock*>;
      bitBlocks  = new BitVec(nBlocks);
      bitExits   = new BitVec(nBlocks);
    }

    ~Loop() {
      delete loopBlocks;
      delete bitBlocks;
      delete bitExits;
    }

    // This function exists to place an expr in the
    // "preheader" of the loop,
    void insertBefore(Expr* expr) {
      if (header->exprs.size() != 0) {
        // find the first expr in the header, and get it's parent expr (for
        // most cases it will be the surrounding block statement of the loop)
        if (BlockStmt* blockStmt = toBlockStmt(header->exprs.at(0)->parentExpr)) {
          if (blockStmt->isLoopStmt()) {
            blockStmt->insertBefore(expr->remove());

          } else if (blockStmt->blockTag == BLOCK_C_FOR_LOOP) {
            CForLoop* cforLoop = CForLoop::loopForClause(blockStmt);

            cforLoop->insertBefore(expr->remove());
          }
        }
      }
    }

    //Set the header, and insert the header into the loop blocks
    void setHeader(BasicBlock* setHeader) {
      header = setHeader;
      insertBlock(setHeader);
    }

    //add all the blocks from other loop to this loop
    void combine(Loop* otherLoop) {
      for_vector(BasicBlock, block, *otherLoop->getBlocks()) {
        insertBlock(block);
      }
    }

    //insert a block and update the bit representation
    void insertBlock(BasicBlock* block) {
      //if this block is already in the loop, do nothing
      if(bitBlocks->test(block->id)) {
        return;
      }

      //add the block to the list of blocks and to the bit representation
      loopBlocks->push_back(block);
      bitBlocks->set(block->id);
    }

    //check if a block is in the loop based on block id
    bool contains(int i) {
      return bitBlocks->test(i);
    }

    //check if a block is in the loop
    bool contains(BasicBlock* block) {
      return bitBlocks->test(block->id);
    }

    //get the header block
    BasicBlock* getHeader() {
      return header;
    }

    //get the actual blocks in the loop
    std::vector<BasicBlock*>* getBlocks() {
      return loopBlocks;
    }

    //get the bitvector that represents the blocks in the loop
    BitVec* getBitBlocks() {
      return bitBlocks;
    }

    //get the bitvector that represents the exit blocks
    //the exit blocks are the blocks that have a next basic
    //block that is outside of the loop.
    BitVec* getBitExits() {
      bitExits->reset();
      for_vector(BasicBlock, block, *loopBlocks) {
        for_vector(BasicBlock, out, block->outs) {
          if(bitBlocks->test(out->id) == false) {
            bitExits->set(block->id);
          }
        }
      }
      return bitExits;
    }

    //return the number of blocks in the loop
    unsigned size() {
      return loopBlocks->size();
    }

    //used for sorting a collection of loops (to organize from most to least nested)
     static bool LoopSort(Loop* a, Loop* b) {return a->size() < b->size();}

};

typedef std::vector<BasicBlock*> BasicBlocks;
typedef std::map<Symbol*,std::vector<SymExpr*>*> symToVecSymExprMap;

//These two functions are used to collect all natural loops from a bunch of basic blocks and ensure the loops are stored 
//from most nested to least nested for any give loop nest 
void collectNaturalLoops(std::vector<Loop*>& loops, BasicBlocks& basicBlocks, BasicBlock* entryBlock, std::vector<BitVec*>& dominators);
void collectNaturalLoopForEdge(Loop* loop, BasicBlock* header, BasicBlock* tail);


/*
 * This function identifies all of the natural loops from a collection of basic blocks 
 * using the dominators of each block. The basic idea is that for each basic block 
 * look at the basic blocks that it can go to. If block(1)'s successor is block(2)  
 * and block(2) dominates block(1) then we know that block(1) is a back-edge and that
 * block(2) is the header of a natural loop. 
 * 
 * From there we check if the loop header is already part of another loop (shared header)
 * which should be infrequent in chapel generated code. We treat loops with shared headers 
 * as a single loop. The last step is to sort the list of loops from the loops with smallest
 * number of blocks to the largest. This has the effect of organizing the loops from most to 
 * least nested for any given loop nest. 
 *
 * The end result is that you have a list of all the natural loops that appeared in the basic 
 * blocks and that they are sorted from most nested to least nested in the sense that for any 
 * given nested loop structure the most nested one is guaranteed to appear before (closer to 
 * index 0) than the more outer loops.)
 */
void collectNaturalLoops(std::vector<Loop*>& loops, BasicBlocks& basicBlocks, BasicBlock* entryBlock, std::vector<BitVec*>& dominators) {

  for_vector(BasicBlock, block, basicBlocks) {
    //Skip entry blocks
    if(block == entryBlock) {
      continue;
    }
    
    //for each successor 
    for_vector(BasicBlock, successor, block->outs) {
      //if the successor dominates the block, block is a back-edge and successor is a header 
      if(dominates(successor->id, block->id, dominators)) {
        //check if this loop shares a header with any previous one, and if so combine them into one
        bool sharedHeader = false;
        for_vector(Loop, loop, loops) {
          //if this loop shares a header with an existing one, add this loop to the existing one
          if(loop->getHeader() == successor) {
            sharedHeader = true;
            collectNaturalLoopForEdge(loop, successor, block);
          }
        } 
        //if the headers weren't shared, create a new loop
        if(sharedHeader == false) {      
          Loop* loop = new Loop(basicBlocks.size());
          collectNaturalLoopForEdge(loop, successor, block);
          loops.push_back(loop);
        }
      }
    }
  }
  //sort by most nested, to least nested for any given loop nest
  std::sort(loops.begin(), loops.end(), Loop::LoopSort);
}
 
 
/*
 * This function collects the blocks in a natural loop that goes from the header to the 
 * tail (back edge) and stores all of the blocks that are in the loop in an initially 
 * empty loop. 
 *
 * Starting from the tail of the loop, work your way backwards and iteratively collect 
 * all of the predecessors until you reach the head of the loop
 */
void collectNaturalLoopForEdge(Loop* loop, BasicBlock* header, BasicBlock* tail) {

  std::stack<BasicBlock*> workList; 
  loop->setHeader(header);

  //If we don't have a one block loop, add the tail 
  //to the worklist and start finding predecessors from there
  if(header != tail) {
   loop->insertBlock(tail);
   workList.push(tail);
  }

  //While we have more blocks to look at 
  while(workList.empty() == false) {
    BasicBlock* block = workList.top();
    workList.pop();
    //look at all the predecessors so long as they are not already added
    for_vector(BasicBlock, in, block->ins) {
      if(loop->contains(in) == false) { 
        loop->insertBlock(in);
        workList.push(in);
      }
    }
  } 
}

// Returns rhs var if lhs aliases rhs
//
//
static Symbol*
rhsAlias(CallExpr* call) {

  bool hasRef = false;
  for_alist(expr, call->argList) {
    if(SymExpr* symExpr = toSymExpr(expr)) {
      Type* symType = symExpr->var->type->symbol->type;
      if(isReferenceType(symType) || isRecordWrappedType(symType)) {
        hasRef = true;
      }
    }
  }
  if (!hasRef) {
    return NULL;
  }

  if (call->isPrimitive(PRIM_MOVE) ||
      call->isPrimitive(PRIM_ASSIGN) ||
      call->isPrimitive(PRIM_SET_MEMBER) ||
      call->isPrimitive(PRIM_SET_SVEC_MEMBER)) {
    SymExpr* lhs;
    Expr *rhsT;
    if (call->isPrimitive(PRIM_MOVE) ||
        call->isPrimitive(PRIM_ASSIGN)) {
      lhs = toSymExpr(call->get(1));
      rhsT = call->get(2);
    } else {
      lhs = toSymExpr(call->get(2));
      rhsT = call->get(3);
    }
    INT_ASSERT(lhs);
    if (SymExpr* rhs = toSymExpr(rhsT)) {
      // direct alias
      return rhs->var;
    } else if (CallExpr* rhsCall = toCallExpr(rhsT)) {
      if (rhsCall->primitive) {
        if (rhsCall->isPrimitive(PRIM_GET_MEMBER_VALUE) ||
            rhsCall->isPrimitive(PRIM_GET_MEMBER)) {
          SymExpr* rhs = toSymExpr(rhsCall->get(2));
          INT_ASSERT(rhs);
          return rhs->var;
        } else if (rhsCall->isPrimitive(PRIM_GET_SVEC_MEMBER) || 
                   rhsCall->isPrimitive(PRIM_GET_SVEC_MEMBER_VALUE)) {
          // get_svec's second argument is the integer offset to the field,
          // instead of the field itself. We need to return the field so that
          // we note that the lhs aliases the field and not just an integer 
          return getSvecSymbol(rhsCall);
        } else if(rhsCall->isPrimitive(PRIM_ADDR_OF)) {
          SymExpr* rhs = toSymExpr(rhsCall->get(1));
          INT_ASSERT(rhs);
          return rhs->var;
        }
      } else {
        // alias via autocopy
        SymExpr* fnExpr = toSymExpr(rhsCall->baseExpr);
        INT_ASSERT(fnExpr);
        if (fnExpr->var->hasFlag(FLAG_AUTO_COPY_FN)) {
          SymExpr* rhs = toSymExpr(rhsCall->get(1));
          INT_ASSERT(rhs);
          return rhs->var;
        }
      }
    }
  }
  return NULL;
}


/*
 * Some primitives will not produce loop invariant results. 
 * this is the list of ones that will
 */
static bool isLoopInvariantPrimitive(PrimitiveOp* primitiveOp)
{
  switch (primitiveOp->tag)
  {
      case PRIM_MOVE:
      case PRIM_UNARY_MINUS:
      case PRIM_UNARY_PLUS:
      case PRIM_UNARY_NOT:
      case PRIM_UNARY_LNOT:
      case PRIM_ADD:
      case PRIM_SUBTRACT:
      case PRIM_MULT:
      case PRIM_DIV:
      case PRIM_MOD:
      case PRIM_LSH:
      case PRIM_RSH:
      case PRIM_EQUAL:
      case PRIM_NOTEQUAL:
      case PRIM_LESSOREQUAL:
      case PRIM_GREATEROREQUAL:
      case PRIM_LESS:
      case PRIM_GREATER:
      case PRIM_AND:
      case PRIM_OR:
      case PRIM_XOR:
      case PRIM_POW:

      case PRIM_ASSIGN:
      case PRIM_ADD_ASSIGN:
      case PRIM_SUBTRACT_ASSIGN:
      case PRIM_MULT_ASSIGN:
      case PRIM_DIV_ASSIGN:
      case PRIM_MOD_ASSIGN:
      case PRIM_LSH_ASSIGN:
      case PRIM_RSH_ASSIGN:
      case PRIM_AND_ASSIGN:
      case PRIM_OR_ASSIGN:
      case PRIM_XOR_ASSIGN:

      case PRIM_MIN:
      case PRIM_MAX:
    
      case PRIM_SETCID:
      case PRIM_TESTCID:
      case PRIM_GETCID:
      case PRIM_SET_UNION_ID:
      case PRIM_GET_UNION_ID:
      case PRIM_GET_MEMBER:
      case PRIM_GET_MEMBER_VALUE:
      case PRIM_SET_MEMBER:
      case PRIM_CHECK_NIL:
      case PRIM_GET_REAL:            
      case PRIM_GET_IMAG:   
      
      case PRIM_SET_SVEC_MEMBER:
      case PRIM_GET_SVEC_MEMBER:
      case PRIM_GET_SVEC_MEMBER_VALUE:        
    
      case PRIM_ADDR_OF:            
      case PRIM_DEREF:    
        return true;
    default:
      break;
    }
  
  // otherwise
  return false;
}


/*
 * Simple function to check if a symExpr is constant 
 */
static bool isConst(SymExpr* symExpr) {
  if(VarSymbol* varSymbol = toVarSymbol(symExpr->var)) {
    if(varSymbol->immediate) {
      return true;
    }
  }
  return false;
  
  //TODO can we use vass's backend const?
  //check if its chapel const?
  //check for other things that can make it const?
}


/*
 * TODO The following three functions duplicate most of the functionality that is in the 
 * routines found in astUtil. However, these use the STL containers instead of the 
 * old map and vec. Additionally the astUtil implementation is wrong for the primitive
 * set member (its not identified as a def -- there is a similar note in iterator.cpp.)
 * This is a shunt until the astutil can be updated to use STL and is corrected. After 
 * that these three functions can be replaced by one that just uses the buildDefUseMaps 
 * that takes the set of symbols and symExpr to look in
 */


/*
 * Small helper method for adding a def/use so clean up the code for doing so a bit
 */
static void addDefOrUse(symToVecSymExprMap& localDefOrUseMap, Symbol* var, SymExpr* defOrUse) {
  if(localDefOrUseMap[var] == NULL) {
    localDefOrUseMap[var] = new std::vector<SymExpr*>;
  }
  localDefOrUseMap[var]->push_back(defOrUse);
}


/*
 * Build the local def use maps for a loop and while we're at it build the local map which is the map from each
 * symExpr to the block it it is defined in.
 */
static void buildLocalDefUseMaps(Loop* loop, symToVecSymExprMap& localDefMap, symToVecSymExprMap& localUseMap, std::map<SymExpr*, int>& localMap) {

  for_vector(BasicBlock, block, *loop->getBlocks()) {
    for_vector(Expr, expr, block->exprs) {
      if(CallExpr* callExpr = toCallExpr(expr)) {
        //if we have a prim set member .= (or svec) then the field is defed
        if(callExpr->isPrimitive(PRIM_SET_MEMBER) ||
           callExpr->isPrimitive(PRIM_SET_SVEC_MEMBER)) {
          if(SymExpr* symExpr = toSymExpr(callExpr->get(2))) {
            if(callExpr->isPrimitive(PRIM_SET_SVEC_MEMBER)) {
              addDefOrUse(localDefMap, getSvecSymbol(callExpr), symExpr);
            } else {
              addDefOrUse(localDefMap, symExpr->var, symExpr);
            }
          }
          //and the "class" itself may also be defed. For instance if you change
          //the field of a record or union you have to note that the
          //record/union has also changed. This is not true in the case of an
          //actual class (class_class), since it's just a pointer. If the
          //pointer to a class is changed that will be detected by isDefAndOrUse
          if(SymExpr* symExpr = toSymExpr(callExpr->get(1))) {
            Type* type = symExpr->var->type->symbol->type;
            if(AggregateType* curClass = toAggregateType(type)) {
              if(! curClass->isClass()) {
                addDefOrUse(localDefMap, symExpr->var, symExpr);
              }
            }
          }
        }
      }

      //Check each symExpr to see if its a use and or def and add to the appropriate lists
      std::vector<SymExpr*> symExprs;
      collectSymExprs(expr, symExprs);
      for_vector(SymExpr, symExpr, symExprs) {
        if(symExpr->parentSymbol) {
          if(isLcnSymbol(symExpr->var)) {
            localMap[symExpr] = block->id;
            int result = isDefAndOrUse(symExpr);
            //Add defs
            if(result & 1) {
              addDefOrUse(localDefMap, symExpr->var, symExpr);
            }
            //add uses
            if(result & 2) {
              addDefOrUse(localUseMap, symExpr->var, symExpr);
            }
            //if we have a function call, assume any "classes" fields are changed
            if(CallExpr* callExpr = toCallExpr(symExpr->parentExpr)) {
              if(callExpr->isResolved()) {
                addDefOrUse(localDefMap, symExpr->var, symExpr);
                Type* type = symExpr->var->type->symbol->type;
                if(AggregateType* curClass = toAggregateType(type)) {
                  for_alist(classField, curClass->fields) {
                    if(DefExpr* classFieldDef = toDefExpr(classField)) {
                      addDefOrUse(localDefMap, classFieldDef->sym, symExpr);
                    }
                  }
                }
              }
            }
          }
        }
      }
    }
  }
}


/*
 * Free the def and use maps 
 */
static void freeLocalDefUseMaps(symToVecSymExprMap& localDefMap, symToVecSymExprMap& localUseMap) {
 symToVecSymExprMap::iterator it;
  for(it = localDefMap.begin(); it != localDefMap.end(); it++) {
    delete it->second;
  }
  for(it = localUseMap.begin(); it != localUseMap.end(); it++) {
    delete it->second;
  }
}

 
/* 
 * Determines if the expr is loop invariant, based on the current 
 * list of loop invariants
 *
 * This should only be called externally on a call expr whose lhs has only one def in a loop
 */
static bool allOperandsAreLoopInvariant(Expr* expr, std::set<SymExpr*>& loopInvariants, std::set<SymExpr*>& loopInvariantInstructions, Loop* loop,   std::map<SymExpr*, std::set<SymExpr*> >& actualDefs) {

  //if we have an assignment, recursively compute if all operands are invariant
  //if there was a different loop invariant operand, make sure all its arguments 
  //are invariant
  if(CallExpr* callExpr = toCallExpr(expr)) {
    if(callExpr->primitive && isLoopInvariantPrimitive(callExpr->primitive)) {
      if(callExpr->isPrimitive(PRIM_MOVE) || callExpr->isPrimitive(PRIM_ASSIGN)) {
        return allOperandsAreLoopInvariant(callExpr->get(2), loopInvariants, loopInvariantInstructions, loop, actualDefs);
      }  
      else {
        for_alist(arg, callExpr->argList) {
          if(allOperandsAreLoopInvariant(arg, loopInvariants, loopInvariantInstructions, loop, actualDefs) == false) {
            return false;
          }
        }
        return true;
      }
    }
    return false;
  } else if(SymExpr* symExpr = toSymExpr(expr)) {
  
    //If the operand is invariant (0 defs in the loop, or constant)
    //it is invariant 
    if(loopInvariants.count(symExpr) == 1) {
      return true;
    }
    
    //else check if there is only one def for the symExpr. That the 
    //def is invariant, and that the def occurs before this symExpr
    int numDefs = 0;
    SymExpr* def = NULL;
    
    if(actualDefs.count(symExpr) == 1) {
      numDefs += actualDefs[symExpr].size();
      if(actualDefs[symExpr].size() == 1) {
        def = *actualDefs[symExpr].begin();
      }
    }
    
    if(numDefs > 1 || def == NULL) {
      return false;
    }
    
    //if the def is loop invariant 
    if(loopInvariantInstructions.count(def) == 1)  {
      //if the def comes from a call, we can't guarantee 
      //its invariant without more analysis
      if(CallExpr* call = toCallExpr(def->parentExpr)) {
        if (call->isResolved()) {
          return false;
        }
      }       
      
      //check that the def occurs before this symExpr
      bool sawDef = false;
      for_vector(BasicBlock, block, *loop->getBlocks()) {
        for_vector(Expr, expr, block->exprs) {
          std::vector<SymExpr*> symExprs;
          collectSymExprs(expr, symExprs);
          for_vector(SymExpr, symExpr2, symExprs) {

            //mark that we have seen the definition of the operand 
            if(def == symExpr2) {
              sawDef = true;
            }
             //if we saw a use of the var before its def, not invariant
            if(symExpr2->var == def->var) { 
              if(sawDef == false)
                return false;
            }
            //if we have seen our symExpr that uses the def after the actual def,we're good
            if(symExpr == symExpr2) {
              if(sawDef == true) {
                  return true;
              }
            }
          }
        }
      }
    }
    return false;  
  }
  return false;
}


/*
 * The basic algorithm will be to find all of the constants, and then find things that 
 * have no definitions in the loop. We also need to consider a symbols aliases when we're 
 * talking about if it has any definitions. So if symbol and all its aliases have no definitions
 * then it is loop invariant. We need to think carefully about this because the alias will definitely 
 * have one definition and that is where it is assigned to whatever it is aliasing. So if we have a = &b
 * Then a is an alias for b. The current alias analysis is extremely conservative. If there is only one def
 * of a variable check if it is composed of loop invariant operands and operations. 
 */
static void computeLoopInvariants(std::vector<SymExpr*>& loopInvariants, Loop*
    loop, symToVecSymExprMap& localDefMap, FnSymbol* fn) {
 
  // collect all of the symExprs, defExprs, and callExprs in the loop
  startTimer(collectSymExprAndDefTimer);
  std::vector<SymExpr*> loopSymExprs;
  std::set<Symbol*> defsInLoop;
  std::vector<CallExpr*> callsInLoop;
  for_vector(BasicBlock, block, *loop->getBlocks()) {
    for_vector(Expr, expr, block->exprs) {
<<<<<<< HEAD
      collectSymExprs(expr, loopSymExprs);
=======
      collectFnCallsSTL(expr, callsInLoop);
      collectSymExprsSTL(expr, loopSymExprs);
>>>>>>> b8133f3d
      if (DefExpr* defExpr = toDefExpr(expr)) {
        if (toVarSymbol(defExpr->sym)) {
          defsInLoop.insert(defExpr->sym);
        }
      }
    }
  }
  stopTimer(collectSymExprAndDefTimer);
 
  //Since the current alias analysis is pretty conservative, you can run into
  //the case where you have so many aliases that you run of space in memory to
  //hold all of the aliases (since we keep track of all pairs) , which leads to
  //outrageous compilations times. Until the alias analysis is made less
  //conservative we will just not hoist from a function if there are too many
  //aliases. Note that this will affect very very few cases and thus will not
  //prevent LICM in all but a few cases. The threshold is not a compiler option
  //as it seems unlikely that anybody would be willing to wait the 2+ hours it
  //takes for a program to actual compile. However, if compilation times become
  //unpredictable a compiler flag can be added. With less conservative analysis
  //though, this threshold should be eliminated.
  int numAliases = 0;
  //compute the map of aliases for each symbol
  startTimer(computeAliasTimer);
  std::map<Symbol*, std::set<Symbol*> > aliases;

  //Compute the aliases for the function's parameters. Any args passed by ref
  //can potentially alias each other.
  for_alist(formal1, fn->formals) {
    for_alist(formal2, fn->formals) {
      if(formal1 == formal2)
        continue;
      if(ArgSymbol* arg1 = toArgSymbol(toDefExpr(formal1)->sym)) {
        if(ArgSymbol* arg2 = toArgSymbol(toDefExpr(formal2)->sym)) {
          if(arg1->intent == INTENT_REF && arg2->intent == INTENT_REF) {
            aliases[arg1].insert(arg2);
            aliases[arg2].insert(arg1);
          }
        }
      }
    }
  }

  for_vector(BasicBlock, block2, *fn->basicBlocks) {
    //if there are too many aliases, just return. Since nothing has been added
    //to the list of invariants, nothing will be hoisted from the current fn
    if(numAliases > MAX_NUM_ALIASES) {
#ifdef detailedTiming
       FILE* tooManyAliasesFile = fopen(astr(CHPL_HOME,"/LICMaliases.txt"), "a");
       fprintf(tooManyAliasesFile, "Skipping fn %s %d of module %s %d "
           "because there were too many aliases\n", fn->name, fn->id,
           fn->getModule()->name, fn->getModule()->id);

       fclose(tooManyAliasesFile);
#endif
      stopTimer(computeAliasTimer);
      return;
    }

    for_vector(Expr, expr, block2->exprs) {
      if(CallExpr* call = toCallExpr(expr)) {
        Symbol* rhs = rhsAlias(call);
        if(rhs != NULL) {
          Symbol* lhs = NULL;
          if(call->isPrimitive(PRIM_MOVE) || call->isPrimitive(PRIM_ASSIGN))
            lhs = toSymExpr(call->get(1))->var;
          else
            lhs = toSymExpr(call->get(2))->var;

          for_set(Symbol, rhsAlias, aliases[rhs]) {
            printDebug(("%s %d aliases %s %d\n", lhs->name, lhs->id,
              rhsAlias->name, rhsAlias->id));

            aliases[rhsAlias].insert(lhs);
            aliases[lhs].insert(rhsAlias);
            numAliases += 2;
          }
          printDebug(("%s %d aliases %s %d\n", lhs->name, lhs->id, rhs->name,
            rhs->id));

          aliases[rhs].insert(lhs);
          aliases[lhs].insert(rhs);
          numAliases += 2;
        }
      }
    }
  }
  stopTimer(computeAliasTimer);

  //calculate the actual defs of a symbol including the defs of
  //its aliases. If there are no defs or we have a constant,
  //add it to the list of invariants
  startTimer(calculateActualDefsTimer);
  std::set<SymExpr*> loopInvariantOperands;
  std::set<SymExpr*> loopInvariantInstructions;
  std::map<SymExpr*, std::set<SymExpr*> > actualDefs;
  for_vector(SymExpr, symExpr, loopSymExprs) {

    //skip already known invariants
    if(loopInvariantOperands.count(symExpr) == 1) {
      continue;
    }

    //mark all the const operands
    if(isConst(symExpr)) {
      loopInvariantOperands.insert(symExpr);
    }

    //calculate defs of the aliases
    if(aliases.count(symExpr->var) == 1) {
      for_set(Symbol, symbol, aliases[symExpr->var]) {
        if(localDefMap.count(symbol) == 1) {
          //for each symExpr that defines the alias
          for_vector(SymExpr, aliasSymExpr, *localDefMap[symbol]) {
            if(CallExpr* call = toCallExpr(aliasSymExpr->parentExpr)) {
              if(symExpr->var == rhsAlias(call)) {
                //do nothing
              }
              else if(aliases[symExpr->var].count(rhsAlias(call)) == 0) {
                actualDefs[symExpr].insert(aliasSymExpr);
              }
            }
          }
        }
      }
    }

    // We have to note that for records if a field is deffed then the record
    // itself is also deffed. This is handled in buildDefUseMaps for normal
    // variables but we have to handle when a variable aliases a record's field
    // and the alias is deffed.
    if(isLcnSymbol(symExpr->var)) {
      // if the current variable is a record
      if(AggregateType* ct = toAggregateType(symExpr->var->type->symbol->type)) {
        if(isRecord(symExpr->var->type->symbol->type)) {
          // go through each field and check for aliases
          for_fields(field, ct) {
            if(aliases.count(field) == 1) {
              // for each alias
              for_set(Symbol, alias, aliases[field]) {
                if(localDefMap.count(alias) == 1) {
                  // mark each def of the alias as a def of the record (so long
                  // as that def isn't the alias creation.)
                  for_vector(SymExpr, aliasDef, *localDefMap[alias]) {
                    if(CallExpr* call = toCallExpr(aliasDef->parentExpr)) {
                      if(field != rhsAlias(call)) {
                        actualDefs[symExpr].insert(aliasDef);
                      }
                    }
                  }
                }
              }
            }
          }
        }
      }
    }

    //add the defs of the symbol itself
    if(localDefMap.count(symExpr->var) == 1) {
      for_vector(SymExpr, aliasSymExpr, *localDefMap[symExpr->var]) {
        actualDefs[symExpr].insert(aliasSymExpr);
      }
    }

    bool mightHaveBeenDeffedElseWhere = false;
    // assume that anything passed in by ref has been changed elsewhere
    // Note that not all things that are passed by ref will have the ref intent
    // flag, and may just be ref variables. This is a known bug, see comments
    // in addVarsToFormals(): flattenFunctions.cpp.
    if(ArgSymbol* argSymbol = toArgSymbol(symExpr->var)) {
      if(argSymbol->intent == INTENT_REF ||
         argSymbol->intent == INTENT_CONST_REF ||
         isReferenceType(argSymbol->type)) {
        mightHaveBeenDeffedElseWhere = true;
      }
    }
    for_set(Symbol, aliasSym, aliases[symExpr->var]) {
      if(ArgSymbol* argSymbol = toArgSymbol(aliasSym)) {
        if(argSymbol->intent == INTENT_REF ||
           argSymbol->intent == INTENT_CONST_REF ||
           isReferenceType(argSymbol->type)) {
          mightHaveBeenDeffedElseWhere = true;
        }
      }
    }
    // Find where the variable is defined.
    Symbol* defScope = symExpr->var->defPoint->parentSymbol;
    // if the variable is a module level (global) variable
    if (isModuleSymbol(defScope)) {
      // if there are any function calls inside the loop, assume that one of
      // the functions may have changed the value of the global. Note that we
      // don't have to worry about a different task updating the global since
      // that would have to be protected with a sync or be atomic in which case
      // no hoisting will occur in the function at all. Any defs to the global
      // inside of this loop will be detected just like any other variable
      // definitions.
      // TODO this could be improved to check which functions modify the global
      // and see if any of those functions are being called in this loop.
      if (callsInLoop.size() != 0) {
        mightHaveBeenDeffedElseWhere = true;
      }
    }
    //if there were no defs of the symbol, it is invariant 
    if(actualDefs.count(symExpr) == 0 && !mightHaveBeenDeffedElseWhere) {
      loopInvariantOperands.insert(symExpr);
    }
  }
  stopTimer(calculateActualDefsTimer);
  
  //now we want to iteratively search for all of the variables that have 
  //operands that themselves are loop invariant. 
  unsigned oldNumInvariants = 0;
  do {
    oldNumInvariants = loopInvariantInstructions.size();  

    for_vector(SymExpr, symExpr2, loopSymExprs) {

      if(loopInvariantInstructions.count(symExpr2) == 1 || loopInvariantOperands.count(symExpr2) == 1) {
        continue;
      }
      //if there is only one def of that variable check if it is loop invariant too 
      //Also check that the definition of the variable is inside the loop. This ensures 
      //that the variable is not live into the loop
      if(actualDefs.count(symExpr2) == 1) {
        if(actualDefs[symExpr2].size() == 1) {
          if(defsInLoop.count(symExpr2->var) == 1) {
            if(CallExpr* callExpr = toCallExpr(symExpr2->parentExpr)) {
              if(callExpr->isPrimitive(PRIM_MOVE) || 
                 callExpr->isPrimitive(PRIM_ASSIGN)) {
                if(callExpr->get(1) == symExpr2) {
                  startTimer(allOperandsAreLoopInvariantTimer);   
                  bool loopInvarOps = allOperandsAreLoopInvariant(callExpr, loopInvariantOperands, loopInvariantInstructions, loop, actualDefs);
                  stopTimer(allOperandsAreLoopInvariantTimer);
                  if(loopInvarOps){
                    loopInvariantInstructions.insert(symExpr2);
                    loopInvariants.push_back(symExpr2);
                  }
                }
              }
            }
          }
        }
      }
    }
  }  while(oldNumInvariants != loopInvariantInstructions.size());
  
 
#ifdef debugHoisting
  printf("\n");
  printf("HOISTABLE Invariants\n");
  for_set(SymExpr, loopInvariant, loopInvariantInstructions) {
    printf("Symbol %s with id %d is a hoistable loop invariant\n", loopInvariant->var->name, loopInvariant->var->id);
  }
  
  printf("\n\n\n");
  printf("Invariant OPERANDS\n");
  for_set(SymExpr, symExpr2, loopInvariantOperands) {
    printf("%s %d is invariant\n", symExpr2->var->name, symExpr2->id);
  }
  
  printf("\n\n\n");
  for_vector(SymExpr, symExpr3, loopSymExprs) {
    printf("%s %dis used/ defed\n", symExpr3->var->name, symExpr3->var->id);
  } 
#endif  
 
}


/*
 * In order to be hoisted a definition of a variable needs to dominate all uses. 
 *
 * Consider a case where you have 
 * if(first)
 *   first = false;
 *
 * Even though first = false is loop invariant, you clearly don't want to hoist it 
 * because that would have the effect of executing first = false before the use. 
 *
 */
static bool defDominatesAllUses(Loop* loop, SymExpr* def, std::vector<BitVec*>& dominators, std::map<SymExpr*, int>& localMap, symToVecSymExprMap& localUseMap) {
  
  if(localUseMap.count(def->var) == 0 ) {
    return false;
  }
  
  int defBlock = localMap[def];
  
  for_vector(SymExpr, symExpr, *localUseMap[def->var]) {
    if(dominates(defBlock, localMap[symExpr], dominators) == false) {
      return false;
    }
  }
  return true;
}


/*
 * Check if a definition dominates all the loop exits. The loop exits can be gotten from the loop, and beyond that we 
 * need the dominators and the map from SymExpr to the block they are used/defed in 
 *
 * Consider a case where you have a live out variable from the loop:
 * if(cond1) 
 *   goto exitLoop;
 * if (cond2)
 *   b = 4;
 *
 * exitLoop: 
 *   writeln(b);
 *
 * b's definition is loop invariant, but you have to ensure that the def will dominate the exit blocks 
 * where it may be used. 
 *
 */
static bool defDominatesAllExits(Loop* loop, SymExpr* def, std::vector<BitVec*>& dominators, std::map<SymExpr*, int>& localMap) {
  int defBlock = localMap[def];
  
  BitVec* bitExits = loop->getBitExits();
   
  for(size_t i = 0; i < bitExits->size(); i++) {
    if(bitExits->test(i)) {
      if(dominates(defBlock, i, dominators) == false) {
        return false;
      }
    }
  }
  return true;
}


 /*
 * Collect all of the function symbols that belong to function calls 
 * and nested function calls that occur from baseAST. In other words
 * look through the baseAST and find all the function and nested function
 * calls and collect their fnsymbols. 
 */
static void collectUsedFnSymbols(BaseAST* ast, std::set<FnSymbol*>& fnSymbols) {
  AST_CHILDREN_CALL(ast, collectUsedFnSymbols, fnSymbols);
  //if there is a function call, get the FnSymbol associated with it 
  //and look through that FnSymbol for other function calls. Do not 
  //look through an already visited FnSymbol, or you'll have an infinite
  //loop in the case of recursion. 
  if (CallExpr* call = toCallExpr(ast)) {
    if (FnSymbol* fnSymbol = call->isResolved()) {
      if(fnSymbols.count(fnSymbol) == 0) {
        fnSymbols.insert(fnSymbol);
<<<<<<< HEAD
        for_alist(expr, fnSymbol->body->body) {
          AST_CHILDREN_CALL(expr, collectUsedFnSymbols, fnSymbols);
        }
=======
        AST_CHILDREN_CALL(fnSymbol->body, collectUsedFnSymbolsSTL, fnSymbols);
>>>>>>> b8133f3d
      }
    }
  }
}


/*
 * Collects the uses and defs of symbols the baseAST
 * and checks for any synchronization variables such as
 * atomics, syncs, and singles.
 */
static bool containsSynchronizationVar(BaseAST* ast) {
  std::vector<SymExpr*> symExprs;
  collectSymExprs(ast, symExprs);
  for_vector(SymExpr, symExpr, symExprs) {

    if(isLcnSymbol(symExpr->var)) {
      Type* symType = symExpr->var->type;
      Type* valType = symType->getValType();
      if (isSyncType(symType) || isAtomicType(symType) ||
          isSyncType(valType) || isAtomicType(valType)) {
        return true;
      }
    }
  }
  return false;
}


// TODO Looking for synchronization variables is very 
// similar to what is currently being done in remote
// value forwarding. It would be a good idea to unify
// the two implementations. 

/*
 * Checks if a loop can have loop invariant code motion 
 * performed on it. Specifically we do not want to hoist
 * from loops that have sync, single, or atomic vars in 
 * them, though there may be others in the future. Also, 
 * Do not perform code motion if any function calls or
 * nested function calls contains syncs, atomics, or 
 * singles. 
 */
static bool canPerformCodeMotion(Loop* loop) {
  
  for_vector(BasicBlock, block, *loop->getBlocks()) {
    for_vector(Expr, expr, block->exprs) {
  
      //Check for nested function calls containing 
      //synchronization variables 
      std::set<FnSymbol*> fnSymbols;
      collectUsedFnSymbols(expr, fnSymbols);
      for_set(FnSymbol, fnSymbol2, fnSymbols) {
        if(containsSynchronizationVar(fnSymbol2)) {
          return false;
        }
      }
    
      //Check if there are any synchronization variables
      //in the current expr 
      if(containsSynchronizationVar(expr)) {
        return false;
      } 
    }
  }
  return true;
}


/*
 * The basic algorithm for loop invariant code motion is as follows:
 * First figure out where the loops actually are. To do this the dominators need 
 * to be computed and then the natural loops can be collected.
 *
 * Now that you have identified the loops you can compute the invariants. A definition
 * is invariant if the operations are loop and invariant and all the operands are loop 
 * invariant. An operand is loop invariant if it is constant, has no definitions that 
 * reach it located inside of the loop, or it has one definition that reaches it, that
 * definition is in the loop, and that definition is itself loop invariant. 
 *
 * You now have a list of all the definitions that are loop invariant, these can be 
 * hoisted before the loop(into a preheader of sorts) so long as they definition dominates
 * all uses in the loop, and the block that the definition is located in dominates all exits. 
 */
void loopInvariantCodeMotion(void) {

  if(fNoloopInvariantCodeMotion) {
    return;
  }
  
  startTimer(overallTimer);
  long numLoops = 0;
    
  //TODO use stl routine here
  forv_Vec(FnSymbol, fn, gFnSymbols) {

    //build the basic blocks, where the first bb is the entry block 
    startTimer(buildBBTimer);

    BasicBlock::buildBasicBlocks(fn);

    std::vector<BasicBlock*> basicBlocks = *fn->basicBlocks;

    BasicBlock* entryBlock = basicBlocks[0];

    unsigned nBlocks = basicBlocks.size();

    stopTimer(buildBBTimer);
    
    //compute the dominators 
    startTimer(computeDominatorTimer);
    std::vector<BitVec*> dominators;
    for(unsigned i = 0; i < nBlocks; i++) {
      dominators.push_back(new BitVec(nBlocks));
    }    
    computeDominators(dominators, basicBlocks);
    stopTimer(computeDominatorTimer);

    //Collect all of the loops 
    startTimer(collectNaturalLoopsTimer);
    std::vector<Loop*> loops;
    collectNaturalLoops(loops, basicBlocks, entryBlock, dominators);
    stopTimer(collectNaturalLoopsTimer);
    
    //For each loop found 
    for_vector(Loop, curLoop, loops) {

      //check that this loop doesn't have anything that 
      //would prevent code motion from occurring
      startTimer(canPerformCodeMotionTimer);
      bool performCodeMotion = canPerformCodeMotion(curLoop);
      stopTimer(canPerformCodeMotionTimer);
      if(performCodeMotion == false) {
        continue;
      }
      
      //build the defUseMaps 
      startTimer(buildLocalDefMapsTimer);
      symToVecSymExprMap localDefMap;
      symToVecSymExprMap localUseMap;
      std::map<SymExpr*, int> localMap;
      buildLocalDefUseMaps(curLoop, localDefMap, localUseMap, localMap);
      stopTimer(buildLocalDefMapsTimer);

      //and use the defUseMaps to compute loop invariants 
      startTimer(computeLoopInvariantsTimer);
      std::vector<SymExpr*> loopInvariants;
      computeLoopInvariants(loopInvariants, curLoop, localDefMap, fn);
      stopTimer(computeLoopInvariantsTimer);

      //For each invariant, only move it if its def, dominates all uses and all exits 
      for_vector(SymExpr, symExpr, loopInvariants) {
        if(CallExpr* call = toCallExpr(symExpr->parentExpr)) {
          if(defDominatesAllUses(curLoop, symExpr, dominators, localMap, localUseMap)) {
            if(defDominatesAllExits(curLoop, symExpr, dominators, localMap)) {
              curLoop->insertBefore(call);
            }
          }   
        }
      }
                
      freeLocalDefUseMaps(localDefMap, localUseMap);
    }
    numLoops += loops.size();
    
    for_vector(Loop, loop, loops) {
      delete loop;
      loop = 0;
    }
    
    for_vector(BitVec, bitVec, dominators) {
      delete bitVec;
      bitVec = 0;
    }
  }

  stopTimer(overallTimer);
    
#ifdef detailedTiming  
  FILE *timingFile;
  FILE *maxTimeFile;
  timingFile = fopen(astr(CHPL_HOME,"/LICMtiming.txt"), "a");
  maxTimeFile = fopen(astr(CHPL_HOME,"/LICMmaxTime.txt"), "a");

  fprintf(timingFile, "For compilation of %s:                         \n", compileCommand );
  fprintf(timingFile, "Spent %2.3f seconds building basic blocks      \n", buildBBTimer.elapsedSecs()); 
  fprintf(timingFile, "Spent %2.3f seconds computing dominators       \n", computeDominatorTimer.elapsedSecs()); 
  fprintf(timingFile, "Spent %2.3f seconds collecting natural loops   \n", collectNaturalLoopsTimer.elapsedSecs()); 
  fprintf(timingFile, "Spent %2.3f seconds building local def maps    \n", buildLocalDefMapsTimer.elapsedSecs()); 
  fprintf(timingFile, "Spent %2.3f seconds on can perform code motion \n", canPerformCodeMotionTimer.elapsedSecs());
  fprintf(timingFile, "Spent %2.3f seconds computing loop invariants  \n", computeLoopInvariantsTimer.elapsedSecs()); 
   
  double estimateOverall = buildBBTimer.elapsedSecs() + computeDominatorTimer.elapsedSecs() + collectNaturalLoopsTimer.elapsedSecs() + \
  buildLocalDefMapsTimer.elapsedSecs() + canPerformCodeMotionTimer.elapsedSecs() + computeLoopInvariantsTimer.elapsedSecs();
  
  
  fprintf(timingFile, "Spent %2.3f seconds loop hoisting on %ld loops \n", overallTimer.elapsedSecs(), numLoops);
  fprintf(timingFile, "      %2.3f seconds unaccounted for            \n", overallTimer.elapsedSecs() - estimateOverall);
  
  double estimateInvariant = allOperandsAreLoopInvariantTimer.elapsedSecs() + computeAliasTimer.elapsedSecs() + \
  collectSymExprAndDefTimer.elapsedSecs() + calculateActualDefsTimer.elapsedSecs();
  
  fprintf(timingFile, "\n");
  fprintf(timingFile, "In loop invariant computation:                 \n");
  fprintf(timingFile, "Spent %2.3f seconds collecting sym/def Expr    \n", collectSymExprAndDefTimer.elapsedSecs());
  fprintf(timingFile, "Spent %2.3f seconds computing aliases          \n", computeAliasTimer.elapsedSecs());
  fprintf(timingFile, "Spent %2.3f seconds calculating actual defs    \n", calculateActualDefsTimer.elapsedSecs());
  fprintf(timingFile, "Spent %2.3f seconds in allOperandsAreInvariant \n", allOperandsAreLoopInvariantTimer.elapsedSecs());

  fprintf(timingFile, "      %2.3f seconds unaccounted for            \n\n", computeLoopInvariantsTimer.elapsedSecs() - estimateInvariant);
  fprintf(timingFile, "_______________________________________________\n\n\n");
  
  
  fprintf(maxTimeFile, "For compilation of %s:                         \n", compileCommand );
  fprintf(maxTimeFile, "Spent %2.3f seconds loop hoisting on %ld loops \n\n", overallTimer.elapsedSecs(), numLoops);
  fprintf(maxTimeFile, "_______________________________________________\n\n\n");
  
  fclose(timingFile);
  fclose(maxTimeFile);
#endif

}
<|MERGE_RESOLUTION|>--- conflicted
+++ resolved
@@ -682,12 +682,8 @@
   std::vector<CallExpr*> callsInLoop;
   for_vector(BasicBlock, block, *loop->getBlocks()) {
     for_vector(Expr, expr, block->exprs) {
-<<<<<<< HEAD
+      collectFnCalls(expr, callsInLoop);
       collectSymExprs(expr, loopSymExprs);
-=======
-      collectFnCallsSTL(expr, callsInLoop);
-      collectSymExprsSTL(expr, loopSymExprs);
->>>>>>> b8133f3d
       if (DefExpr* defExpr = toDefExpr(expr)) {
         if (toVarSymbol(defExpr->sym)) {
           defsInLoop.insert(defExpr->sym);
@@ -1034,13 +1030,7 @@
     if (FnSymbol* fnSymbol = call->isResolved()) {
       if(fnSymbols.count(fnSymbol) == 0) {
         fnSymbols.insert(fnSymbol);
-<<<<<<< HEAD
-        for_alist(expr, fnSymbol->body->body) {
-          AST_CHILDREN_CALL(expr, collectUsedFnSymbols, fnSymbols);
-        }
-=======
-        AST_CHILDREN_CALL(fnSymbol->body, collectUsedFnSymbolsSTL, fnSymbols);
->>>>>>> b8133f3d
+        AST_CHILDREN_CALL(fnSymbol->body, collectUsedFnSymbols, fnSymbols);
       }
     }
   }
