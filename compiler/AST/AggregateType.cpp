--- conflicted
+++ resolved
@@ -47,23 +47,14 @@
 AggregateType::AggregateType(AggregateTag initTag) :
   Type(E_AggregateType, NULL) {
 
-<<<<<<< HEAD
-  aggregateTag        = initTag;
-  defaultInitializer  = NULL;
-  initializerStyle    = DEFINES_NONE_USE_DEFAULT;
-  initializerResolved = false;
-  outer               = NULL;
-  iteratorInfo        = NULL;
-  doc                 = NULL;
-=======
   aggregateTag           = initTag;
   defaultTypeConstructor = NULL;
+  defaultInitializer     = NULL;
   initializerStyle       = DEFINES_NONE_USE_DEFAULT;
   initializerResolved    = false;
   outer                  = NULL;
   iteratorInfo           = NULL;
   doc                    = NULL;
->>>>>>> 2cb0b08a
 
   fields.parent          = this;
   inherits.parent        = this;
