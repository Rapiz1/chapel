--- conflicted
+++ resolved
@@ -1821,27 +1821,12 @@
 buildOnStmt(Expr* expr, Expr* stmt) {
   checkControlFlow(stmt, "on statement");
 
-<<<<<<< HEAD
-  /* GPU Case */
-  if (CallExpr* call = toCallExpr(expr)) {
-    if (call->isPrimitive(PRIM_ON_GPU)) {
-      BlockStmt* block = buildChapelStmt();
-      BlockStmt* onBlock = new BlockStmt(stmt);
-      onBlock->blockInfo = call;
-      block->insertAtTail(onBlock);
-      return block;
-    }
-  }
-
   if (fLocal) {
     BlockStmt* block = new BlockStmt(stmt);
     // evaluate the expression for side effects
     block->insertAtHead(extractLocale(expr));
     return buildChapelStmt(block);
   }
-=======
-  CallExpr* onExpr = new CallExpr(PRIM_DEREF, extractLocaleID(expr));
->>>>>>> 9f3fa531
 
   BlockStmt* body = toBlockStmt(stmt);
 
