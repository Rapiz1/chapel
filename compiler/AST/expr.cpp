--- conflicted
+++ resolved
@@ -4446,12 +4446,7 @@
   case PRIM_ON_LOCALE_NUM:
   case PRIM_GET_REAL:
   case PRIM_GET_IMAG:
-<<<<<<< HEAD
-  case PRIM_SET_REFERENCE:
-    // generated during generation of PRIM_MOVE
-=======
     codegenIsSpecialPrimitive(NULL, this, ret);
->>>>>>> 409f015e
     break;
 
   case PRIM_WIDE_GET_LOCALE: {
@@ -6172,21 +6167,6 @@
       } else {
         ret = codegenDeref(call->get(1));
       }
-
-      retval = true;
-      break;
-    }
-
-    case PRIM_SET_REFERENCE: {
-      SymExpr*    lhsSe      = toSymExpr(get(1));
-      VarSymbol*  var        = toVarSymbol(lhsSe->var);
-      Expr*       from       = rhs->get(1);
-
-      INT_ASSERT(var->hasFlag(FLAG_REF) || var->hasFlag(FLAG_WIDE_REF));
-
-      GenRet lhs = var->codegenVarSymbol(true);
-
-      codegenAssign(lhs, from);
 
       retval = true;
       break;
