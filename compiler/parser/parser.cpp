--- conflicted
+++ resolved
@@ -201,20 +201,10 @@
                       CHPL_TARGET_COMPILER));
 
   sStdModPath.add(astr(CHPL_HOME,
-<<<<<<< HEAD
-                      "/",
-                      modulesRoot,
-                      "/standard/gen/",
-                      CHPL_HOST_PLATFORM,
-                      "-",
-                      CHPL_HOST_ARCH));
-  // TODO: Need to tack on CPU if not 'none' or 'unknown'
-=======
                        "/",
                        modulesRoot,
                        "/standard/gen/",
                        CHPL_HOST_BIN_SUBDIR));
->>>>>>> 67f93d38
 
   sStdModPath.add(astr(CHPL_HOME, "/", modulesRoot, "/standard"));
 
