#ifndef __STDC_FORMAT_MACROS
#define __STDC_FORMAT_MACROS
#endif
#include <sstream>
#include <inttypes.h>
#include <map>

#include "astutil.h"
#include "build.h"
#include "caches.h"
#include "callInfo.h"
#include "expr.h"
#include "iterator.h"
#include "passes.h"
#include "resolution.h"
#include "scopeResolve.h"
#include "stmt.h"
#include "stringutil.h"
#include "symbol.h"
#include "../ifa/prim_data.h"

#ifdef ENABLE_TRACING_OF_DISAMBIGUATION
#define TRACE_DISAMBIGUATE_BY_MATCH(str)        \
  if (developer && explain) printf(str)
#define TRACE_DISAMBIGUATE_BY_MATCH1(str, arg)  \
  if (developer && explain) printf(str, arg)
#else
#define TRACE_DISAMBIGUATE_BY_MATCH(str)
#define TRACE_DISAMBIGUATE_BY_MATCH1(str, arg)
#endif

//#
//# Global Variables
//#
bool resolved = false;
bool inDynamicDispatchResolution = false;
SymbolMap paramMap;

//#
//# Static Variables
//#
static int explainCallLine;
static ModuleSymbol* explainCallModule;

static Vec<CallExpr*> inits;
static std::map<FnSymbol*,bool> resolvedFns;
static Vec<FnSymbol*> resolvedFormals;
Vec<CallExpr*> callStack;

static Vec<CondStmt*> tryStack;
static bool tryFailure = false;

static Map<Type*,Type*> runtimeTypeMap; // map static types to runtime types
                                        // e.g. array and domain runtime types
static Map<Type*,FnSymbol*> valueToRuntimeTypeMap; // convertValueToRuntimeType
static Map<Type*,FnSymbol*> runtimeTypeToValueMap; // convertRuntimeTypeToValue

static std::map<std::string, std::pair<ClassType*, FnSymbol*> > functionTypeMap; // lookup table/cache for function types and their representative parents
static std::map<FnSymbol*, FnSymbol*> functionCaptureMap; //loopup table/cache for function captures

// map of compiler warnings that may need to be reissued for repeated
// calls; the inner compiler warning map is from the compilerWarning
// function; the outer compiler warning map is from the function
// containing the compilerWarning function
// to do: this needs to be a map from functions to multiple strings in
//        order to support multiple compiler warnings are allowed to
//        be in a single function
static Map<FnSymbol*,const char*> innerCompilerWarningMap;
static Map<FnSymbol*,const char*> outerCompilerWarningMap;

Map<Type*,FnSymbol*> autoCopyMap; // type to chpl__autoCopy function
Map<Type*,FnSymbol*> autoDestroyMap; // type to chpl__autoDestroy function

Map<FnSymbol*,FnSymbol*> iteratorLeaderMap; // iterator->leader map for promotion
Map<FnSymbol*,FnSymbol*> iteratorFollowerMap; // iterator->leader map for promotion

//#
//# Static Function Declarations
//#
static bool hasRefField(Type *type);
static bool typeHasRefField(Type *type);
static FnSymbol* resolveUninsertedCall(Type* type, CallExpr* call);
static void makeRefType(Type* type);
static void resolveAutoCopy(Type* type);
static void resolveAutoDestroy(Type* type);
static void checkResolveRemovedPrims(void);
static FnSymbol*
protoIteratorMethod(IteratorInfo* ii, const char* name, Type* retType);
static void protoIteratorClass(FnSymbol* fn);
static bool isInstantiatedField(Symbol* field);
static Symbol* determineQueriedField(CallExpr* call);
static void resolveSpecifiedReturnType(FnSymbol* fn);
static bool fits_in_int(int width, Immediate* imm);
static bool fits_in_uint(int width, Immediate* imm);
static bool canInstantiate(Type* actualType, Type* formalType);
static bool canParamCoerce(Type* actualType, Symbol* actualSym, Type* formalType);
static bool
moreSpecific(FnSymbol* fn, Type* actualType, Type* formalType);
static bool
computeActualFormalMap(FnSymbol* fn,
                       Vec<Symbol*>& formalActuals,
                       Vec<ArgSymbol*>& actualFormals,
                       CallInfo& info);
static Type*
getInstantiationType(Type* actualType, Type* formalType);
static void
computeGenericSubs(SymbolMap &subs,
                   FnSymbol* fn,
                   Vec<Symbol*>* formalActuals);
static FnSymbol*
expandVarArgs(FnSymbol* fn, int numActuals);
static void
addCandidate(Vec<FnSymbol*>* candidateFns,
             Vec<Vec<ArgSymbol*>*>* candidateActualFormals,
             FnSymbol* fn,
             CallInfo& info);
static BlockStmt* getParentBlock(Expr* expr);
static bool
isMoreVisibleInternal(BlockStmt* block, FnSymbol* fn1, FnSymbol* fn2,
                      Vec<BlockStmt*>& visited);
static bool
isMoreVisible(Expr* expr, FnSymbol* fn1, FnSymbol* fn2);
static bool explainCallMatch(CallExpr* call);
static CallExpr* userCall(CallExpr* call);
static void
printResolutionError(const char* error,
                     Vec<FnSymbol*>& candidates,
                     CallInfo* info);
static void issueCompilerError(CallExpr* call);
static void reissueCompilerWarning(const char* str, int offset);
BlockStmt* getVisibilityBlock(Expr* expr);
static void buildVisibleFunctionMap();
static BlockStmt*
getVisibleFunctions(BlockStmt* block,
                    const char* name,
                    Vec<FnSymbol*>& visibleFns,
                    Vec<BlockStmt*>& visited);
static Type* resolve_type_expr(Expr* expr);
static void makeNoop(CallExpr* call);
static bool isTypeExpr(Expr* expr);
static void resolveDefaultGenericType(CallExpr* call);
static void
gatherCandidates(Vec<FnSymbol*>& candidateFns,
                 Vec<Vec<ArgSymbol*>*>& candidateActualFormals,
                 Vec<FnSymbol*>& visibleFns, CallInfo& info);
static void resolveNormalCall(CallExpr* call, bool errorCheck);
static void resolveTupleAndExpand(CallExpr* call);
static void resolveTupleExpand(CallExpr* call);
static void resolveSetMember(CallExpr* call);
static void resolveMove(CallExpr* call);
static bool formalRequiresTemp(ArgSymbol* formal);
static void insertFormalTemps(FnSymbol* fn);
static Type* param_for_index_type(CallExpr* loop);
static void fold_param_for(CallExpr* loop);
static Expr* dropUnnecessaryCast(CallExpr* call);
static ClassType* createAndInsertFunParentClass(CallExpr *call, const char *name);
static FnSymbol* createAndInsertFunParentMethod(CallExpr *call, ClassType *parent, AList &arg_list, bool isFormal, Type *retType);
static std::string buildParentName(AList &arg_list, bool isFormal, Type *retType);
static ClassType* createOrFindFunTypeFromAnnotation(AList &arg_list, CallExpr *call);
static Expr* createFunctionAsValue(CallExpr *call);
static bool
isOuterVar(Symbol* sym, FnSymbol* fn, Symbol* parent = NULL);
static bool
usesOuterVars(FnSymbol* fn, Vec<FnSymbol*> &seen);
static Expr* preFold(Expr* expr);
static void foldEnumOp(int op, EnumSymbol *e1, EnumSymbol *e2, Immediate *imm);
static bool isSubType(Type* sub, Type* super);
static void insertValueTemp(Expr* insertPoint, Expr* actual);
FnSymbol* requiresImplicitDestroy(CallExpr* call);
static Expr* postFold(Expr* expr);
static void
computeReturnTypeParamVectors(BaseAST* ast,
                              Symbol* retSymbol,
                              Vec<Type*>& retTypes,
                              Vec<Symbol*>& retParams);
static void
replaceSetterArgWithTrue(BaseAST* ast, FnSymbol* fn);
static void
replaceSetterArgWithFalse(BaseAST* ast, FnSymbol* fn, Symbol* ret);
static void
insertCasts(BaseAST* ast, FnSymbol* fn, Vec<CallExpr*>& casts);
static void buildValueFunction(FnSymbol* fn);
static void resolveFns(FnSymbol* fn);
static bool
possible_signature_match(FnSymbol* fn, FnSymbol* gn);
static bool signature_match(FnSymbol* fn, FnSymbol* gn);
static void
collectInstantiatedClassTypes(Vec<Type*>& icts, Type* ct);
static bool isVirtualChild(FnSymbol* child, FnSymbol* parent);
static void addToVirtualMaps(FnSymbol* pfn, ClassType* ct);
static void addAllToVirtualMaps(FnSymbol* fn, ClassType* ct);
static void buildVirtualMaps();
static void
addVirtualMethodTableEntry(Type* type, FnSymbol* fn, bool exclusive = false);
static void computeStandardModuleSet();
static void unmarkDefaultedGenerics();
static void resolveUses(ModuleSymbol* mod);
static void resolveExports();
static void resolveEnumTypes();
static void resolveDynamicDispatches();
static void insertRuntimeTypeTemps();
static void resolveAutoCopies();
static void resolveRecordInitializers();
static void insertDynamicDispatchCalls();
static Type* buildRuntimeTypeInfo(FnSymbol* fn);
static void insertReturnTemps();
static void initializeClass(Expr* stmt, Symbol* sym);
static void pruneResolvedTree();
static void removeUnusedFunctions();
static void removeUnusedTypes();
static void buildRuntimeTypeExpressions();
static void removeRandomJunk();
static void removeUnusedFormals();
static void insertRuntimeInitTemps();
static void removeMootFields();
static void removeNilTypeArgs();
static void insertReferenceTemps();
static void fixTypeNames(ClassType* ct);
static void setScalarPromotionType(ClassType* ct);


static bool hasRefField(Type *type) {
  if (isPrimitiveType(type)) return false;
  if (type->symbol->hasFlag(FLAG_OBJECT_CLASS)) return false;

  if (!isClass(type)) { // record or union
    if (ClassType *ct = toClassType(type)) {
      for_fields(field, ct) {
        if (hasRefField(field->type)) return true;
      }
    }
    return false;
  }

  return true;
}

static bool typeHasRefField(Type *type) {
  if (ClassType *ct = toClassType(type)) {
    for_fields(field, ct) {
      if (hasRefField(field->typeInfo())) return true;
    }
  }
  return false;
}

//
// build reference type
//
static FnSymbol*
resolveUninsertedCall(Type* type, CallExpr* call) {
  if (type->initializer) {
    if (type->initializer->instantiationPoint)
      type->initializer->instantiationPoint->insertAtHead(call);
    else
      type->symbol->defPoint->insertBefore(call);
  } else
    chpl_gen_main->insertAtHead(call);
  resolveCall(call);
  call->remove();
  return call->isResolved();
}


// Fills in the refType field of a type
// with the type's corresponding reference type.
static void makeRefType(Type* type) {
  if (!type)
    // Should this be an assert?
    return;

  if (type->refType)
    // Already done.
    return;

  if (type == dtMethodToken ||
      type == dtUnknown ||
      type->symbol->hasFlag(FLAG_REF) ||
      type->symbol->hasFlag(FLAG_GENERIC))
    return;

  CallExpr* call = new CallExpr("_type_construct__ref", type->symbol);
  FnSymbol* fn = resolveUninsertedCall(type, call);
  type->refType = toClassType(fn->retType);
  type->refType->getField(1)->type = type;
}


static void
resolveAutoCopy(Type* type) {
  SET_LINENO(type->symbol);
  Symbol* tmp = newTemp(type);
  chpl_gen_main->insertAtHead(new DefExpr(tmp));
  CallExpr* call = new CallExpr("chpl__autoCopy", tmp);
  FnSymbol* fn = resolveUninsertedCall(type, call);
  resolveFns(fn);
  autoCopyMap.put(type, fn);
  tmp->defPoint->remove();
}


static void
resolveAutoDestroy(Type* type) {
  SET_LINENO(type->symbol);
  Symbol* tmp = newTemp(type);
  chpl_gen_main->insertAtHead(new DefExpr(tmp));
  CallExpr* call = new CallExpr("chpl__autoDestroy", tmp);
  FnSymbol* fn = resolveUninsertedCall(type, call);
  resolveFns(fn);
  autoDestroyMap.put(type, fn);
  tmp->defPoint->remove();
}


FnSymbol* getAutoCopy(Type *t) {
  return autoCopyMap.get(t);
}


FnSymbol* getAutoDestroy(Type* t) {
  return autoDestroyMap.get(t);
}


const char* toString(Type* type) {
  return type->getValType()->symbol->name;
}


const char* toString(CallInfo* info) {
  bool method = false;
  bool _this = false;
  const char *str = "";
  if (info->actuals.n > 1)
    if (info->actuals.head()->type == dtMethodToken)
      method = true;
  if (!strcmp("this", info->name)) {
    _this = true;
    method = false;
  }
  if (method) {
    if (info->actuals.v[1] && info->actuals.v[1]->hasFlag(FLAG_TYPE_VARIABLE))
      str = astr(str, "type ", toString(info->actuals.v[1]->type), ".");
    else
      str = astr(str, toString(info->actuals.v[1]->type), ".");
  }
  if (!developer && !strncmp("_type_construct_", info->name, 16)) {
    str = astr(str, info->name+16);
  } else if (!developer && !strncmp("_construct_", info->name, 11)) {
    str = astr(str, info->name+11);
  } else if (!_this) {
    str = astr(str, info->name);
  }
  if (!info->call->methodTag) {
    if (info->call->square)
      str = astr(str, "[");
    else
      str = astr(str, "(");
  }
  bool first = false;
  int start = 0;
  if (method)
    start = 2;
  if (_this)
    start = 2;
  for (int i = start; i < info->actuals.n; i++) {
    if (!first)
      first = true;
    else
      str = astr(str, ", ");
    if (info->actualNames.v[i])
      str = astr(str, info->actualNames.v[i], "=");
    VarSymbol* var = toVarSymbol(info->actuals.v[i]);
    if (info->actuals.v[i]->type->symbol->hasFlag(FLAG_ITERATOR_RECORD) &&
        info->actuals.v[i]->type->initializer->hasFlag(FLAG_PROMOTION_WRAPPER))
      str = astr(str, "promoted expression");
    else if (info->actuals.v[i] && info->actuals.v[i]->hasFlag(FLAG_TYPE_VARIABLE))
      str = astr(str, "type ", toString(info->actuals.v[i]->type));
    else if (var && var->immediate) {
      if (var->immediate->const_kind == CONST_KIND_STRING) {
        str = astr(str, "\"", var->immediate->v_string, "\"");
      } else {
        const size_t bufSize = 512;
        char buff[bufSize];
        snprint_imm(buff, bufSize, *var->immediate);
        str = astr(str, buff);
      }
    } else
      str = astr(str, toString(info->actuals.v[i]->type));
  }
  if (!info->call->methodTag) {
    if (info->call->square)
      str = astr(str, "]");
    else
      str = astr(str, ")");
  }
  return str;
}


const char* toString(FnSymbol* fn) {
  if (fn->userString) {
    if (developer)
      return astr(fn->userString, " [", istr(fn->id), "]");
    else
      return fn->userString;
  }
  const char* str;
  int start = 0;
 if (developer) {
   // report the name as-is and include all args
   str = fn->name;
 } else {
  if (fn->instantiatedFrom)
    fn = fn->instantiatedFrom;
  if (fn->hasFlag(FLAG_TYPE_CONSTRUCTOR)) {
    // if not, make sure 'str' is built as desired
    INT_ASSERT(!strncmp("_type_construct_", fn->name, 16));
    str = astr(fn->name+16);
  } else if (fn->hasFlag(FLAG_CONSTRUCTOR)) {
    INT_ASSERT(!strncmp("_construct_", fn->name, 11));
    str = astr(fn->name+11);
  } else if (fn->hasFlag(FLAG_METHOD)) {
    if (!strcmp(fn->name, "this")) {
      INT_ASSERT(fn->hasFlag(FLAG_FIRST_CLASS_FUNCTION_INVOCATION));
      str = astr(toString(fn->getFormal(2)->type));
      start = 1;
    } else {
      INT_ASSERT(! fn->hasFlag(FLAG_FIRST_CLASS_FUNCTION_INVOCATION));
      str = astr(toString(fn->getFormal(2)->type), ".", fn->name);
      start = 2;
    }
  } else if (fn->hasFlag(FLAG_MODULE_INIT)) {
    INT_ASSERT(!strncmp("chpl__init_", fn->name, 11)); //if not, fix next line
    str = astr("top-level module statements for ", fn->name+11);
  } else
    str = astr(fn->name);
 } // if !developer

  bool skipParens =
    fn->hasFlag(FLAG_NO_PARENS) ||
    (fn->hasFlag(FLAG_TYPE_CONSTRUCTOR) && fn->numFormals() == 0) ||
    (fn->hasFlag(FLAG_MODULE_INIT) && !developer);

  if (!skipParens)
    str = astr(str, "(");
  bool first = false;
  for (int i = start; i < fn->numFormals(); i++) {
    ArgSymbol* arg = fn->getFormal(i+1);
    if (arg->hasFlag(FLAG_IS_MEME))
      continue;
    if (!first) {
      first = true;
      if (skipParens)
        str = astr(str, " ");
    } else
      str = astr(str, ", ");
    if (arg->intent == INTENT_PARAM || arg->instantiatedParam)
      str = astr(str, "param ");
    if (arg->hasFlag(FLAG_TYPE_VARIABLE))
      str = astr(str, "type ", arg->name);
    else if (arg->type == dtUnknown) {
      SymExpr* sym = NULL;
      if (arg->typeExpr)
        sym = toSymExpr(arg->typeExpr->body.tail);
      if (sym)
        str = astr(str, arg->name, ": ", sym->var->name);
      else
        str = astr(str, arg->name);
    } else if (arg->type == dtAny) {
      str = astr(str, arg->name);
    } else
      str = astr(str, arg->name, ": ", toString(arg->type));
    if (arg->variableExpr)
      str = astr(str, " ...");
  }
  if (!skipParens)
    str = astr(str, ")");
  if (developer)
    str = astr(str, " [", istr(fn->id), "]");
  return str;
}


static void
checkResolveRemovedPrims(void) {
  forv_Vec(CallExpr, call, gCallExprs) {
    if (call->primitive) {
      switch(call->primitive->tag) {
        case PRIM_INIT:
        case PRIM_LOGICAL_FOLDER:
        case PRIM_TYPEOF:
        case PRIM_TYPE_TO_STRING:
        case PRIM_IS_STAR_TUPLE_TYPE:
        case PRIM_IS_SUBTYPE:
        case PRIM_TUPLE_EXPAND:
        case PRIM_QUERY:
        case PRIM_ERROR:
          if (call->parentSymbol)
            INT_FATAL("Primitive should no longer be in AST");
          break;
        default:
          break;
      }
    }
  }
}


static FnSymbol*
protoIteratorMethod(IteratorInfo* ii, const char* name, Type* retType) {
  FnSymbol* fn = new FnSymbol(name);
  fn->addFlag(FLAG_AUTO_II); 
  if (strcmp(name, "advance"))
    fn->addFlag(FLAG_INLINE);
  fn->insertFormalAtTail(new ArgSymbol(INTENT_BLANK, "_mt", dtMethodToken));
  fn->_this = new ArgSymbol(INTENT_BLANK, "this", ii->iclass);
  fn->_this->addFlag(FLAG_ARG_THIS);
  fn->retType = retType;
  fn->insertFormalAtTail(fn->_this);
  ii->iterator->defPoint->insertBefore(new DefExpr(fn));
  return fn;
}


static void
protoIteratorClass(FnSymbol* fn) {
  INT_ASSERT(!fn->iteratorInfo);

  SET_LINENO(fn);

  IteratorInfo* ii = new IteratorInfo();
  fn->iteratorInfo = ii;
  fn->iteratorInfo->iterator = fn;

  const char* className = astr(fn->name);
  if (fn->_this)
    className = astr(className, "_", fn->_this->type->symbol->cname);

  ii->iclass = new ClassType(CLASS_CLASS);
  TypeSymbol* cts = new TypeSymbol(astr("_ic_", className), ii->iclass);
  cts->addFlag(FLAG_ITERATOR_CLASS);
  // Maybe add NO_OBJECT instead?
  add_root_type(ii->iclass);	// Add super : dtObject.
  fn->defPoint->insertBefore(new DefExpr(cts));

  ii->irecord = new ClassType(CLASS_RECORD);
  TypeSymbol* rts = new TypeSymbol(astr("_ir_", className), ii->irecord);
  rts->addFlag(FLAG_ITERATOR_RECORD);
  if (fn->retTag == RET_VAR)
    rts->addFlag(FLAG_REF_ITERATOR_CLASS);
  fn->defPoint->insertBefore(new DefExpr(rts));

  ii->tag = it_iterator;
  ii->advance = protoIteratorMethod(ii, "advance", dtVoid);
  ii->zip1 = protoIteratorMethod(ii, "zip1", dtVoid);
  ii->zip2 = protoIteratorMethod(ii, "zip2", dtVoid);
  ii->zip3 = protoIteratorMethod(ii, "zip3", dtVoid);
  ii->zip4 = protoIteratorMethod(ii, "zip4", dtVoid);
  ii->hasMore = protoIteratorMethod(ii, "hasMore", dtInt[INT_SIZE_DEFAULT]);
  ii->getValue = protoIteratorMethod(ii, "getValue", fn->retType);

  ii->irecord->initializer = fn;
  ii->irecord->scalarPromotionType = fn->retType;
  fn->retType = ii->irecord;
  fn->retTag = RET_VALUE;

  makeRefType(fn->retType);

  resolvedFns[fn->iteratorInfo->zip1] = true;
  resolvedFns[fn->iteratorInfo->zip2] = true;
  resolvedFns[fn->iteratorInfo->zip3] = true;
  resolvedFns[fn->iteratorInfo->zip4] = true;
  resolvedFns[fn->iteratorInfo->advance] = true;
  resolvedFns[fn->iteratorInfo->hasMore] = true;
  resolvedFns[fn->iteratorInfo->getValue] = true;

  ii->getIterator = new FnSymbol("_getIterator");
  ii->getIterator->addFlag(FLAG_AUTO_II);
  ii->getIterator->addFlag(FLAG_INLINE);
  ii->getIterator->retType = ii->iclass;
  ii->getIterator->insertFormalAtTail(new ArgSymbol(INTENT_BLANK, "ir", ii->irecord));
  VarSymbol* ret = newTemp("_ic_", ii->iclass);
  ii->getIterator->insertAtTail(new DefExpr(ret));
  ii->getIterator->insertAtTail(new CallExpr(PRIM_MOVE, ret, new CallExpr(PRIM_CHPL_ALLOC, ii->iclass->symbol, newMemDesc("iterator data"))));
  ii->getIterator->insertAtTail(new CallExpr(PRIM_SETCID, ret));
  ii->getIterator->insertAtTail(new CallExpr(PRIM_RETURN, ret));
  fn->defPoint->insertBefore(new DefExpr(ii->getIterator));
  ii->iclass->initializer = ii->getIterator;
  resolveFns(ii->getIterator);  // No shortcuts.
}


//
// returns true if the field was instantiated
//
static bool
isInstantiatedField(Symbol* field) {
  TypeSymbol* ts = toTypeSymbol(field->defPoint->parentSymbol);
  INT_ASSERT(ts);
  ClassType* ct = toClassType(ts->type);
  INT_ASSERT(ct);
  for_formals(formal, ct->defaultTypeConstructor) {
    if (!strcmp(field->name, formal->name))
      if (formal->hasFlag(FLAG_TYPE_VARIABLE))
        return true;
  }
  return false;
}


//
// determine field associated with query expression
//
static Symbol*
determineQueriedField(CallExpr* call) {
  ClassType* ct = toClassType(call->get(1)->getValType());
  INT_ASSERT(ct);
  SymExpr* last = toSymExpr(call->get(call->numActuals()));
  INT_ASSERT(last);
  VarSymbol* var = toVarSymbol(last->var);
  INT_ASSERT(var && var->immediate);
  if (var->immediate->const_kind == CONST_KIND_STRING) {
    // field queried by name
    return ct->getField(var->immediate->v_string, false);
  } else {
    // field queried by position
    int position = var->immediate->int_value();
    Vec<ArgSymbol*> args;
    for_formals(arg, ct->defaultTypeConstructor) {
      args.add(arg);
    }
    for (int i = 2; i < call->numActuals(); i++) {
      SymExpr* actual = toSymExpr(call->get(i));
      INT_ASSERT(actual);
      VarSymbol* var = toVarSymbol(actual->var);
      INT_ASSERT(var && var->immediate && var->immediate->const_kind == CONST_KIND_STRING);
      for (int j = 0; j < args.n; j++) {
        if (args.v[j] && !strcmp(args.v[j]->name, var->immediate->v_string))
          args.v[j] = NULL;
      }
    }
    forv_Vec(ArgSymbol, arg, args) {
      if (arg) {
        if (position == 1)
          return ct->getField(arg->name, false);
        position--;
      }
    }
  }
  return NULL;
}


static void
resolveSpecifiedReturnType(FnSymbol* fn) {
  resolveBlock(fn->retExprType);
  fn->retType = fn->retExprType->body.tail->typeInfo();
  if (fn->retType != dtUnknown) {
    if (fn->retTag == RET_VAR) {
      makeRefType(fn->retType);
      fn->retType = fn->retType->refType;
    }
    fn->retExprType->remove();
    if (fn->hasFlag(FLAG_ITERATOR_FN) && !fn->iteratorInfo) {
      protoIteratorClass(fn);
    }
  }
}


void
resolveFormals(FnSymbol* fn) {
  static Vec<FnSymbol*> done;

  if (!fn->hasFlag(FLAG_GENERIC)) {
    if (done.set_in(fn))
      return;
    done.set_add(fn);

    for_formals(formal, fn) {
      if (formal->type == dtUnknown) {
        if (!formal->typeExpr) {
          formal->type = dtObject;
        } else {
          resolveBlock(formal->typeExpr);
          formal->type = formal->typeExpr->body.tail->getValType();
        }
      }

      //
      // Fix up value types that need to be ref types.
      //
      if (formal->type->symbol->hasFlag(FLAG_REF))
        // Already a ref type, so done.
        continue;

      if (formal->intent == INTENT_INOUT ||
          formal->intent == INTENT_OUT ||
          formal->intent == INTENT_REF ||
          formal->hasFlag(FLAG_WRAP_WRITTEN_FORMAL) ||
          (formal == fn->_this &&
           (isUnion(formal->type) ||
            isRecord(formal->type) ||
            fn->hasFlag(FLAG_REF_THIS)))) {
        makeRefType(formal->type);
        formal->type = formal->type->refType;
        // The type of the formal is its own ref type!
      }
    }
    if (fn->retExprType)
      resolveSpecifiedReturnType(fn);

    resolvedFormals.set_add(fn);
  }
}

static bool fits_in_int_helper(int width, int64_t val) {
  switch (width) {
  default: INT_FATAL("bad width in fits_in_int_helper");
  case 1:
    return (val == 0 || val == 1);
  case 8:
    return (val >= -128 && val <= 127);
  case 16:
    return (val >= -32768 && val <= 32767);
  case 32:
    return (val >= -2147483648ll && val <= 2147483647ll);
  case 64:
    return (val >= -9223372036854775807ll-1 && val <= 9223372036854775807ll);
  }
}

static bool fits_in_int(int width, Immediate* imm) {
  if (imm->const_kind == NUM_KIND_INT && imm->num_index == INT_SIZE_DEFAULT) {
    int64_t i = imm->int_value();
    return fits_in_int_helper(width, i);
  }


  /* BLC: There is some question in my mind about whether this
     function should include the following code as well -- that is,
     whether default-sized uint params should get the same special
     treatment in cases like this.  I didn't enable it for now because
     nothing seemed to rely on it and I didn't come up with a case
     that would.  But it's worth keeping around for future
     consideration.

     Similarly, we may want to consider enabling such param casts for
     int sizes other then default-width.

  else if (imm->const_kind == NUM_KIND_UINT && 
           imm->num_index == INT_SIZE_DEFAULT) {
    uint64_t u = imm->uint_value();
    int64_t i = (int64_t)u;
    if (i < 0)
      return false;
    return fits_in_int_helper(width, i);
  }*/

  return false;
}

static bool fits_in_uint_helper(int width, uint64_t val) {
  switch (width) {
  default: INT_FATAL("bad width in fits_in_uint_helper");
  case 1:
    return (val <= 1);
  case 8:
    return (val <= 255);
  case 16:
    return (val <= 65535);
  case 32:
    return (val <= 2147483647ull);
  case 64:
    return true;
  }
}

static bool fits_in_uint(int width, Immediate* imm) {
  if (imm->const_kind == NUM_KIND_INT && imm->num_index == INT_SIZE_DEFAULT) {
    int64_t i = imm->int_value();
    if (i < 0)
      return false;
    return fits_in_uint_helper(width, (uint64_t)i);
  }

  /* BLC: See comment just above in fits_in_int()...

  else if (imm->const_kind == NUM_KIND_UINT && imm->num_index == INT_SIZE_64) {
    uint64_t u = imm->uint_value();
    return fits_in_uint_helper(width, u);
  }*/

  return false;
}


static void ensureEnumTypeResolved(EnumType* etype) {
  INT_ASSERT( etype != NULL );

  if( ! etype->integerType ) {
    // Make sure to resolve all enum types.
    for_enums(def, etype) {
      if (def->init) {
        // Type* enumtype =
        resolve_type_expr(def->init);

        // printf("Type of %s.%s is %s\n", etype->symbol->name, def->sym->name,
        // enumtype->symbol->name);
      }
    }
    // Now try computing the enum size...
    etype->sizeAndNormalize();
  }

  INT_ASSERT(etype->integerType != NULL);
}


// Returns true iff dispatching the actualType to the formalType
// results in an instantiation.
static bool
canInstantiate(Type* actualType, Type* formalType) {
  if (actualType == dtMethodToken)
    return false;
  if (formalType == dtAny)
    return true;
  if (formalType == dtIntegral && (is_int_type(actualType) || is_uint_type(actualType)))
    return true;
  if (formalType == dtAnyEnumerated && (is_enum_type(actualType)))
    return true;
  if (formalType == dtNumeric &&
      (is_int_type(actualType) || is_uint_type(actualType) || is_imag_type(actualType) ||
       is_real_type(actualType) || is_complex_type(actualType)))
    return true;
  if (formalType == dtIteratorRecord && actualType->symbol->hasFlag(FLAG_ITERATOR_RECORD))
    return true;
  if (formalType == dtIteratorClass && actualType->symbol->hasFlag(FLAG_ITERATOR_CLASS))
    return true;
  if (actualType == formalType)
    return true;
  if (actualType->instantiatedFrom && canInstantiate(actualType->instantiatedFrom, formalType))
    return true;
  return false;
}


//
// returns true if dispatching from actualType to formalType results
// in a compile-time coercion; this is a subset of canCoerce below as,
// for example, real(32) cannot be coerced to real(64) at compile-time
//
static bool canParamCoerce(Type* actualType, Symbol* actualSym, Type* formalType) {
  if (is_bool_type(formalType) && is_bool_type(actualType))
    return true;
  if (is_int_type(formalType)) {
    if (is_bool_type(actualType))
      return true;
    if (is_int_type(actualType) &&
        get_width(actualType) < get_width(formalType))
      return true;
    if (is_uint_type(actualType) &&
        get_width(actualType) < get_width(formalType))
      return true;

    //
    // If the actual is an enum, check to see if *all* its values
    // are small enough that they fit into this integer width
    //
    if (EnumType* etype = toEnumType(actualType)) {
      ensureEnumTypeResolved(etype);
      if (get_width(etype->getIntegerType()) <= get_width(formalType))
        return true;
    }

    //
    // For smaller integer types, if the argument is a param, does it
    // store a value that's small enough that it could dispatch to
    // this argument?
    //
    if (get_width(formalType) < 64) {
      if (VarSymbol* var = toVarSymbol(actualSym))
        if (var->immediate)
          if (fits_in_int(get_width(formalType), var->immediate))
            return true;

      if (EnumType* etype = toEnumType(actualType)) {
        ensureEnumTypeResolved(etype);
        if (EnumSymbol* enumsym = toEnumSymbol(actualSym)) {
          if (Immediate* enumval = enumsym->getImmediate()) {
            if (fits_in_int(get_width(formalType), enumval)) {
              return true;
            }
          }
        }
      }
    }
  }
  if (is_uint_type(formalType)) {
    if (is_bool_type(actualType))
      return true;
    if (is_uint_type(actualType) &&
        get_width(actualType) < get_width(formalType))
      return true;
    if (VarSymbol* var = toVarSymbol(actualSym))
      if (var->immediate)
        if (fits_in_uint(get_width(formalType), var->immediate))
          return true;
  }
  return false;
}


//
// returns true iff dispatching the actualType to the formalType
// results in a coercion.
//
bool
canCoerce(Type* actualType, Symbol* actualSym, Type* formalType, FnSymbol* fn, bool* promotes) {
  if (canParamCoerce(actualType, actualSym, formalType))
    return true;
  if (is_real_type(formalType)) {
    if ((is_int_type(actualType) || is_uint_type(actualType))
        && get_width(formalType) >= 64)
      return true;
    if (is_real_type(actualType) && 
        get_width(actualType) < get_width(formalType))
      return true;
  }
  if (is_complex_type(formalType)) {
    if ((is_int_type(actualType) || is_uint_type(actualType))
        && get_width(formalType) >= 128)
      return true;
    if (is_real_type(actualType) && 
        (get_width(actualType) <= get_width(formalType)/2))
      return true;
    if (is_imag_type(actualType) && 
        (get_width(actualType) <= get_width(formalType)/2))
      return true;
    if (is_complex_type(actualType) && 
        (get_width(actualType) < get_width(formalType)))
      return true;
  }
  if (isSyncType(actualType)) {
    Type* baseType = actualType->getField("base_type")->type;
    return canDispatch(baseType, NULL, formalType, fn, promotes);
  }
  if (actualType->symbol->hasFlag(FLAG_REF))
    return canDispatch(actualType->getValType(), NULL, formalType, fn, promotes);
  return false;
}

// Returns true iff the actualType can dispatch to the formalType.
// The function symbol is used to avoid scalar promotion on =.
// param is set if the actual is a parameter (compile-time constant).
bool
canDispatch(Type* actualType, Symbol* actualSym, Type* formalType, FnSymbol* fn, bool* promotes, bool paramCoerce) {
  if (promotes)
    *promotes = false;
  if (actualType == formalType)
    return true;
  if (actualType == dtNil && isClass(formalType))
    return true;
  if (actualType->refType == formalType)
    return true;
  if (!paramCoerce && canCoerce(actualType, actualSym, formalType, fn, promotes))
    return true;
  if (paramCoerce && canParamCoerce(actualType, actualSym, formalType))
    return true;
  forv_Vec(Type, parent, actualType->dispatchParents) {
    if (parent == formalType || canDispatch(parent, NULL, formalType, fn, promotes)) {
      return true;
    }
  }
  if (fn &&
      strcmp(fn->name, "=") && 
      actualType->scalarPromotionType && 
      (canDispatch(actualType->scalarPromotionType, NULL, formalType, fn))) {
    if (promotes)
      *promotes = true;
    return true;
  }
  return false;
}

bool
isDispatchParent(Type* t, Type* pt) {
  forv_Vec(Type, p, t->dispatchParents)
    if (p == pt || isDispatchParent(p, pt))
      return true;
  return false;
}

static bool
moreSpecific(FnSymbol* fn, Type* actualType, Type* formalType) {
  if (canDispatch(actualType, NULL, formalType, fn))
    return true;
  if (canInstantiate(actualType, formalType)) {
    return true;
  }
  return false;
}

static bool
computeActualFormalMap(FnSymbol* fn,
                       Vec<Symbol*>& formalActuals,
                       Vec<ArgSymbol*>& actualFormals,
                       CallInfo& info) {
  formalActuals.fill(fn->numFormals());
  actualFormals.fill(info.actuals.n);

  // Match named actuals against formal names in the function signature.
  // Record successful matches.
  for (int i = 0; i < actualFormals.n; i++) {
    if (info.actualNames.v[i]) {
      bool match = false;
      int j = 0;
      for_formals(formal, fn) {
        if (!strcmp(info.actualNames.v[i], formal->name)) {
          match = true;
          actualFormals.v[i] = formal;
          formalActuals.v[j] = info.actuals.v[i];
          break;
        }
        j++;
      }
      // Fail if no matching formal is found.
      if (!match)
        return false;
    }
  }

  // Fill in unmatched formals in sequence with the remaining actuals.
  // Record successful substitutions.
  int j = 0;
  ArgSymbol* formal = (fn->numFormals()) ? fn->getFormal(1) : NULL;
  for (int i = 0; i < actualFormals.n; i++) {
    if (!info.actualNames.v[i]) {
      bool match = false;
      while (formal) {
        if (formal->variableExpr)
          return (fn->hasFlag(FLAG_GENERIC)) ? true : false;
        if (!formalActuals.v[j]) {
          match = true;
          actualFormals.v[i] = formal;
          formalActuals.v[j] = info.actuals.v[i];
          break;
        }
        formal = next_formal(formal);
        j++;
      }
      // Fail if there are too many unnamed actuals.
      if (!match && !(fn->hasFlag(FLAG_GENERIC) && fn->hasFlag(FLAG_TUPLE)))
        return false;
    }
  }

  // Make sure that any remaining formals are matched by name 
  // or have a default value.
  while (formal) {
    if (!formalActuals.v[j] && !formal->defaultExpr)
      // Fail if not.
      return false;
    formal = next_formal(formal);
    j++;
  }
  return true;
}


//
// returns the type that a formal type should be instantiated to when
// instantiated by a given actual type
//
static Type*
getInstantiationType(Type* actualType, Type* formalType) {
  if (canInstantiate(actualType, formalType)) {
    return actualType;
  }
  if (Type* st = actualType->scalarPromotionType) {
    if (canInstantiate(st, formalType))
      return st;
  }
  if (Type* vt = actualType->getValType()) {
    if (canInstantiate(vt, formalType))
      return vt;
    else if (Type* st = vt->scalarPromotionType)
      if (canInstantiate(st, formalType))
        return st;
  }
  return NULL;
}


static void
computeGenericSubs(SymbolMap &subs,
                   FnSymbol* fn,
                   Vec<Symbol*>* formalActuals) {
  int i = 0;
  for_formals(formal, fn) {
    if (formal->intent == INTENT_PARAM) {
      if (formalActuals->v[i] && formalActuals->v[i]->isParameter()) {
        if (!formal->type->symbol->hasFlag(FLAG_GENERIC) ||
            canInstantiate(formalActuals->v[i]->type, formal->type))
          subs.put(formal, formalActuals->v[i]);
      } else if (!formalActuals->v[i] && formal->defaultExpr) {

        // break because default expression may reference generic
        // arguments earlier in formal list; make those substitutions
        // first (test/classes/bradc/paramInClass/weirdParamInit4)
        if (subs.n)
          break;

        resolveBlock(formal->defaultExpr);
        SymExpr* se = toSymExpr(formal->defaultExpr->body.tail);
        if (se && se->var->isParameter() &&
            (!formal->type->symbol->hasFlag(FLAG_GENERIC) || canInstantiate(se->var->type, formal->type)))
          subs.put(formal, se->var);
        else
          INT_FATAL(fn, "unable to handle default parameter");
      }
    } else if (formal->type->symbol->hasFlag(FLAG_GENERIC)) {

      //
      // check for field with specified generic type
      //
      if (!formal->hasFlag(FLAG_TYPE_VARIABLE) && formal->type != dtAny &&
          strcmp(formal->name, "outer") && strcmp(formal->name, "meme") &&
          (fn->hasFlag(FLAG_DEFAULT_CONSTRUCTOR) || fn->hasFlag(FLAG_TYPE_CONSTRUCTOR)))
        USR_FATAL(formal, "invalid generic type specification on class field");

      if (formalActuals->v[i]) {
        if (Type* type = getInstantiationType(formalActuals->v[i]->type, formal->type))
          subs.put(formal, type->symbol);
      } else if (formal->defaultExpr) {

        // break because default expression may reference generic
        // arguments earlier in formal list; make those substitutions
        // first (test/classes/bradc/genericTypes)
        if (subs.n)
          break;

        resolveBlock(formal->defaultExpr);
        Type* defaultType = formal->defaultExpr->body.tail->typeInfo();
        if (defaultType == dtTypeDefaultToken)
          subs.put(formal, dtTypeDefaultToken->symbol);
        else if (Type* type = getInstantiationType(defaultType, formal->type))
          subs.put(formal, type->symbol);
      }
    }
    i++;
  }
}


static FnSymbol*
expandVarArgs(FnSymbol* fn, int numActuals) {
  static Map<FnSymbol*,Vec<FnSymbol*>*> cache;

  bool genericArg = false;
  for_formals(arg, fn) {
    if (!genericArg && arg->variableExpr && !isDefExpr(arg->variableExpr->body.tail))
      resolveBlock(arg->variableExpr);

    //
    // set genericArg to true if a generic argument appears before the
    // argument with the variable expression
    //
    if (arg->type->symbol->hasFlag(FLAG_GENERIC))
      genericArg = true;

    if (!arg->variableExpr)
      continue;

    // handle unspecified variable number of arguments
    if (DefExpr* def = toDefExpr(arg->variableExpr->body.tail)) {

      // check for cached stamped out function
      if (Vec<FnSymbol*>* cfns = cache.get(fn)) {
        forv_Vec(FnSymbol, cfn, *cfns) {
          if (cfn->numFormals() == numActuals)
            return cfn;
        }
      }

      int numCopies = numActuals - fn->numFormals() + 1;
      if (numCopies <= 0)
        return NULL;

      SymbolMap map;
      FnSymbol* newFn = fn->copy(&map);
      newFn->addFlag(FLAG_INVISIBLE_FN);
      fn->defPoint->insertBefore(new DefExpr(newFn));
      Symbol* sym = map.get(def->sym);
      sym->defPoint->replace(new SymExpr(new_IntSymbol(numCopies)));

      subSymbol(newFn, sym, new_IntSymbol(numCopies));

      // add new function to cache
      Vec<FnSymbol*>* cfns = cache.get(fn);
      if (!cfns)
        cfns = new Vec<FnSymbol*>();
      cfns->add(newFn);
      cache.put(fn, cfns);

      return expandVarArgs(newFn, numActuals);
    } else if (SymExpr* sym = toSymExpr(arg->variableExpr->body.tail)) {

      // handle specified number of variable arguments
      if (VarSymbol* n_var = toVarSymbol(sym->var)) {
        if (n_var->type == dtInt[INT_SIZE_DEFAULT] && n_var->immediate) {
          int n = n_var->immediate->int_value();
          CallExpr* tupleCall = new CallExpr((arg->hasFlag(FLAG_TYPE_VARIABLE)) ?
                                             "_type_construct__tuple" : "_construct__tuple");
          for (int i = 0; i < n; i++) {
            DefExpr* new_arg_def = arg->defPoint->copy();
            ArgSymbol* new_arg = toArgSymbol(new_arg_def->sym);
            new_arg->variableExpr = NULL;
            tupleCall->insertAtTail(new SymExpr(new_arg));
            new_arg->name = astr("_e", istr(i), "_", arg->name);
            new_arg->cname = astr("_e", istr(i), "_", arg->cname);
            arg->defPoint->insertBefore(new_arg_def);
          }
          VarSymbol* var = new VarSymbol(arg->name);
          if (arg->hasFlag(FLAG_TYPE_VARIABLE))
            var->addFlag(FLAG_TYPE_VARIABLE);

          if (arg->intent == INTENT_OUT || arg->intent == INTENT_INOUT) {
            int i = 1;
            for_actuals(actual, tupleCall) {
              VarSymbol* tmp = newTemp("_varargs_tmp_");
              fn->insertBeforeReturnAfterLabel(new DefExpr(tmp));
              fn->insertBeforeReturnAfterLabel(new CallExpr(PRIM_MOVE, tmp, new CallExpr(var, new_IntSymbol(i))));
              fn->insertBeforeReturnAfterLabel(new CallExpr(PRIM_MOVE, actual->copy(),
                                                            new CallExpr("=", actual->copy(), tmp)));
              i++;
            }
          }

          tupleCall->insertAtHead(new_IntSymbol(n));
          fn->insertAtHead(new CallExpr(PRIM_MOVE, var, tupleCall));
          fn->insertAtHead(new DefExpr(var));
          arg->defPoint->remove();
          subSymbol(fn->body, arg, var);
          if (fn->where) {
            VarSymbol* var = new VarSymbol(arg->name);
            if (arg->hasFlag(FLAG_TYPE_VARIABLE))
              var->addFlag(FLAG_TYPE_VARIABLE);
            fn->where->insertAtHead(new CallExpr(PRIM_MOVE, var, tupleCall->copy()));
            fn->where->insertAtHead(new DefExpr(var));
            subSymbol(fn->where, arg, var);
          }
        }
      }
      
    } else if (!fn->hasFlag(FLAG_GENERIC))
      INT_FATAL("bad variableExpr");
  }
  return fn;
}


static void
resolve_type_constructor(FnSymbol* fn, CallInfo& info) {
    SET_LINENO(fn);
    CallExpr* typeConstructorCall = new CallExpr(astr("_type", fn->name));
    for_formals(formal, fn) {
      if (strcmp(formal->name, "meme")) {
        if (fn->_this->type->symbol->hasFlag(FLAG_TUPLE)) {
          if (formal->instantiatedFrom) {
            typeConstructorCall->insertAtTail(formal->type->symbol);
          } else if (formal->instantiatedParam) {
            typeConstructorCall->insertAtTail(paramMap.get(formal));
          }
        } else {
          if (!strcmp(formal->name, "outer") || formal->type == dtMethodToken) {
            typeConstructorCall->insertAtTail(formal);
          } else if (formal->instantiatedFrom) {
            typeConstructorCall->insertAtTail(new NamedExpr(formal->name, new SymExpr(formal->type->symbol)));
          } else if (formal->instantiatedParam) {
            typeConstructorCall->insertAtTail(new NamedExpr(formal->name, new SymExpr(paramMap.get(formal))));
          }
        }
      }
    }
    info.call->insertBefore(typeConstructorCall);
    resolveCall(typeConstructorCall);
    INT_ASSERT(typeConstructorCall->isResolved());
    resolveFns(typeConstructorCall->isResolved());
    fn->_this->type = typeConstructorCall->isResolved()->retType;
    typeConstructorCall->remove();
}


// Return actual-formal map if FnSymbol is viable candidate to call
static void
addCandidate(Vec<FnSymbol*>* candidateFns,
             Vec<Vec<ArgSymbol*>*>* candidateActualFormals,
             FnSymbol* fn,
             CallInfo& info) {
  fn = expandVarArgs(fn, info.actuals.n);

  if (!fn)
    return;

  Vec<ArgSymbol*> actualFormals;
  Vec<Symbol*> formalActuals;

  bool valid = computeActualFormalMap(fn, formalActuals, actualFormals, info);

  if (!valid)
    return;

  if (fn->hasFlag(FLAG_GENERIC)) {

    //
    // try to avoid excessive over-instantiation
    //
    int i = 0;
    for_formals(formal, fn) {
      if (formal->type != dtUnknown) {
        if (Symbol* actual = formalActuals.v[i]) {
          if (actual->hasFlag(FLAG_TYPE_VARIABLE) != formal->hasFlag(FLAG_TYPE_VARIABLE))
            return;
          if (formal->type->symbol->hasFlag(FLAG_GENERIC)) {
            Type* vt = actual->getValType();
            Type* st = actual->type->scalarPromotionType;
            Type* svt = (vt) ? vt->scalarPromotionType : NULL;
            if (!canInstantiate(actual->type, formal->type) &&
                (!vt || !canInstantiate(vt, formal->type)) &&
                (!st || !canInstantiate(st, formal->type)) &&
                (!svt || !canInstantiate(svt, formal->type)))
              return;
          } else {
            if (!canDispatch(actual->type, actual, formal->type, fn, NULL, formal->instantiatedParam))
              return;
          }
        }
      }
      i++;
    }

    // Compute the param/type substitutions for generic arguments.
    SymbolMap subs;
    computeGenericSubs(subs, fn, &formalActuals);
    if (subs.n) {
      // If any substitutions were made, instantiate the generic function.
      if (FnSymbol* ifn = instantiate(fn, &subs, info.call))
        addCandidate(candidateFns, candidateActualFormals, ifn, info);
    }
    return;
  }

  //
  // make sure that type constructor is resolved before other constructors
  //
  if (fn->hasFlag(FLAG_DEFAULT_CONSTRUCTOR)) {
    resolve_type_constructor(fn, info);
  }

  resolveFormals(fn);

  if (!strcmp(fn->name, "=")) {
    Symbol* actual = formalActuals.head();
    Symbol* formal = fn->getFormal(1);
    if (actual->type != formal->type &&
        actual->type != formal->type->refType)
      return;
  }

  int j = 0;
  for_formals(formal, fn) {
    if (Symbol* actual = formalActuals.v[j]) {
      if (actual->hasFlag(FLAG_TYPE_VARIABLE) != formal->hasFlag(FLAG_TYPE_VARIABLE))
        return;
      if (!canDispatch(actual->type, actual, formal->type, fn, NULL, formal->instantiatedParam))
        return;
    }
    j++;
  }
  candidateFns->add(fn);
  Vec<ArgSymbol*>* actualFormalsCopy = new Vec<ArgSymbol*>(actualFormals);
  candidateActualFormals->add(actualFormalsCopy);
}


static BlockStmt*
getParentBlock(Expr* expr) {
  for (Expr* tmp = expr->parentExpr; tmp; tmp = tmp->parentExpr) {
    if (BlockStmt* block = toBlockStmt(tmp))
      return block;
  }
  if (expr->parentSymbol) {
    FnSymbol* parentFn = toFnSymbol(expr->parentSymbol);
    if (parentFn && parentFn->instantiationPoint)
      return parentFn->instantiationPoint;
    else if (expr->parentSymbol->defPoint)
      return getParentBlock(expr->parentSymbol->defPoint);
  }
  return NULL;
}


//
// helper routine for isMoreVisible (below);
//
static bool
isMoreVisibleInternal(BlockStmt* block, FnSymbol* fn1, FnSymbol* fn2,
                      Vec<BlockStmt*>& visited) {
  //
  // fn1 is more visible
  //
  if (fn1->defPoint->parentExpr == block)
    return true;

  //
  // fn2 is more visible
  //
  if (fn2->defPoint->parentExpr == block)
    return false;

  visited.set_add(block);

  //
  // default to true if neither are visible
  //
  bool moreVisible = true;

  //
  // ensure f2 is not more visible via parent block, and recurse
  //
  if (BlockStmt* parentBlock = getParentBlock(block))
    if (!visited.set_in(parentBlock))
      moreVisible &= isMoreVisibleInternal(parentBlock, fn1, fn2, visited);

  //
  // ensure f2 is not more visible via module uses, and recurse
  //
  if (block && block->modUses) {
    for_actuals(expr, block->modUses) {
      SymExpr* se = toSymExpr(expr);
      INT_ASSERT(se);
      ModuleSymbol* mod = toModuleSymbol(se->var);
      INT_ASSERT(mod);
      if (!visited.set_in(mod->block))
        moreVisible &= isMoreVisibleInternal(mod->block, fn1, fn2, visited);
    }
  }

  return moreVisible;
}


//
// return true if fn1 is more visible than fn2 from expr
//
// assumption: fn1 and fn2 are visible from expr; if this assumption
//             is violated, this function will return true
//
static bool
isMoreVisible(Expr* expr, FnSymbol* fn1, FnSymbol* fn2) {
  //
  // common-case check to see if functions have equal visibility
  //
  if (fn1->defPoint->parentExpr == fn2->defPoint->parentExpr) {
    // Special check which makes cg-initializers inferior to user-defined constructors
    // with the same args.
    if (fn2->hasFlag(FLAG_DEFAULT_CONSTRUCTOR))
      return true;
    return false;
  }

  //
  // call helper function with visited set to avoid infinite recursion
  //
  Vec<BlockStmt*> visited;
  BlockStmt* block = toBlockStmt(expr);
  if (!block)
    block = getParentBlock(expr);
  return isMoreVisibleInternal(block, fn1, fn2, visited);
}


static bool paramWorks(Symbol* actual, Type* formalType) {
  Immediate* imm = NULL;

  if (VarSymbol* var = toVarSymbol(actual)) {
    imm = var->immediate;
  }
  if (EnumSymbol* enumsym = toEnumSymbol(actual)) {
    ensureEnumTypeResolved(toEnumType(enumsym->type));
    imm = enumsym->getImmediate();
  }
  if (imm) {
    if (is_int_type(formalType)) {
      return fits_in_int(get_width(formalType), imm);
    }
    if (is_uint_type(formalType)) {
      return fits_in_uint(get_width(formalType), imm);
    }
  }

  return false;
}


//
// This is a utility function that essentially tracks which function,
// if any, the param arguments prefer.
//
#define registerParamPreference(paramPrefers, preference, argstr)       \
  if (paramPrefers == 0 || paramPrefers == preference) {                \
    /* if the param currently has no preference or it matches the new   \
       preference, preserve the current preference */                   \
    paramPrefers = preference;                                          \
    TRACE_DISAMBIGUATE_BY_MATCH("param prefers " argstr "\n");          \
  } else {                                                              \
    /* otherwise its preference contradicts the previous arguments, so  \
       mark it as not preferring either */                              \
    paramPrefers = -1;                                                  \
    TRACE_DISAMBIGUATE_BY_MATCH("param prefers differing things\n");    \
  }  


static bool considerParamMatches(Type* actualtype,
                                 Type* arg1type, Type* arg2type) {
  /* BLC: Seems weird to have to add this; could just add it in the enum
     case if enums have to be special-cased here.  Otherwise, how are the
     int cases handled later...? */
  if (actualtype->symbol->hasFlag(FLAG_REF)) {
    actualtype = actualtype->getValType();
  }
  if (actualtype == arg1type && actualtype != arg2type) {
    return true;
  }
  // If we don't have an exact match in the previous line, let's see if
  // we have a bool(w1) passed to bool(w2) or non-bool case;  This is
  // based on the enum case developed in r20208
  if (is_bool_type(actualtype) && is_bool_type(arg1type) && !is_bool_type(arg2type)) {
    return true;
  }
  // Otherwise, have bool cast to default-sized integer over a smaller size
  if (is_bool_type(actualtype) && actualtype != arg1type && actualtype != arg2type) {
    return considerParamMatches(dtInt[INT_SIZE_DEFAULT], arg1type, arg2type);
  }
  if (is_enum_type(actualtype) && actualtype != arg1type && actualtype != arg2type) {
    return considerParamMatches(dtInt[INT_SIZE_DEFAULT], arg1type, arg2type);
  }
  if (isSyncType(actualtype) && actualtype != arg1type && actualtype != arg2type) {
    return considerParamMatches(actualtype->getField("base_type")->type,
                                arg1type, arg2type);
  }
  return false;
}

static FnSymbol*
disambiguate_by_match(Vec<FnSymbol*>* candidateFns,
                      Vec<Vec<ArgSymbol*>*>* candidateActualFormals,
                      Vec<Symbol*>* actuals,
                      Vec<ArgSymbol*>** ret_afs,
                      Expr* scope, bool explain) {
  for (int i = 0; i < candidateFns->n; i++) {
    TRACE_DISAMBIGUATE_BY_MATCH1("Considering fn %d ", i);
    FnSymbol* fn1 = candidateFns->v[i];
    Vec<ArgSymbol*>* actualFormals1 = candidateActualFormals->v[i];
    bool best = true; // is fn1 the best candidate?
    for (int j = 0; j < candidateFns->n; j++) {
      if (i != j) {
        TRACE_DISAMBIGUATE_BY_MATCH1("vs. fn %d:\n", j);
        FnSymbol* fn2 = candidateFns->v[j];
        bool worse = false; // is fn1 worse than fn2?
        bool equal = true;  // is fn1 as good as fn2?
        int paramPrefers = 0; // 1 == fn1, 2 == fn2, -1 == conflicting signals
        bool fnPromotes1 = false; // does fn1 require promotion?
        bool fnPromotes2 = false; // does fn2 require promotion?
        Vec<ArgSymbol*>* actualFormals2 = candidateActualFormals->v[j];
        for (int k = 0; k < actualFormals1->n; k++) {
          TRACE_DISAMBIGUATE_BY_MATCH1("...arg %d: ", k);
          Symbol* actual = actuals->v[k];

          ArgSymbol* arg = actualFormals1->v[k];
          bool argPromotes1 = false;
          canDispatch(actual->type, actual, arg->type, fn1, &argPromotes1);
          fnPromotes1 |= argPromotes1;

          ArgSymbol* arg2 = actualFormals2->v[k];
          bool argPromotes2 = false;
          canDispatch(actual->type, actual, arg2->type, fn1, &argPromotes2);
          fnPromotes2 |= argPromotes2;

          if (arg->type == arg2->type && arg->instantiatedParam && !arg2->instantiatedParam) {
            equal = false;
            TRACE_DISAMBIGUATE_BY_MATCH("A: not equal\n");
          } else if (arg->type == arg2->type && !arg->instantiatedParam && arg2->instantiatedParam) {
            worse = true;
            TRACE_DISAMBIGUATE_BY_MATCH("B: worse\n");
          } else if (!argPromotes1 && argPromotes2) {
            equal = false;
            TRACE_DISAMBIGUATE_BY_MATCH("C: equal\n");
          } else if (argPromotes1 && !argPromotes2) {
            worse = true;
            TRACE_DISAMBIGUATE_BY_MATCH("D: worse\n");
          } else if (arg->type == arg2->type && !arg->instantiatedFrom && arg2->instantiatedFrom) {
            equal = false;
            TRACE_DISAMBIGUATE_BY_MATCH("E: not equal\n");
          } else if (arg->type == arg2->type && arg->instantiatedFrom && !arg2->instantiatedFrom) {
            worse = true;
            TRACE_DISAMBIGUATE_BY_MATCH("F: worse\n");
          } else if (arg->instantiatedFrom!=dtAny && arg2->instantiatedFrom==dtAny) {
            equal = false;
            TRACE_DISAMBIGUATE_BY_MATCH("G: not equal\n");
          } else if (arg->instantiatedFrom==dtAny && arg2->instantiatedFrom!=dtAny) {
            worse = true;
            TRACE_DISAMBIGUATE_BY_MATCH("H: worse\n");
          } else if (considerParamMatches(actual->type, arg->type, arg2->type)) {
            TRACE_DISAMBIGUATE_BY_MATCH("In param case\n");
            // The actual matches arg's type, but not arg2's
            if (paramWorks(actual, arg2->type)) {
              // but the actual is a param and works for arg2
              if (arg->instantiatedParam) {
                // the param works equally well for both, but
                // matches the first slightly better if we had to
                // decide
                registerParamPreference(paramPrefers, 1, "arg1");
              } else {
                if (arg2->instantiatedParam) {
                  registerParamPreference(paramPrefers, 2, "arg2");
                } else {
                  // neither is a param, but arg1 is an exact type
                  // match, so prefer that one
                  registerParamPreference(paramPrefers, 1, "arg1");
                }
              }
            } else {
              equal = false;
              TRACE_DISAMBIGUATE_BY_MATCH("I8: not equal\n");
            }
          } else if (considerParamMatches(actual->type, arg2->type, arg->type)) {
            TRACE_DISAMBIGUATE_BY_MATCH("In param case #2\n");
            // The actual matches arg2's type, but not arg's
            if (paramWorks(actual, arg->type)) {
              // but the actual is a param and works for arg
              if (arg2->instantiatedParam) {
                // the param works equally well for both, but
                // matches the second slightly better if we had to
                // decide
                registerParamPreference(paramPrefers, 2, "arg2");
              } else {
                if (arg->instantiatedParam) {
                  registerParamPreference(paramPrefers, 1, "arg1");
                } else {
                  // neither is a param, but arg1 is an exact type
                  // match, so prefer that one
                  registerParamPreference(paramPrefers, 2, "arg2");
                } 
              }
            } else {
              worse = true;
              TRACE_DISAMBIGUATE_BY_MATCH("J8: worse\n");
            }
          } else if (moreSpecific(fn1, arg->type, arg2->type) &&
                     arg2->type != arg->type) {
            equal = false;
            TRACE_DISAMBIGUATE_BY_MATCH("K: not equal\n");
          } else if (moreSpecific(fn1, arg2->type, arg->type) && 
                     arg2->type != arg->type) {
            worse = true;
            TRACE_DISAMBIGUATE_BY_MATCH("L: worse\n");
          } else if (is_int_type(arg->type) &&
                     is_uint_type(arg2->type)) {
            equal = false;
            TRACE_DISAMBIGUATE_BY_MATCH("M: not equal\n");
          } else if (is_int_type(arg2->type) &&
                     is_uint_type(arg->type)) {
            worse = true;
            TRACE_DISAMBIGUATE_BY_MATCH("N: worse\n");
          } else {
            TRACE_DISAMBIGUATE_BY_MATCH("N2: fell through\n");
          }
        }
        if (!fnPromotes1 && fnPromotes2) {
          TRACE_DISAMBIGUATE_BY_MATCH("O: one promotes and not the other\n");
          continue;
        }
        if (!worse && equal) {
          if (isMoreVisible(scope, fn1, fn2)) {
            equal = false;
            TRACE_DISAMBIGUATE_BY_MATCH("P: not equal\n");
          } else if (isMoreVisible(scope, fn2, fn1)) {
            worse = true;
            TRACE_DISAMBIGUATE_BY_MATCH("Q: worse\n");
          } else if (paramPrefers == 1) {
            equal = false;
            TRACE_DISAMBIGUATE_BY_MATCH("R1: param breaks tie for 1\n");
          } else if (paramPrefers == 2) {
            worse = true;
            TRACE_DISAMBIGUATE_BY_MATCH("R2: param breaks tie for 2\n");
          } else if (fn1->where && !fn2->where) {
            equal = false;
            TRACE_DISAMBIGUATE_BY_MATCH("S: not equal\n");
          } else if (!fn1->where && fn2->where) {
            worse = true;
            TRACE_DISAMBIGUATE_BY_MATCH("T: worse\n");
          }
        }
        if (worse || equal) {
          best = false;
          TRACE_DISAMBIGUATE_BY_MATCH("U: not best\n");
          break;
        }
      }
    }
    if (best) {
      *ret_afs = actualFormals1;
      return fn1;
    }
  }
  *ret_afs = NULL;
  return NULL;
}


static bool
explainCallMatch(CallExpr* call) {
  if (!call->isNamed(fExplainCall))
    return false;
  if (explainCallModule && explainCallModule != call->getModule())
    return false;
  if (explainCallLine != -1 && explainCallLine != call->linenum())
    return false;
  return true;
}


static CallExpr*
userCall(CallExpr* call) {
  if (developer)
    return call;
  if (call->getFunction()->hasFlag(FLAG_TEMP) ||
      call->getModule()->modTag == MOD_INTERNAL) {
    for (int i = callStack.n-1; i >= 0; i--) {
      if (!callStack.v[i]->getFunction()->hasFlag(FLAG_TEMP) &&
          callStack.v[i]->getModule()->modTag != MOD_INTERNAL)
        return callStack.v[i];
    }
  }
  return call;
}


static void
printResolutionError(const char* error,
                     Vec<FnSymbol*>& candidates,
                     CallInfo* info) {
  CallExpr* call = userCall(info->call);
  if (!strcmp("_cast", info->name)) {
    if (!info->actuals.head()->hasFlag(FLAG_TYPE_VARIABLE)) {
      USR_FATAL(call, "illegal cast to non-type",
                toString(info->actuals.v[1]->type),
                toString(info->actuals.v[0]->type));
    } else {
      USR_FATAL(call, "illegal cast from %s to %s",
                toString(info->actuals.v[1]->type),
                toString(info->actuals.v[0]->type));
    }
  } else if (!strcmp("free", info->name)) {
    if (info->actuals.n > 0 &&
        isRecord(info->actuals.v[2]->type))
      USR_FATAL(call, "delete not allowed on records");
  } else if (!strcmp("these", info->name)) {
    if (info->actuals.n == 2 &&
        info->actuals.v[0]->type == dtMethodToken)
    USR_FATAL(call, "cannot iterate over values of type %s",
              toString(info->actuals.v[1]->type));
  } else if (!strcmp("_type_construct__tuple", info->name)) {
    if (info->call->argList.length == 0)
      USR_FATAL(call, "tuple size must be specified");
    SymExpr* sym = toSymExpr(info->call->get(1));
    if (!sym || !sym->var->isParameter()) {
      USR_FATAL(call, "tuple size must be static");
    } else {
      USR_FATAL(call, "invalid tuple");
    }
  } else if (!strcmp("=", info->name)) {
    if (info->actuals.v[0] && !info->actuals.v[0]->hasFlag(FLAG_TYPE_VARIABLE) &&
        info->actuals.v[1] && info->actuals.v[1]->hasFlag(FLAG_TYPE_VARIABLE)) {
      USR_FATAL(call, "illegal assignment of type to value");
    } else if (info->actuals.v[0] && info->actuals.v[0]->hasFlag(FLAG_TYPE_VARIABLE) &&
               info->actuals.v[1] && !info->actuals.v[1]->hasFlag(FLAG_TYPE_VARIABLE)) {
      USR_FATAL(call, "illegal assignment of value to type");
    } else if (info->actuals.v[1]->type == dtNil) {
      USR_FATAL(call, "type mismatch in assignment from nil to %s",
                toString(info->actuals.v[0]->type));
    } else {
      USR_FATAL(call, "type mismatch in assignment from %s to %s",
                toString(info->actuals.v[1]->type),
                toString(info->actuals.v[0]->type));
    }
  } else if (!strcmp("this", info->name)) {
    Type* type = info->actuals.v[1]->getValType();
    if (type->symbol->hasFlag(FLAG_ITERATOR_RECORD)) {
      USR_FATAL(call, "illegal access of iterator or promoted expression");
    } else if (type->symbol->hasFlag(FLAG_FUNCTION_CLASS)) {
      USR_FATAL(call, "illegal access of first class function");
    } else {
      USR_FATAL(call, "%s access of '%s' by '%s'", error,
                toString(info->actuals.v[1]->type),
                toString(info));
    }
  } else {
    const char* entity = "call";
    if (!strncmp("_type_construct_", info->name, 16))
      entity = "type specifier";
    const char* str = toString(info);
    if (info->scope) {
      ModuleSymbol* mod = toModuleSymbol(info->scope->parentSymbol);
      INT_ASSERT(mod);
      str = astr(mod->name, ".", str);
    }
    USR_FATAL_CONT(call, "%s %s '%s'", error, entity, str);
    if (candidates.n > 0) {
      if (developer) {
        for (int i = callStack.n-1; i>=0; i--) {
          CallExpr* cs = callStack.v[i];
          FnSymbol* f = cs->getFunction();
          if (f->instantiatedFrom)
            USR_PRINT(callStack.v[i], "  instantiated from %s", f->name);
          else
            break;
        }
      }
      bool printed_one = false;
      forv_Vec(FnSymbol, fn, candidates) {
        USR_PRINT(fn, "%s %s",
                  printed_one ? "               " : "candidates are:",
                  toString(fn));
        printed_one = true;
      }
    }
    if (candidates.n == 1 &&
        candidates.v[0]->numFormals() == 0
        && !strncmp("_type_construct_", info->name, 16))
      USR_PRINT(call, "did you forget the 'new' keyword?");
    USR_STOP();
  }
}

static void issueCompilerError(CallExpr* call) {
  //
  // Disable compiler warnings in internal modules that are triggered
  // within a dynamic dispatch context because of potential user
  // confusion.  Removed the following code and See the following
  // tests:
  //
  //   test/arrays/bradc/workarounds/arrayOfSpsArray.chpl
  //   test/arrays/deitz/part4/test_array_of_associative_arrays.chpl
  //   test/classes/bradc/arrayInClass/genericArrayInClass-otharrs.chpl
  //
  if (call->isPrimitive(PRIM_WARNING))
    if (inDynamicDispatchResolution)
      if (call->getModule()->modTag == MOD_INTERNAL &&
          callStack.head()->getModule()->modTag == MOD_INTERNAL)
        return;
  //
  // If an errorDepth was specified, report a diagnostic about the call
  // that deep into the callStack. The default depth is 1.
  //
  FnSymbol* fn = toFnSymbol(call->parentSymbol);
  VarSymbol* depthParam = toVarSymbol(paramMap.get(toDefExpr(fn->formals.tail)->sym));
  int64_t depth;
  bool foundDepthVal;
  if (depthParam && depthParam->immediate &&
      depthParam->immediate->const_kind == NUM_KIND_INT) {
    depth = depthParam->immediate->int_value();
    foundDepthVal = true;
  } else {
    depth = 1;
    foundDepthVal = false;
  }
  if (depth > callStack.n - 1) {
    if (foundDepthVal)
      USR_WARN(call, "compiler diagnostic depth value exceeds call stack depth");
    depth = callStack.n - 1;
  }
  if (depth < 0) {
    USR_WARN(call, "compiler diagnostic depth value can not be negative");
    depth = 0;
  }
  CallExpr* from = NULL;
  for (int i = callStack.n-1 - depth; i >= 0; i--) {
    from = callStack.v[i];
    if (from->linenum() > 0 && 
        from->getModule()->modTag != MOD_INTERNAL &&
        !from->getFunction()->hasFlag(FLAG_TEMP))
      break;
  }

  const char* str = "";
  for_formals(arg, fn) {
    if (foundDepthVal && arg->defPoint == fn->formals.tail)
      continue;
    VarSymbol* var = toVarSymbol(paramMap.get(arg));
    INT_ASSERT(var && var->immediate && var->immediate->const_kind == CONST_KIND_STRING);
    str = astr(str, var->immediate->v_string);
  }
  if (call->isPrimitive(PRIM_ERROR)) {
    USR_FATAL(from, "%s", str);
  } else {
    USR_WARN(from, "%s", str);
  }
  if (FnSymbol* fn = toFnSymbol(callStack.tail()->isResolved()))
    innerCompilerWarningMap.put(fn, str);
  if (FnSymbol* fn = toFnSymbol(callStack.v[callStack.n-1 - depth]->isResolved()))
    outerCompilerWarningMap.put(fn, str);
}

static void reissueCompilerWarning(const char* str, int offset) {
  //
  // Disable compiler warnings in internal modules that are triggered
  // within a dynamic dispatch context because of potential user
  // confusion.  See note in 'issueCompileError' above.
  //
  if (inDynamicDispatchResolution)
    if (callStack.tail()->getModule()->modTag == MOD_INTERNAL &&
        callStack.head()->getModule()->modTag == MOD_INTERNAL)
      return;

  CallExpr* from = NULL;
  for (int i = callStack.n-offset; i >= 0; i--) {
    from = callStack.v[i];
    if (from->linenum() > 0 && 
        from->getModule()->modTag != MOD_INTERNAL &&
        !from->getFunction()->hasFlag(FLAG_TEMP))
      break;
  }
  USR_WARN(from, "%s", str);
}

class VisibleFunctionBlock {
 public:
  Map<const char*,Vec<FnSymbol*>*> visibleFunctions;
  VisibleFunctionBlock() { }
};

static Map<BlockStmt*,VisibleFunctionBlock*> visibleFunctionMap;
static int nVisibleFunctions = 0; // for incremental build
static Map<BlockStmt*,BlockStmt*> visibilityBlockCache;
static Vec<BlockStmt*> standardModuleSet;

//
// return the innermost block for searching for visible functions
//
BlockStmt*
getVisibilityBlock(Expr* expr) {
  if (BlockStmt* block = toBlockStmt(expr->parentExpr)) {
    if (block->blockTag == BLOCK_SCOPELESS)
      return getVisibilityBlock(block);
    else
      return block;
  } else if (expr->parentExpr) {
    return getVisibilityBlock(expr->parentExpr);
  } else if (Symbol* s = expr->parentSymbol) {
      FnSymbol* fn = toFnSymbol(s);
      if (fn && fn->instantiationPoint)
        return fn->instantiationPoint;
      else
        return getVisibilityBlock(s->defPoint);
  } else {
    INT_FATAL(expr, "Expresion has no visibility block.");
    return NULL;
  }
}

static void buildVisibleFunctionMap() {
  for (int i = nVisibleFunctions; i < gFnSymbols.n; i++) {
    FnSymbol* fn = gFnSymbols.v[i];
    if (!fn->hasFlag(FLAG_INVISIBLE_FN) && fn->defPoint->parentSymbol && !isArgSymbol(fn->defPoint->parentSymbol)) {
      BlockStmt* block = NULL;
      if (fn->hasFlag(FLAG_AUTO_II)) {
        block = theProgram->block;
      } else {
        block = getVisibilityBlock(fn->defPoint);
        //
        // add all functions in standard modules to theProgram
        //
        if (standardModuleSet.set_in(block))
          block = theProgram->block;
      }
      VisibleFunctionBlock* vfb = visibleFunctionMap.get(block);
      if (!vfb) {
        vfb = new VisibleFunctionBlock();
        visibleFunctionMap.put(block, vfb);
      }
      Vec<FnSymbol*>* fns = vfb->visibleFunctions.get(fn->name);
      if (!fns) {
        fns = new Vec<FnSymbol*>();
        vfb->visibleFunctions.put(fn->name, fns);
      }
      fns->add(fn);
    }
  }
  nVisibleFunctions = gFnSymbols.n;
}

static BlockStmt*
getVisibleFunctions(BlockStmt* block,
                    const char* name,
                    Vec<FnSymbol*>& visibleFns,
                    Vec<BlockStmt*>& visited) {
  //
  // all functions in standard modules are stored in a single block
  //
  if (standardModuleSet.set_in(block))
    block = theProgram->block;

  //
  // avoid infinite recursion due to modules with mutual uses
  //
  if (visited.set_in(block))
    return NULL;
  else if (isModuleSymbol(block->parentSymbol))
    visited.set_add(block);

  bool canSkipThisBlock = true;

  VisibleFunctionBlock* vfb = visibleFunctionMap.get(block);
  if (vfb) {
    canSkipThisBlock = false; // cannot skip if this block defines functions
    Vec<FnSymbol*>* fns = vfb->visibleFunctions.get(name);
    if (fns) {
      visibleFns.append(*fns);
    }
  }

  if (block->modUses) {
    for_actuals(expr, block->modUses) {
      SymExpr* se = toSymExpr(expr);
      INT_ASSERT(se);
      ModuleSymbol* mod = toModuleSymbol(se->var);
      INT_ASSERT(mod);
      canSkipThisBlock = false; // cannot skip if this block uses modules
      getVisibleFunctions(mod->block, name, visibleFns, visited);
    }
  }

  //
  // visibilityBlockCache contains blocks that can be skipped
  //
  if (BlockStmt* next = visibilityBlockCache.get(block)) {
    getVisibleFunctions(next, name, visibleFns, visited);
    return (canSkipThisBlock) ? next : block;
  }

  if (block != rootModule->block) {
    BlockStmt* next = getVisibilityBlock(block);
    BlockStmt* cache = getVisibleFunctions(next, name, visibleFns, visited);
    if (cache)
      visibilityBlockCache.put(block, cache);
    return (canSkipThisBlock) ? cache : block;
  }

  return NULL;
}


static Type*
resolve_type_expr(Expr* expr) {
  bool stop = false;
  for_exprs_postorder(e, expr) {
    if (expr == e)
      stop = true;
    e = preFold(e);
    if (CallExpr* call = toCallExpr(e)) {
      if (call->parentSymbol) {
        callStack.add(call);
        resolveCall(call);
        FnSymbol* fn = call->isResolved();
        if (fn && call->parentSymbol) {
          resolveFormals(fn);
          if (fn->retTag == RET_PARAM || fn->retTag == RET_TYPE ||
              fn->retType == dtUnknown)
            resolveFns(fn);
        }
        callStack.pop();
      }
    }
    e = postFold(e);
    if (stop) {
      expr = e;
      break;
    }
  }
  Type* t = expr->typeInfo();
  if (t == dtUnknown)
    INT_FATAL(expr, "Unable to resolve type expression");
  return t;
}


static void
makeNoop(CallExpr* call) {
  if (call->baseExpr)
    call->baseExpr->remove();
  while (call->numActuals())
    call->get(1)->remove();
  call->primitive = primitives[PRIM_NOOP];
}


static bool
isTypeExpr(Expr* expr) {
  if (SymExpr* sym = toSymExpr(expr)) {
    if (sym->var->hasFlag(FLAG_TYPE_VARIABLE) || isTypeSymbol(sym->var))
      return true;
  } else if (CallExpr* call = toCallExpr(expr)) {
    if (call->isPrimitive(PRIM_TYPEOF))
      return true;
    if (call->isPrimitive(PRIM_GET_MEMBER_VALUE) ||
        call->isPrimitive(PRIM_GET_MEMBER)) {
      ClassType* ct = toClassType(call->get(1)->typeInfo());
      INT_ASSERT(ct);
      if (ct->symbol->hasFlag(FLAG_REF))
        ct = toClassType(ct->getValType());
      SymExpr* left = toSymExpr(call->get(1));
      SymExpr* right = toSymExpr(call->get(2));
      INT_ASSERT(left && right);
      VarSymbol* var = toVarSymbol(right->var);
      INT_ASSERT(var);
      if (var->immediate) {
        const char* name = var->immediate->v_string;
        for_fields(field, ct) {
          if (!strcmp(field->name, name))
            if (field->hasFlag(FLAG_TYPE_VARIABLE))
              return true;
        }
      } else if (var->hasFlag(FLAG_TYPE_VARIABLE))
        return true;
      if (left->var->type->symbol->hasFlag(FLAG_TUPLE) &&
          left->var->hasFlag(FLAG_TYPE_VARIABLE))
        return true;
    }
    if (FnSymbol* fn = call->isResolved())
      if (fn->retTag == RET_TYPE)
        return true;
  }
  return false;
}


//
// special case cast of class w/ type variables that is not generic
//   i.e. type variables are type definitions (have default types)
//
static void
resolveDefaultGenericType(CallExpr* call) {
  SET_LINENO(call);
  for_actuals(actual, call) {
    if (NamedExpr* ne = toNamedExpr(actual))
      actual = ne->actual;
    if (SymExpr* te = toSymExpr(actual)) {
      if (TypeSymbol* ts = toTypeSymbol(te->var)) {
        if (ClassType* ct = toClassType(ts->type)) {
          if (ct->symbol->hasFlag(FLAG_GENERIC)) {
            CallExpr* cc = new CallExpr(ct->defaultTypeConstructor->name);
            te->replace(cc);
            resolveCall(cc);
            cc->replace(new SymExpr(cc->typeInfo()->symbol));
          }
        }
      }
    }
  }
}


static void
gatherCandidates(Vec<FnSymbol*>& candidateFns,
                 Vec<Vec<ArgSymbol*>*>& candidateActualFormals,
                 Vec<FnSymbol*>& visibleFns, CallInfo& info)
{
  // Search user-defined functions first.
  forv_Vec(FnSymbol, visibleFn, visibleFns) {
    if (visibleFn->hasFlag(FLAG_TEMP))
      continue;
    if (info.call->methodTag &&
        ! (visibleFn->hasFlag(FLAG_NO_PARENS) ||
           visibleFn->hasFlag(FLAG_TYPE_CONSTRUCTOR)))
      continue;
#ifdef ENABLE_TRACING_OF_DISAMBIGUATION
    if (explainCallLine && explainCallMatch(info.call)) {
      printf("Considering function %s\n", visibleFn->stringLoc());
    }
#endif
    addCandidate(&candidateFns, &candidateActualFormals, visibleFn, info);
  }

  // Return if we got a successful match with user-defined functions.
  if (candidateFns.n)
    return;

  // No.  So search compiler-defined functions.
  forv_Vec(FnSymbol, visibleFn, visibleFns) {
    if (!visibleFn->hasFlag(FLAG_TEMP))
      continue;
    if (info.call->methodTag &&
        ! (visibleFn->hasFlag(FLAG_NO_PARENS) ||
           visibleFn->hasFlag(FLAG_TYPE_CONSTRUCTOR)))
      continue;
#ifdef ENABLE_TRACING_OF_DISAMBIGUATION
    if (explainCallLine && explainCallMatch(info.call)) {
      printf("Considering function %s\n", visibleFn->stringLoc());
    }
#endif
    addCandidate(&candidateFns, &candidateActualFormals, visibleFn, info);
  }
}

void
resolveCall(CallExpr* call, bool errorCheck) {
  if (!call->primitive) {
    resolveNormalCall(call, errorCheck);
  } else if (call->isPrimitive(PRIM_TUPLE_AND_EXPAND)) {
    resolveTupleAndExpand(call);
  } else if (call->isPrimitive(PRIM_TUPLE_EXPAND)) {
    resolveTupleExpand(call);
  } else if (call->isPrimitive(PRIM_SET_MEMBER)) {
    resolveSetMember(call);
  } else if (call->isPrimitive(PRIM_MOVE)) {
    resolveMove(call);
  } else if (call->isPrimitive(PRIM_INIT)) {
    resolveDefaultGenericType(call);
  }
}

static void resolveNormalCall(CallExpr* call, bool errorCheck) {
    resolveDefaultGenericType(call);

    CallInfo info(call);

    Vec<FnSymbol*> visibleFns;                    // visible functions
    Vec<FnSymbol*> candidateFns;
    Vec<Vec<ArgSymbol*>*> candidateActualFormals; // candidate functions

    //
    // update visible function map as necessary
    //
    if (gFnSymbols.n != nVisibleFunctions)
      buildVisibleFunctionMap();

    if (!call->isResolved()) {
      if (!info.scope) {
        Vec<BlockStmt*> visited;
        getVisibleFunctions(getVisibilityBlock(call), info.name, visibleFns, visited);
      } else {
        if (VisibleFunctionBlock* vfb = visibleFunctionMap.get(info.scope))
          if (Vec<FnSymbol*>* fns = vfb->visibleFunctions.get(info.name))
            visibleFns.append(*fns);
      }
    } else {
      visibleFns.add(call->isResolved());
    }

    if (explainCallLine && explainCallMatch(call)) {
      USR_PRINT(call, "call: %s", toString(&info));
      if (visibleFns.n == 0)
        USR_PRINT(call, "no visible functions found");
      bool first = true;
      forv_Vec(FnSymbol, visibleFn, visibleFns) {
        USR_PRINT(visibleFn, "%s %s",
                  first ? "visible functions are:" : "                      ",
                  toString(visibleFn));
        first = false;
      }
    }

    gatherCandidates(candidateFns, candidateActualFormals, visibleFns, info);

    if (explainCallLine && explainCallMatch(info.call)) {
      if (candidateFns.n == 0)
        USR_PRINT(info.call, "no candidates found");
      bool first = true;
      forv_Vec(FnSymbol, candidateFn, candidateFns) {
        USR_PRINT(candidateFn, "%s %s",
                  first ? "candidates are:" : "               ",
                  toString(candidateFn));
        first = false;
      }
    }

    FnSymbol* best = NULL;
    Vec<ArgSymbol*>* actualFormals = 0;
    Expr* scope = (info.scope) ? info.scope : getVisibilityBlock(call);
    best = disambiguate_by_match(&candidateFns, &candidateActualFormals,
                                 &info.actuals, &actualFormals, scope,
                                 explainCallLine && explainCallMatch(call));

    if (best && explainCallLine && explainCallMatch(call)) {
      USR_PRINT(best, "best candidate is: %s", toString(best));
    }

    if (call->partialTag && (!best || !best->hasFlag(FLAG_NO_PARENS))) {
      best = NULL;
    } else if (!best) {
      if (tryStack.n) {
        tryFailure = true;
        return;
      } else if (candidateFns.n > 0) {
        if (errorCheck)
          printResolutionError("ambiguous", candidateFns, &info);
      } else {
        if (errorCheck)
          printResolutionError("unresolved", visibleFns, &info);
      }
    } else {
      best = defaultWrap(best, actualFormals, &info);
      best = orderWrap(best, actualFormals, &info);
      best = coercionWrap(best, &info);
      best = promotionWrap(best, &info);
    }

    for (int i = 0; i < candidateActualFormals.n; i++)
      delete candidateActualFormals.v[i];

    FnSymbol* resolvedFn = best;

    if (!resolvedFn && !errorCheck) {
      return;
    }

    if (call->partialTag) {
      if (!resolvedFn) {
        return;
      }
      call->partialTag = false;
    }
    if (resolvedFn && resolvedFn->hasFlag(FLAG_DATA_SET_ERROR)) {
      Type* elt_type = resolvedFn->getFormal(1)->type->substitutions.v[0].value->type;
      if (!elt_type)
        INT_FATAL(call, "Unexpected substitution of ddata class");
      USR_FATAL(userCall(call), "type mismatch in assignment from %s to %s",
                toString(info.actuals.v[3]->type), toString(elt_type));
    }
    if (resolvedFn &&
        !strcmp("=", resolvedFn->name) &&
        isRecord(resolvedFn->getFormal(1)->type) &&
        resolvedFn->getFormal(2)->type == dtNil)
      USR_FATAL(userCall(call), "type mismatch in assignment from nil to %s",
                toString(resolvedFn->getFormal(1)->type));
    if (!resolvedFn) {
      INT_FATAL(call, "unable to resolve call");
    }
    if (call->parentSymbol) {
      SET_LINENO(call);
      call->baseExpr->replace(new SymExpr(resolvedFn));
    }

    // Check to ensure the actual supplied to an OUT, INOUT or REF argument
    // is an lvalue.
    for_formals_actuals(formal, actual, call) {
      if (formal->intent == INTENT_OUT ||
          formal->intent == INTENT_INOUT ||
          formal->intent == INTENT_REF) {
        if (SymExpr* se = toSymExpr(actual)) {
          if (se->var->hasFlag(FLAG_EXPR_TEMP) || se->var->isConstant() || se->var->isParameter()) {
            if (formal->intent == INTENT_OUT) {
              USR_FATAL(se, "non-lvalue actual passed to out argument");
            } else if (formal->intent == INTENT_REF) {
              USR_FATAL(se, "non-lvalue actual passed to ref argument");
            } else {
              USR_FATAL(se, "non-lvalue actual passed to inout argument");
            }
          }
        }
      }
    }

    if (const char* str = innerCompilerWarningMap.get(resolvedFn)) {
      reissueCompilerWarning(str, 2);
      if (FnSymbol* fn = toFnSymbol(callStack.v[callStack.n-2]->isResolved()))
        outerCompilerWarningMap.put(fn, str);
    }
    if (const char* str = outerCompilerWarningMap.get(resolvedFn))
      reissueCompilerWarning(str, 1);
}

static void resolveTupleAndExpand(CallExpr* call) {
    SymExpr* se = toSymExpr(call->get(1));
    int size = 0;
    for (int i = 0; i < se->var->type->substitutions.n; i++) {
      if (se->var->type->substitutions.v[i].key) {
        if (!strcmp("size", se->var->type->substitutions.v[i].key->name)) {
          size = toVarSymbol(se->var->type->substitutions.v[i].value)->immediate->int_value();
          break;
        }
      }
    }
    INT_ASSERT(size);
    CallExpr* noop = new CallExpr(PRIM_NOOP);
    call->getStmtExpr()->insertBefore(noop);
    VarSymbol* tmp = gTrue;
    for (int i = 1; i <= size; i++) {
      VarSymbol* tmp1 = newTemp("_tuple_and_expand_tmp_");
      tmp1->addFlag(FLAG_MAYBE_PARAM);
      tmp1->addFlag(FLAG_MAYBE_TYPE);
      VarSymbol* tmp2 = newTemp("_tuple_and_expand_tmp_");
      tmp2->addFlag(FLAG_MAYBE_PARAM);
      tmp2->addFlag(FLAG_MAYBE_TYPE);
      VarSymbol* tmp3 = newTemp("_tuple_and_expand_tmp_");
      tmp3->addFlag(FLAG_MAYBE_PARAM);
      tmp3->addFlag(FLAG_MAYBE_TYPE);
      VarSymbol* tmp4 = newTemp("_tuple_and_expand_tmp_");
      tmp4->addFlag(FLAG_MAYBE_PARAM);
      tmp4->addFlag(FLAG_MAYBE_TYPE);
      call->getStmtExpr()->insertBefore(new DefExpr(tmp1));
      call->getStmtExpr()->insertBefore(new DefExpr(tmp2));
      call->getStmtExpr()->insertBefore(new DefExpr(tmp3));
      call->getStmtExpr()->insertBefore(new DefExpr(tmp4));
      call->getStmtExpr()->insertBefore(
        new CallExpr(PRIM_MOVE, tmp1,
          new CallExpr(se->copy(), new_IntSymbol(i))));
      CallExpr* query = new CallExpr(PRIM_QUERY, tmp1);
      for (int i = 2; i < call->numActuals(); i++)
        query->insertAtTail(call->get(i)->copy());
      call->getStmtExpr()->insertBefore(new CallExpr(PRIM_MOVE, tmp2, query));
      call->getStmtExpr()->insertBefore(
        new CallExpr(PRIM_MOVE, tmp3,
          new CallExpr("==", tmp2, call->get(3)->copy())));
      call->getStmtExpr()->insertBefore(
        new CallExpr(PRIM_MOVE, tmp4,
          new CallExpr("&", tmp3, tmp)));
      tmp = tmp4;
    }
    call->replace(new SymExpr(tmp));
    noop->replace(call); // put call back in ast for function resolution
    makeNoop(call);
}

static void resolveTupleExpand(CallExpr* call) {
    SymExpr* sym = toSymExpr(call->get(1));
    Type* type = sym->var->getValType();

    if (!type->symbol->hasFlag(FLAG_TUPLE))
      USR_FATAL(call, "invalid tuple expand primitive");

    int size = 0;
    for (int i = 0; i < type->substitutions.n; i++) {
      if (type->substitutions.v[i].key) {
        if (!strcmp("size", type->substitutions.v[i].key->name)) {
          size = toVarSymbol(type->substitutions.v[i].value)->immediate->int_value();
          break;
        }
      }
    }
    if (size == 0)
      INT_FATAL(call, "Invalid tuple expand primitive");
    CallExpr* parent = toCallExpr(call->parentExpr);
    CallExpr* noop = new CallExpr(PRIM_NOOP);
    call->getStmtExpr()->insertBefore(noop);
    for (int i = 1; i <= size; i++) {
      VarSymbol* tmp = newTemp("_tuple_expand_tmp_");
      tmp->addFlag(FLAG_MAYBE_TYPE);
      DefExpr* def = new DefExpr(tmp);
      call->getStmtExpr()->insertBefore(def);
      CallExpr* e = NULL;
      if (!call->parentSymbol->hasFlag(FLAG_EXPAND_TUPLES_WITH_VALUES)) {
        e = new CallExpr(sym->copy(), new_IntSymbol(i));
      } else {
        e = new CallExpr(PRIM_GET_MEMBER_VALUE, sym->copy(),
                         new_StringSymbol(astr("x", istr(i))));
      }
      CallExpr* move = new CallExpr(PRIM_MOVE, tmp, e);
      call->getStmtExpr()->insertBefore(move);
      call->insertBefore(new SymExpr(tmp));
    }
    call->remove();
    noop->replace(call); // put call back in ast for function resolution
    makeNoop(call);
    // increase tuple rank
    if (parent && parent->isNamed("_type_construct__tuple")) {
      parent->get(1)->replace(new SymExpr(new_IntSymbol(parent->numActuals()-1)));
    }
}

static void resolveSetMember(CallExpr* call) {
    // Get the field name.
    SymExpr* sym = toSymExpr(call->get(2));
    if (!sym)
      INT_FATAL(call, "bad set member primitive");
    VarSymbol* var = toVarSymbol(sym->var);
    if (!var || !var->immediate)
      INT_FATAL(call, "bad set member primitive");
    const char* name = var->immediate->v_string;

    // Special case: An integer field name is actually a tuple member index.
    {
      int64_t i;
      if (get_int(sym, &i)) {
        name = astr("x", istr(i));
        call->get(2)->replace(new SymExpr(new_StringSymbol(name)));
      }
    }

    ClassType* ct = toClassType(call->get(1)->typeInfo());
    if (!ct)
      INT_FATAL(call, "bad set member primitive");

    Symbol* fs = NULL;
    for_fields(field, ct) {
      if (!strcmp(field->name, name)) {
        fs = field; break;
      }
    }

    if (!fs)
      INT_FATAL(call, "bad set member primitive");

        Type* t = call->get(3)->typeInfo();
        // I think this never happens, so can be turned into an assert. <hilde>
        if (t == dtUnknown)
          INT_FATAL(call, "Unable to resolve field type");

        if (t == dtNil && fs->type == dtUnknown)
          USR_FATAL(call->parentSymbol, "unable to determine type of field from nil");
        if (fs->type == dtUnknown)
          fs->type = t;

        if (t != fs->type && t != dtNil && t != dtObject) {
          USR_FATAL(userCall(call),
                    "cannot assign expression of type %s to field of type %s",
                    toString(t), toString(fs->type));
        }
}



static void resolveMove(CallExpr* call) {
    Expr* rhs = call->get(2);
    Symbol* lhs = NULL;
    if (SymExpr* se = toSymExpr(call->get(1)))
      lhs = se->var;
    INT_ASSERT(lhs);

    if (CallExpr* assignment = toCallExpr(rhs)) {
      if (FnSymbol* fn = assignment->isResolved()) {
        if (!strcmp(fn->name, "=") && fn->retType == dtVoid) {
          //          call->replace(assignment->remove());
          return;
        }
      }
    }

    FnSymbol* fn = toFnSymbol(call->parentSymbol);

    if (lhs->hasFlag(FLAG_TYPE_VARIABLE) && !isTypeExpr(rhs)) {
      if (lhs == fn->getReturnSymbol()) {
        if (!fn->hasFlag(FLAG_HAS_RUNTIME_TYPE))
          USR_FATAL(call, "illegal return of value where type is expected");
      } else {
        USR_FATAL(call, "illegal assignment of value to type");
      }
    }

    if (!lhs->hasFlag(FLAG_TYPE_VARIABLE) && !lhs->hasFlag(FLAG_MAYBE_TYPE) && isTypeExpr(rhs)) {
      if (lhs == fn->getReturnSymbol()) {
        USR_FATAL(call, "illegal return of type where value is expected");
      } else {
        USR_FATAL(call, "illegal assignment of type to value");
      }
    }

    // do not resolve function return type yet
    // except for constructors
    if (fn && fn->getReturnSymbol() == lhs && fn->_this != lhs)
      if (fn->retType == dtUnknown) {
        return;
      }

    Type* rhsType = rhs->typeInfo();

    if (rhsType == dtVoid) {
      if (CallExpr* rhsFn = toCallExpr(rhs)) {
        if (FnSymbol* rhsFnSym = rhsFn->isResolved()) {
          USR_FATAL(userCall(call), 
                    "illegal use of function that does not return a value: '%s'", 
                    rhsFnSym->name);
        }
      }
      USR_FATAL(userCall(call), 
                "illegal use of function that does not return a value");
    }

    if (lhs->type == dtUnknown || lhs->type == dtNil)
      lhs->type = rhsType;

    Type* lhsType = lhs->type;

    if (CallExpr* call = toCallExpr(rhs)) {
      if (FnSymbol* fn = call->isResolved()) {
        if (rhsType == dtUnknown) {
          USR_FATAL_CONT(fn, "unable to resolve return type of function '%s'", fn->name);
          USR_FATAL(rhs, "called recursively at this point");
        }
      }
    }
    if (rhsType == dtUnknown)
      USR_FATAL(call, "unable to resolve type");

    if (rhsType == dtNil && lhsType != dtNil && !isClass(lhsType))
      USR_FATAL(userCall(call), "type mismatch in assignment from nil to %s",
                toString(lhsType));
    Type* lhsBaseType = lhsType->getValType();
    Type* rhsBaseType = rhsType->getValType();
    if (rhsType != dtNil &&
        rhsBaseType != lhsBaseType &&
        !isDispatchParent(rhsBaseType, lhsBaseType))
      USR_FATAL(userCall(call), "type mismatch in assignment from %s to %s",
                toString(rhsType), toString(lhsType));
    if (rhsType != lhsType && isDispatchParent(rhsBaseType, lhsBaseType)) {
      Symbol* tmp = newTemp("_cast_tmp_", rhsType);
      call->insertBefore(new DefExpr(tmp));
      call->insertBefore(new CallExpr(PRIM_MOVE, tmp, rhs->remove()));
      call->insertAtTail(new CallExpr(PRIM_CAST, lhsBaseType->symbol, tmp));
    }
}

// Returns true if the formal needs an internal temporary, false otherwise.
static bool
formalRequiresTemp(ArgSymbol* formal) {
// We mostly just weed out the negative cases.

  // Look at intents.  No temporaries for param, type or ref intents.
  if (formal->intent == INTENT_PARAM ||
      formal->intent == INTENT_TYPE ||
      formal->intent == INTENT_REF ||
      (formal->intent == INTENT_BLANK &&
       formal->type->symbol->hasFlag(FLAG_REF)))
    return false;

  // Some more obscure call-by-ref cases.
  if (formal->hasFlag(FLAG_IS_MEME) ||
      formal->hasFlag(FLAG_TYPE_VARIABLE) ||
      formal->hasFlag(FLAG_NO_FORMAL_TMP))
    return false;

  // The fLibraryCompile flag was added to support separate compilation.
  // Several code generation functions crash if it is not there.
  // This makes exported object arguments read-only which is not what we want.
  if (formal->hasFlag(FLAG_ARG_THIS)) {
    if (!fLibraryCompile)
      // So call-by-ref is cancelled if we are compiling an exported function.
      return false;
  }

  if (formal == toFnSymbol(formal->defPoint->parentSymbol)->_outer ||
      formal->instantiatedParam ||
      formal->type == dtMethodToken)
    return false;

  return true;
}

static void
insertFormalTemps(FnSymbol* fn) {
  if (!strcmp(fn->name, "_init") ||
      !strcmp(fn->name, "_cast") ||
      fn->hasFlag(FLAG_AUTO_COPY_FN) ||
      fn->hasFlag(FLAG_AUTO_DESTROY_FN) ||
      fn->hasFlag(FLAG_INIT_COPY_FN) ||
      !strcmp(fn->name, "_getIterator") ||
      !strcmp(fn->name, "_getIteratorHelp") ||
      !strcmp(fn->name, "iteratorIndex") ||
      !strcmp(fn->name, "iteratorIndexHelp") ||
      !strcmp(fn->name, "=") ||
      !strcmp(fn->name, "_createFieldDefault") ||
      !strcmp(fn->name, "chpldev_refToString") ||
      fn->hasFlag(FLAG_ALLOW_REF) ||
      fn->hasFlag(FLAG_REF))
    return;
  SymbolMap formals2vars;
  for_formals(formal, fn) {
    if (formalRequiresTemp(formal)) {
      SET_LINENO(formal);
      VarSymbol* tmp = newTemp(astr("_formal_tmp_", formal->name));
      Type* formalType = formal->type->getValType();
      if ((formal->intent == INTENT_BLANK ||
           formal->intent == INTENT_CONST) &&
          !isSyncType(formalType) &&
          !isRefCountedType(formalType))
        tmp->addFlag(FLAG_CONST);
      formals2vars.put(formal, tmp);
    }
  }
  if (formals2vars.n > 0) {
    update_symbols(fn->body, &formals2vars);
    form_Map(SymbolMapElem, e, formals2vars) {
      ArgSymbol* formal = toArgSymbol(e->key);
      SET_LINENO(formal);
      Symbol* tmp = e->value;
      // This adds the extra code inside the current function required
      // to implement the ref-to-value and copy-back semantics, where needed.
      if (formal->intent == INTENT_OUT) {
        if (formal->defaultExpr && formal->defaultExpr->body.tail->typeInfo() != dtTypeDefaultToken) {
          BlockStmt* defaultExpr = formal->defaultExpr->copy();
          fn->insertAtHead(new CallExpr(PRIM_MOVE, tmp, defaultExpr->body.tail->remove()));
          fn->insertAtHead(defaultExpr);
        } else {
          VarSymbol* refTmp = newTemp("_formal_ref_tmp_");
          VarSymbol* typeTmp = newTemp("_formal_type_tmp_");
          typeTmp->addFlag(FLAG_MAYBE_TYPE);
          fn->insertAtHead(new CallExpr(PRIM_MOVE, tmp, new CallExpr(PRIM_INIT, typeTmp)));
          fn->insertAtHead(new CallExpr(PRIM_MOVE, typeTmp, new CallExpr(PRIM_TYPEOF, refTmp)));
          fn->insertAtHead(new CallExpr(PRIM_MOVE, refTmp, new CallExpr(PRIM_DEREF, formal)));
          fn->insertAtHead(new DefExpr(refTmp));
          fn->insertAtHead(new DefExpr(typeTmp));
        }
      } else if (formal->intent == INTENT_INOUT || formal->intent == INTENT_IN) {
        fn->insertAtHead(new CallExpr(PRIM_MOVE, tmp, new CallExpr("chpl__initCopy", formal)));
        tmp->addFlag(FLAG_INSERT_AUTO_DESTROY);
      } else {
        TypeSymbol* ts = formal->type->symbol;
        if (!getRecordWrappedFlags(ts).any() &&
            !ts->hasFlag(FLAG_ITERATOR_CLASS) &&
            !ts->hasFlag(FLAG_ITERATOR_RECORD) &&
            !getSyncFlags(ts).any() &&
            !ts->hasFlag(FLAG_REF)) {
          fn->insertAtHead(new CallExpr(PRIM_MOVE, tmp, new CallExpr("chpl__autoCopy", formal)));
          // WORKAROUND:
          // This is a temporary bug fix that results in leaked memory.
          //
          // Here we avoid calling the destructor for any formals that
          //  are records or have records because the call may result
          //  in repeatedly freeing memory if the user defined
          //  destructor calls delete on any fields.  I think we
          //  probably need a similar change in the INOUT/IN case
          //  above.  See test/types/records/sungeun/destructor3.chpl
          //  and test/users/recordbug3.chpl.
          // 
          // For records, this problem should go away if/when we
          //  implement 'const ref' intents and make them the default
          //  for records.
          //
          // Another solution (and the one that would fix records in
          //  classes) is to call the user record's default
          //  constructor if it takes no arguments.  This is not the
          //  currently described behavior in the spec.  This would
          //  require the user to implement a default constructor if
          //  explicit memory allocation is required.
          //
          if (!isClassType(formal->type) ||
              (isRecord(formal->type) &&
               ((formal->type->getModule()->modTag==MOD_INTERNAL) ||
                (formal->type->getModule()->modTag==MOD_STANDARD))) ||
              (isClassType(formal->type) && !typeHasRefField(formal->type)))
            tmp->addFlag(FLAG_INSERT_AUTO_DESTROY);
        } else
          fn->insertAtHead(new CallExpr(PRIM_MOVE, tmp, formal));
      }
      fn->insertAtHead(new DefExpr(tmp));
      if (formal->intent == INTENT_INOUT || formal->intent == INTENT_OUT) {
        fn->insertBeforeReturnAfterLabel(new CallExpr(PRIM_MOVE, formal, new CallExpr("=", formal, tmp)));
      }
    }
  }
}

//
// Calculate the index type for a param for loop by checking the type of
// the range that would be built using the same low and high values.
// 
static Type* param_for_index_type(CallExpr* loop) {
  BlockStmt* block = toBlockStmt(loop->parentExpr);
  SymExpr* lse = toSymExpr(loop->get(2));
  SymExpr* hse = toSymExpr(loop->get(3));
  CallExpr* range = new CallExpr("_build_range", lse->copy(), hse->copy());
  block->insertBefore(range);
  resolveCall(range);
  if (!range->isResolved()) {
    INT_FATAL("unresolved range");
  }
  resolveFormals(range->isResolved());
  DefExpr* formal = toDefExpr(range->isResolved()->formals.get(1));
  Type* formalType;
  if (toArgSymbol(formal->sym)->typeExpr) {
    // range->isResolved() is the coercion wrapper for _build_range
    formalType = toArgSymbol(formal->sym)->typeExpr->body.tail->typeInfo();
  } else {
    formalType = formal->sym->type;
  }
  range->remove();
  return formalType;
}


static void fold_param_for(CallExpr* loop) {
  BlockStmt* block = toBlockStmt(loop->parentExpr);
  SymExpr* lse = toSymExpr(loop->get(2));
  SymExpr* hse = toSymExpr(loop->get(3));
  SymExpr* sse = toSymExpr(loop->get(4));
  if (!block || !lse || !hse || !sse)
    USR_FATAL(loop, "param for loop must be defined over a param range");
  VarSymbol* lvar = toVarSymbol(lse->var);
  VarSymbol* hvar = toVarSymbol(hse->var);
  VarSymbol* svar = toVarSymbol(sse->var);
  if (!lvar || !hvar || !svar)
    USR_FATAL(loop, "param for loop must be defined over a param range");
  if (!lvar->immediate || !hvar->immediate || !svar->immediate)
    USR_FATAL(loop, "param for loop must be defined over a param range");
  Expr* index_expr = loop->get(1);
  Type* formalType = param_for_index_type(loop);
  IF1_int_type idx_size;
  if (get_width(formalType) == 32) {
    idx_size = INT_SIZE_32;
  } else {
    idx_size = INT_SIZE_64;
  }
  if (block->blockTag != BLOCK_NORMAL)
    INT_FATAL("ha");
  loop->remove();
  CallExpr* noop = new CallExpr(PRIM_NOOP);
  block->insertAfter(noop);
  Symbol* index = toSymExpr(index_expr)->var;

  if (is_int_type(formalType)) {
    int64_t low = lvar->immediate->int_value();
    int64_t high = hvar->immediate->int_value();
    int64_t stride = svar->immediate->int_value();
    if (stride <= 0) {
      for (int64_t i = high; i >= low; i += stride) {
        SymbolMap map;
        map.put(index, new_IntSymbol(i, idx_size));
        noop->insertBefore(block->copy(&map));
      }
    } else {
      for (int64_t i = low; i <= high; i += stride) {
        SymbolMap map;
        map.put(index, new_IntSymbol(i, idx_size));
        noop->insertBefore(block->copy(&map));
      }
    }
  } else {
    INT_ASSERT(is_uint_type(formalType) || is_bool_type(formalType));
    uint64_t low = lvar->immediate->uint_value();
    uint64_t high = hvar->immediate->uint_value();
    int64_t stride = svar->immediate->int_value();
    if (stride <= 0) {
      for (uint64_t i = high; i >= low; i += stride) {
        SymbolMap map;
        map.put(index, new_UIntSymbol(i, idx_size));
        noop->insertBefore(block->copy(&map));
      }
    } else {
      for (uint64_t i = low; i <= high; i += stride) {
        SymbolMap map;
        map.put(index, new_UIntSymbol(i, idx_size));
        noop->insertBefore(block->copy(&map));
      }
    }
  }
  block->replace(loop);
  makeNoop(loop);
}


static Expr* dropUnnecessaryCast(CallExpr* call) {
  // Check for and remove casts to the original type and size
  Expr* result = call;
  if (!call->isNamed("_cast"))
    INT_FATAL("dropUnnecessaryCasts called on non _cast call");

  if (SymExpr* sym = toSymExpr(call->get(2))) {
    if (VarSymbol* var = toVarSymbol(sym->var)) {
      if (SymExpr* sym = toSymExpr(call->get(1))) {
        Type* src = var->type;
        Type* dst = sym->var->type;

        if (dst == src) {
          result = new SymExpr(var);
          call->replace(result);
        }
      }
    } else if (EnumSymbol* e = toEnumSymbol(sym->var)) {
      if (SymExpr* sym = toSymExpr(call->get(1))) {
        EnumType* src = toEnumType(e->type);
        EnumType* dst = toEnumType(sym->var->type);
        if (dst && src == dst) {
          result = new SymExpr(e);
          call->replace(result);
        }
      }
    }
  }
  return result;
}

/*
  Creates the parent class which will represent the function's type.  Children of the parent class will capture different functions which
  happen to share the same function type.  By using the parent class we can assign new values onto variable that match the function type
  but may currently be pointing at a different function.
*/
static ClassType* createAndInsertFunParentClass(CallExpr *call, const char *name) {
  ClassType *parent = new ClassType(CLASS_CLASS);
  TypeSymbol *parent_ts = new TypeSymbol(name, parent);

  parent_ts->addFlag(FLAG_FUNCTION_CLASS);

  // Because this function type needs to be globally visible (because we don't know the modules it will be passed to), we put
  // it at the highest scope
  theProgram->block->body.insertAtTail(new DefExpr(parent_ts));
    
  parent->dispatchParents.add(dtObject);
  dtObject->dispatchChildren.add(parent);
  VarSymbol* parent_super = new VarSymbol("super", dtObject);
  parent_super->addFlag(FLAG_SUPER_CLASS);
  parent->fields.insertAtHead(new DefExpr(parent_super));
  build_constructors(parent);

  return parent;
}

/*
  To mimic a function call, we create a .this method for the parent class.  This will allow the object to look and feel like a 
  first-class function, by both being an object and being invoked using parentheses syntax.  Children of the parent class will
  override this method and wrap the function that is being used as a first-class value.

  To focus on just the types of the arguments and not their names or default values, we use the parent method's names and types
  as the basis for all children which override it.  

  The function is put at the highest scope so that all functions of a given type will share the same parent class.
*/
static FnSymbol* createAndInsertFunParentMethod(CallExpr *call, ClassType *parent, AList &arg_list, bool isFormal, Type *retType) {
  FnSymbol* parent_method = new FnSymbol("this");
  parent_method->addFlag(FLAG_FIRST_CLASS_FUNCTION_INVOCATION);
  parent_method->insertFormalAtTail(new ArgSymbol(INTENT_BLANK, "_mt", dtMethodToken));
  ArgSymbol* thisParentSymbol = new ArgSymbol(INTENT_BLANK, "this", parent);
  thisParentSymbol->addFlag(FLAG_ARG_THIS);
  parent_method->insertFormalAtTail(thisParentSymbol);
  parent_method->_this = thisParentSymbol;

  int i = 0, alength = arg_list.length;

  //We handle the arg list differently depending on if it's a list of formal args or actual args
  if (isFormal) {
    
    for_alist(formalExpr, arg_list) {
      DefExpr* dExp = toDefExpr(formalExpr);
      ArgSymbol* fArg = toArgSymbol(dExp->sym);

      if (fArg->type != dtVoid) {
        ArgSymbol* newFormal = new ArgSymbol(INTENT_BLANK, fArg->name, fArg->type);
        if (fArg->typeExpr)
          newFormal->typeExpr = fArg->typeExpr->copy();

        parent_method->insertFormalAtTail(newFormal);
      }
    }
  }
  else {
    char name_buffer[100];
    int name_index = 0;
    
    for_alist(actualExpr, arg_list) {
      sprintf(name_buffer, "name%i", name_index++);
      if (i != (alength-1)) {
        SymExpr* sExpr = toSymExpr(actualExpr);
        if (sExpr->var->type != dtVoid) {
          ArgSymbol* newFormal = new ArgSymbol(INTENT_BLANK, name_buffer, sExpr->var->type);
        
          parent_method->insertFormalAtTail(newFormal);
        }
      }
      ++i;
    }
  }

  if (retType != dtVoid) {
    VarSymbol *tmp = newTemp("_return_tmp_", retType); 
    parent_method->insertAtTail(new DefExpr(tmp));
    parent_method->insertAtTail(new CallExpr(PRIM_RETURN, tmp));
  }

  // Because this function type needs to be globally visible (because we don't know the modules it will be passed to), we put
  // it at the highest scope
  theProgram->block->body.insertAtTail(new DefExpr(parent_method));
    
  normalize(parent_method);
    
  parent->methods.add(parent_method);
  
  return parent_method;
}

/*
  Builds up the name of the parent for lookup by looking through the types of the arguments, either formal or actual
*/
static std::string buildParentName(AList &arg_list, bool isFormal, Type *retType) {
  std::ostringstream oss;
  oss << "chpl__fcf_type_";
  
  bool isFirst = true;

  if (isFormal) {
    if (arg_list.length == 0) {
      oss << "void";
    }
    else {
      for_alist(formalExpr, arg_list) {
        DefExpr* dExp = toDefExpr(formalExpr);
        ArgSymbol* fArg = toArgSymbol(dExp->sym);
        
        if (!isFirst)
          oss << "_";
    
        oss << fArg->type->symbol->cname;
    
        isFirst = false;
      }
    }     
    oss << "_";
    oss << retType->symbol->cname;
  }
  else {
    int i = 0, alength = arg_list.length;

    if (alength == 1) {
      oss << "void_";
    }
    
    for_alist(actualExpr, arg_list) {
      if (!isFirst)
        oss << "_";
      
      SymExpr* sExpr = toSymExpr(actualExpr);
      
      ++i;
   
      oss << sExpr->var->type->symbol->cname;
      
      isFirst = false;
    }
  }

  return oss.str();
}

/*
  Helper function for creating or finding the parent class for a given function type specified 
  by the type signature.  The last type given in the signature is the return type, the remainder
  represent arguments to the function.
*/
static ClassType* createOrFindFunTypeFromAnnotation(AList &arg_list, CallExpr *call) {
  ClassType *parent;
  FnSymbol *parent_method;

  SymExpr *retTail = toSymExpr(arg_list.tail);
  Type *retType = retTail->var->type;

  std::string parent_name = buildParentName(arg_list, false, retType);
  
  if (functionTypeMap.find(parent_name) != functionTypeMap.end()) {
    std::pair<ClassType*, FnSymbol*> ctfs = functionTypeMap[parent_name];
    parent = ctfs.first;
    parent_method = ctfs.second;
  }
  else {
    parent = createAndInsertFunParentClass(call, parent_name.c_str());
    parent_method = createAndInsertFunParentMethod(call, parent, arg_list, false, retType);

    functionTypeMap[parent_name] = std::pair<ClassType*, FnSymbol*>(parent, parent_method);
  }

  return parent;
}

/*
  Captures a function as a first-class value by creating an object that will represent the function.  The class is 
  created at the same scope as the function being referenced.  Each class is unique and shared among all 
  uses of that function as a value.  Once built, the class will override the .this method of the parent and wrap 
  the call to the function being captured as a value.  Then, an instance of the class is instantiated and returned.
*/
static Expr*
createFunctionAsValue(CallExpr *call) {
  static int unique_fcf_id = 0;
  UnresolvedSymExpr* use = toUnresolvedSymExpr(call->get(1));
  INT_ASSERT(use);
  const char *flname = use->unresolved;
      
  Vec<FnSymbol*> visibleFns;
  Vec<BlockStmt*> visited;
  getVisibleFunctions(getVisibilityBlock(call), flname, visibleFns, visited);

  if (visibleFns.n > 1) {
    USR_FATAL(call, "%s: can not capture overloaded functions as values",
                    visibleFns.v[0]->name);
  }

  INT_ASSERT(visibleFns.n == 1);
  
  FnSymbol* captured_fn = visibleFns.head();

  //Check to see if we've already cached the capture somewhere
  if (functionCaptureMap.find(captured_fn) != functionCaptureMap.end()) {
    return new CallExpr(functionCaptureMap[captured_fn]);
  }

  resolveFormals(captured_fn);
  resolveFns(captured_fn);

  ClassType *parent;
  FnSymbol *thisParentMethod;

  std::string parent_name = buildParentName(captured_fn->formals, true, captured_fn->retType); 
  
  if (functionTypeMap.find(parent_name) != functionTypeMap.end()) {
    std::pair<ClassType*, FnSymbol*> ctfs = functionTypeMap[parent_name];
    parent = ctfs.first;
    thisParentMethod = ctfs.second;
  }
  else {
    parent = createAndInsertFunParentClass(call, parent_name.c_str());
    thisParentMethod = createAndInsertFunParentMethod(call, parent, captured_fn->formals, true, captured_fn->retType);
    functionTypeMap[parent_name] = std::pair<ClassType*, FnSymbol*>(parent, thisParentMethod);
  }

  ClassType *ct = new ClassType(CLASS_CLASS);
  std::ostringstream fcf_name;
  fcf_name << "_chpl_fcf_" << unique_fcf_id++ << "_" << flname;
  
  TypeSymbol *ts = new TypeSymbol(astr(fcf_name.str().c_str()), ct);

  call->parentExpr->insertBefore(new DefExpr(ts));
  
  ct->dispatchParents.add(parent);
  INT_ASSERT(parent->dispatchChildren.add_exclusive(ct));
  VarSymbol* super = new VarSymbol("super", parent);
  super->addFlag(FLAG_SUPER_CLASS);
  ct->fields.insertAtHead(new DefExpr(super));

  build_constructors(ct);

  FnSymbol *thisMethod = new FnSymbol("this");
  thisMethod->addFlag(FLAG_FIRST_CLASS_FUNCTION_INVOCATION);
  thisMethod->insertFormalAtTail(new ArgSymbol(INTENT_BLANK, "_mt", dtMethodToken));
  ArgSymbol *thisSymbol = new ArgSymbol(INTENT_BLANK, "this", ct);
  thisSymbol->addFlag(FLAG_ARG_THIS);
  thisMethod->insertFormalAtTail(thisSymbol);
  thisMethod->_this = thisSymbol;

  CallExpr *innerCall = new CallExpr(captured_fn);
      
  int skip = 2;
  for_alist(formalExpr, thisParentMethod->formals) {
    //Skip the first two arguments from the parent, which are _mt and this
    if (skip) {
      --skip;
      continue;
    }

    DefExpr* dExp = toDefExpr(formalExpr);
    ArgSymbol* fArg = toArgSymbol(dExp->sym);

    ArgSymbol* newFormal = new ArgSymbol(INTENT_BLANK, fArg->name, fArg->type);
    if (fArg->typeExpr) 
      newFormal->typeExpr = fArg->typeExpr->copy();
    SymExpr* argSym = new SymExpr(newFormal);
    innerCall->insertAtTail(argSym);
              
    thisMethod->insertFormalAtTail(newFormal);
  }
      
  Vec<CallExpr*> calls;
  collectCallExprs(captured_fn, calls);

  forv_Vec(CallExpr, cl, calls) {
    if (cl->isPrimitive(PRIM_YIELD)) {
      USR_FATAL_CONT(cl, "Iterators not allowed in first class functions");
    }
  }
      
  if (captured_fn->retType == dtVoid) {
    thisMethod->insertAtTail(innerCall);
  }
  else {
    VarSymbol *tmp = newTemp("_return_tmp_");
    thisMethod->insertAtTail(new DefExpr(tmp));
    thisMethod->insertAtTail(new CallExpr(PRIM_MOVE, tmp, innerCall));
      
    thisMethod->insertAtTail(new CallExpr(PRIM_RETURN, tmp));
  }
      
  call->parentExpr->insertBefore(new DefExpr(thisMethod));
  normalize(thisMethod);

  ct->methods.add(thisMethod);
  
  FnSymbol *wrapper = new FnSymbol("wrapper");
  wrapper->addFlag(FLAG_INLINE);

  wrapper->insertAtTail(new CallExpr(PRIM_RETURN, new CallExpr(PRIM_CAST, parent->symbol, new CallExpr(ct->initializer))));

  call->getStmtExpr()->insertBefore(new DefExpr(wrapper));

  normalize(wrapper);

  CallExpr *call_wrapper = new CallExpr(wrapper);
  functionCaptureMap[captured_fn] = wrapper;
  
  return call_wrapper;
}

//
// returns true if the symbol is defined in an outer function to fn
// third argument not used at call site
//
static bool
isOuterVar(Symbol* sym, FnSymbol* fn, Symbol* parent /* = NULL*/) {
  if (!parent)
    parent = fn->defPoint->parentSymbol;
  if (!isFnSymbol(parent))
    return false;
  else if (sym->defPoint->parentSymbol == parent)
    return true;
  else
    return isOuterVar(sym, fn, parent->defPoint->parentSymbol);
}


//
// finds outer vars directly used in a function
//
static bool
usesOuterVars(FnSymbol* fn, Vec<FnSymbol*> &seen) {
  Vec<BaseAST*> asts;
  collect_asts(fn, asts);
  forv_Vec(BaseAST, ast, asts) {
    if (toCallExpr(ast)) {
      CallExpr *call = toCallExpr(ast);
                
      //dive into calls
      Vec<FnSymbol*> visibleFns;
      Vec<BlockStmt*> visited;

      getVisibleFunctions(getVisibilityBlock(call), call->parentSymbol->name, visibleFns, visited);
    
      forv_Vec(FnSymbol, called_fn, visibleFns) {
        bool seen_this_fn = false;
        forv_Vec(FnSymbol, seen_fn, seen) {
          if (called_fn == seen_fn) {
            seen_this_fn = true;
            break;
          }
        }
        if (!seen_this_fn) {
          seen.add(called_fn);
          if (usesOuterVars(called_fn, seen)) {
            return true;
          }
        }
      }
    }
    if (SymExpr* symExpr = toSymExpr(ast)) {
      Symbol* sym = symExpr->var;
      
      if (toVarSymbol(sym) || toArgSymbol(sym))
        if (isOuterVar(sym, fn))
          return true;
    }
  }
  return false;
}

static bool
isNormalField(Symbol* field)
{
  if( field->hasFlag(FLAG_IMPLICIT_ALIAS_FIELD) ) return false;
  if( field->hasFlag(FLAG_TYPE_VARIABLE) ) return false;
  if( field->hasFlag(FLAG_SUPER_CLASS) ) return false;
  // TODO -- this will break user fields named outer!
  if( 0 == strcmp("outer", field->name)) return false;

  return true;
}

static Expr*
preFold(Expr* expr) {
  Expr* result = expr;
  if (CallExpr* call = toCallExpr(expr)) {
    if (SymExpr* sym = toSymExpr(call->baseExpr)) {
      if (TypeSymbol* type = toTypeSymbol(sym->var)) {
        if (call->numActuals() == 1) {
          if (SymExpr* arg = toSymExpr(call->get(1))) {
            if (VarSymbol* var = toVarSymbol(arg->var)) {
              if (var->immediate) {
                if (NUM_KIND_INT == var->immediate->const_kind ||
                    NUM_KIND_UINT == var->immediate->const_kind) {
                  int size;
                  if (NUM_KIND_INT == var->immediate->const_kind) {
                    size = var->immediate->int_value();
                  } else {
                    size = (int)var->immediate->uint_value();
                  }
                  TypeSymbol* tsize = NULL;
                  if (type == dtBools[BOOL_SIZE_SYS]->symbol) {
                    switch (size) {
                    case 8: tsize = dtBools[BOOL_SIZE_8]->symbol; break;
                    case 16: tsize = dtBools[BOOL_SIZE_16]->symbol; break;
                    case 32: tsize = dtBools[BOOL_SIZE_32]->symbol; break;
                    case 64: tsize = dtBools[BOOL_SIZE_64]->symbol; break;
                    default:
                      USR_FATAL( call, "illegal size %d for bool", size);
                    }
                    result = new SymExpr(tsize);
                    call->replace(result);
                  } else if (type == dtInt[INT_SIZE_DEFAULT]->symbol) {
                    switch (size) {
                    case 8: tsize = dtInt[INT_SIZE_8]->symbol; break;
                    case 16: tsize = dtInt[INT_SIZE_16]->symbol; break;
                    case 32: tsize = dtInt[INT_SIZE_32]->symbol; break;
                    case 64: tsize = dtInt[INT_SIZE_64]->symbol; break;
                    default:
                      USR_FATAL( call, "illegal size %d for int", size);
                    }
                    result = new SymExpr(tsize);
                    call->replace(result);
                  } else if (type == dtUInt[INT_SIZE_DEFAULT]->symbol) {
                    switch (size) {
                    case  8: tsize = dtUInt[INT_SIZE_8]->symbol;  break;
                    case 16: tsize = dtUInt[INT_SIZE_16]->symbol; break;
                    case 32: tsize = dtUInt[INT_SIZE_32]->symbol; break;
                    case 64: tsize = dtUInt[INT_SIZE_64]->symbol; break;
                    default:
                      USR_FATAL( call, "illegal size %d for uint", size);
                    }
                    result = new SymExpr(tsize);
                    call->replace(result);
                  } else if (type == dtReal[FLOAT_SIZE_64]->symbol) {
                    switch (size) {
                    case 32:  tsize = dtReal[FLOAT_SIZE_32]->symbol;  break;
                    case 64:  tsize = dtReal[FLOAT_SIZE_64]->symbol;  break;
                    default:
                      USR_FATAL( call, "illegal size %d for real", size);
                    }
                    result = new SymExpr(tsize);
                    call->replace(result);
                  } else if (type == dtImag[FLOAT_SIZE_64]->symbol) {
                    switch (size) {
                    case 32:  tsize = dtImag[FLOAT_SIZE_32]->symbol;  break;
                    case 64:  tsize = dtImag[FLOAT_SIZE_64]->symbol;  break;
                    default:
                      USR_FATAL( call, "illegal size %d for imag", size);
                    }
                    result = new SymExpr(tsize);
                    call->replace(result);
                  } else if (type == dtComplex[COMPLEX_SIZE_128]->symbol) {
                    switch (size) {
                    case 64:  tsize = dtComplex[COMPLEX_SIZE_64]->symbol;  break;
                    case 128: tsize = dtComplex[COMPLEX_SIZE_128]->symbol; break;
                    default:
                      USR_FATAL( call, "illegal size %d for complex", size);
                    }
                    result = new SymExpr(tsize);
                    call->replace(result);
                  }
                }
              }
            }
          }
        }
      }
    }

    if (SymExpr* sym = toSymExpr(call->baseExpr)) {
      if (toVarSymbol(sym->var) || toArgSymbol(sym->var)) {
        Expr* base = call->baseExpr;
        base->replace(new UnresolvedSymExpr("this"));
        call->insertAtHead(base);
        call->insertAtHead(gMethodToken);
      }
    }

    if (CallExpr* base = toCallExpr(call->baseExpr)) {
      if (base->partialTag) {
        for_actuals_backward(actual, base) {
          actual->remove();
          call->insertAtHead(actual);
        }
        base->replace(base->baseExpr->remove());
      } else {
        VarSymbol* this_temp = newTemp("_this_tmp_");
        this_temp->addFlag(FLAG_EXPR_TEMP);
        base->replace(new UnresolvedSymExpr("this"));
        CallExpr* move = new CallExpr(PRIM_MOVE, this_temp, base);
        call->insertAtHead(new SymExpr(this_temp));
        call->insertAtHead(gMethodToken);
        call->getStmtExpr()->insertBefore(new DefExpr(this_temp));
        call->getStmtExpr()->insertBefore(move);
        result = move;
        return result;
      }
    }

    if (call->isNamed("this")) {
      SymExpr* base = toSymExpr(call->get(2));
      INT_ASSERT(base);
      if (isVarSymbol(base->var) && base->var->hasFlag(FLAG_TYPE_VARIABLE)) {
        if (call->numActuals() == 2)
          USR_FATAL(call, "illegal call of type");
        int64_t index;
        if (!get_int(call->get(3), &index))
          USR_FATAL(call, "illegal type index expression");
        char field[8];
        sprintf(field, "x%" PRId64, index);
        result = new SymExpr(base->var->type->getField(field)->type->symbol);
        call->replace(result);
      } else if (base && (isVarSymbol(base->var) || isArgSymbol(base->var))) {
        //
        // resolve tuple indexing by an integral parameter
        //
        Type* t = base->var->getValType();
        if (t->symbol->hasFlag(FLAG_TUPLE)) {
          if (call->numActuals() != 3)
            USR_FATAL(call, "illegal tuple indexing expression");
          Type* indexType = call->get(3)->getValType();
          if (!is_int_type(indexType) && !is_uint_type(indexType))
            USR_FATAL(call, "tuple indexing expression is not of integral type");
          int64_t index;
          uint64_t uindex;
          if (get_int(call->get(3), &index)) {
            char field[8];
            sprintf(field, "x%" PRId64, index);
            if (index <= 0 || index >= toClassType(t)->fields.length)
              USR_FATAL(call, "tuple index out-of-bounds error (%ld)", index);
            if (toClassType(t)->getField(field)->type->symbol->hasFlag(FLAG_REF))
              result = new CallExpr(PRIM_GET_MEMBER_VALUE, base->var, new_StringSymbol(field));
            else
              result = new CallExpr(PRIM_GET_MEMBER, base->var, new_StringSymbol(field));
            call->replace(result);
          } else if (get_uint(call->get(3), &uindex)) {
            char field[8];
            sprintf(field, "x%" PRIu64, uindex);
            if (uindex <= 0 || uindex >= (unsigned long)toClassType(t)->fields.length)
              USR_FATAL(call, "tuple index out-of-bounds error (%lu)", uindex);
            if (toClassType(t)->getField(field)->type->symbol->hasFlag(FLAG_REF))
              result = new CallExpr(PRIM_GET_MEMBER_VALUE, base->var, new_StringSymbol(field));
            else
              result = new CallExpr(PRIM_GET_MEMBER, base->var, new_StringSymbol(field));
            call->replace(result);
          }
        }
      }
    } else if (call->isPrimitive(PRIM_INIT)) {
      SymExpr* se = toSymExpr(call->get(1));
      INT_ASSERT(se);
      if (!se->var->hasFlag(FLAG_TYPE_VARIABLE))
        USR_FATAL(call, "invalid type specification");
      Type* type = call->get(1)->getValType();
      if (type->symbol->hasFlag(FLAG_ITERATOR_CLASS)) {
        result = new CallExpr(PRIM_CAST, type->symbol, gNil);
        call->replace(result);
      } else if (type->defaultValue == gNil) {
        result = new CallExpr("_cast", type->symbol, type->defaultValue);
        call->replace(result);
      } else if (type->defaultValue) {
        result = new SymExpr(type->defaultValue);
        call->replace(result);
      } else {
        inits.add(call);
      }
    } else if (call->isPrimitive(PRIM_TYPEOF)) {
      Type* type = call->get(1)->getValType();
      if (type->symbol->hasFlag(FLAG_HAS_RUNTIME_TYPE)) {
        result = new CallExpr("chpl__convertValueToRuntimeType", call->get(1)->remove());
        call->replace(result);
      }
    } else if (call->isPrimitive(PRIM_QUERY)) {
      Symbol* field = determineQueriedField(call);
      if (field && (field->hasFlag(FLAG_PARAM) || field->hasFlag(FLAG_TYPE_VARIABLE))) {
        result = new CallExpr(field->name, gMethodToken, call->get(1)->remove());
        call->replace(result);
      } else if (isInstantiatedField(field)) {
        VarSymbol* tmp = newTemp("_instantiated_field_tmp_");
        call->getStmtExpr()->insertBefore(new DefExpr(tmp));
        if (call->get(1)->typeInfo()->symbol->hasFlag(FLAG_TUPLE) && field->name[0] == 'x')
          result = new CallExpr(PRIM_GET_MEMBER_VALUE, call->get(1)->remove(), new_StringSymbol(field->name));
        else
          result = new CallExpr(field->name, gMethodToken, call->get(1)->remove());
        call->getStmtExpr()->insertBefore(new CallExpr(PRIM_MOVE, tmp, result));
        call->replace(new CallExpr(PRIM_TYPEOF, tmp));
      } else
        USR_FATAL(call, "invalid query -- queried field must be a type of parameter");
    } else if (call->isPrimitive(PRIM_CAPTURE_FN)) {
      result = createFunctionAsValue(call);
      call->replace(result);
    } else if (call->isPrimitive(PRIM_CREATE_FN_TYPE)) {
      ClassType *parent = createOrFindFunTypeFromAnnotation(call->argList, call);

      result = new SymExpr(parent->symbol);
      call->replace(result);
    } else if (call->isNamed("chpl__initCopy") ||
               call->isNamed("chpl__autoCopy")) {
      if (call->numActuals() == 1) {
        if (SymExpr* symExpr = toSymExpr(call->get(1))) {
          if (VarSymbol* var = toVarSymbol(symExpr->var)) {
            if (var->immediate) {
              result = new SymExpr(var);
              call->replace(result);
            }
          } else {
            if (EnumSymbol* var = toEnumSymbol(symExpr->var)) {
              // Treat enum values as immediates
              result = new SymExpr(var);
              call->replace(result);
            }
          }
        }
      }
    } else if (call->isNamed("_cast")) {
      result = dropUnnecessaryCast(call);
      if (result == call) {
        // The cast was not dropped.  Remove integer casts on immediate values.
        if (SymExpr* sym = toSymExpr(call->get(2))) {
          if (VarSymbol* var = toVarSymbol(sym->var)) {
            if (var->immediate) {
              if (SymExpr* sym = toSymExpr(call->get(1))) {
                Type* src = var->type;
                Type* dst = sym->var->type;
                if ((is_int_type(src) || is_uint_type(src) ||
                     is_bool_type(src)) &&
                    (is_int_type(dst) || is_uint_type(dst) ||
                     is_bool_type(dst) || is_enum_type(dst) ||
                     dst == dtString)) {
                  VarSymbol* typevar = toVarSymbol(dst->defaultValue);
                  EnumType* typeenum = toEnumType(dst);
                  if (typevar) {
                    if (!typevar->immediate)
                      INT_FATAL("unexpected case in cast_fold");

                    Immediate coerce = *typevar->immediate;
                    coerce_immediate(var->immediate, &coerce);
                    result = new SymExpr(new_ImmediateSymbol(&coerce));
                    call->replace(result);
                  } else if (typeenum) {
                    int64_t value, count = 0;
                    bool replaced = false;
                    if (!get_int(call->get(2), &value)) {
                      INT_FATAL("unexpected case in cast_fold");
                    }
                    for_enums(constant, typeenum) {
                      if (!get_int(constant->init, &count)) {
                        count++;
                      }
                      if (count == value) {
                        result = new SymExpr(constant->sym);
                        call->replace(result);
                        replaced = true;
                        break;
                      }
                    }
                    if (!replaced) {
                      USR_FATAL(call->get(2), "enum cast out of bounds");
                    }
                  } else {
                    INT_FATAL("unexpected case in cast_fold");
                  }
                }
              }
            }
          } else if (EnumSymbol* enumSym = toEnumSymbol(sym->var)) {
            if (SymExpr* sym = toSymExpr(call->get(1))) {
              Type* dst = sym->var->type;
              if (dst == dtString) {
                result = new SymExpr(new_StringSymbol(enumSym->name));
                call->replace(result);
              }
            }
          }
        }
      }
    } else if (call->isNamed("==")) {
      if (isTypeExpr(call->get(1)) && isTypeExpr(call->get(2))) {
        Type* lt = call->get(1)->getValType();
        Type* rt = call->get(2)->getValType();
        if (lt != dtUnknown && rt != dtUnknown &&
            !lt->symbol->hasFlag(FLAG_GENERIC) &&
            !rt->symbol->hasFlag(FLAG_GENERIC)) {
          result = (lt == rt) ? new SymExpr(gTrue) : new SymExpr(gFalse);
          call->replace(result);
        }
      }
    } else if (call->isNamed("!=")) {
      if (isTypeExpr(call->get(1)) && isTypeExpr(call->get(2))) {
        Type* lt = call->get(1)->getValType();
        Type* rt = call->get(2)->getValType();
        if (lt != dtUnknown && rt != dtUnknown &&
            !lt->symbol->hasFlag(FLAG_GENERIC) &&
            !rt->symbol->hasFlag(FLAG_GENERIC)) {
          result = (lt != rt) ? new SymExpr(gTrue) : new SymExpr(gFalse);
          call->replace(result);
        }
      }
    } else if (call->isNamed("_type_construct__tuple") && !call->isResolved()) {
      if (SymExpr* sym = toSymExpr(call->get(1))) {
        if (VarSymbol* var = toVarSymbol(sym->var)) {
          if (var->immediate) {
            int rank = var->immediate->int_value();
            if (rank != call->numActuals() - 1) {
              if (call->numActuals() != 2)
                INT_FATAL(call, "bad homogeneous tuple");
              Expr* actual = call->get(2);
              for (int i = 1; i < rank; i++) {
                call->insertAtTail(actual->copy());
              }
            }
          }
        }
      }
    } else if (call->isPrimitive(PRIM_BLOCK_PARAM_LOOP)) {
      fold_param_for(call);
//     } else if (call->isPrimitive(PRIM_BLOCK_FOR_LOOP) &&
//                call->numActuals() == 2) {
//       result = expand_for_loop(call);
    } else if (call->isPrimitive(PRIM_LOGICAL_FOLDER)) {
      bool removed = false;
      SymExpr* sym1 = toSymExpr(call->get(1));
      if (VarSymbol* sym = toVarSymbol(sym1->var)) {
        if (sym->immediate || paramMap.get(sym)) {
          CallExpr* mvCall = toCallExpr(call->parentExpr);
          SymExpr* sym = toSymExpr(mvCall->get(1));
          VarSymbol* var = toVarSymbol(sym->var);
          removed = true;
          var->addFlag(FLAG_MAYBE_PARAM);
          result = call->get(2)->remove();
          call->replace(result);
        }
      }
      if (!removed) {
        result = call->get(2)->remove();
        call->replace(result);
      }
    } else if (call->isPrimitive(PRIM_ADDR_OF)) {
      // remove set ref if already a reference
      if (call->get(1)->typeInfo()->symbol->hasFlag(FLAG_REF)) {
        result = call->get(1)->remove();
        call->replace(result);
      } else {
        FnSymbol* fn = call->getFunction();
        if (!fn->hasFlag(FLAG_WRAPPER)) {
          // check legal var function return
          if (CallExpr* move = toCallExpr(call->parentExpr)) {
            if (move->isPrimitive(PRIM_MOVE)) {
              SymExpr* lhs = toSymExpr(move->get(1));
              if (lhs->var == fn->getReturnSymbol()) {
                SymExpr* ret = toSymExpr(call->get(1));
                INT_ASSERT(ret);
                if (ret->var->defPoint->getFunction() == move->getFunction() &&
                    !ret->var->type->symbol->hasFlag(FLAG_ITERATOR_RECORD) &&
                    !ret->var->type->symbol->hasFlag(FLAG_ARRAY))
                  // Should this conditional include domains, distributions, sync and/or single?
                  USR_FATAL(ret, "illegal return expression in var function");
                if (ret->var->isConstant() || ret->var->isParameter())
                  USR_FATAL(ret, "var function returns constant value");
              }
            }
          }
          // check legal lvalue
          if (SymExpr* rhs = toSymExpr(call->get(1))) {
            if (rhs->var->hasFlag(FLAG_EXPR_TEMP) || rhs->var->isConstant() || rhs->var->isParameter())
              USR_FATAL(call, "illegal lvalue in assignment");
          }
        }
      }
    } else if (call->isPrimitive(PRIM_DEREF)) {
      // remove deref if arg is already a value
      if (!call->get(1)->typeInfo()->symbol->hasFlag(FLAG_REF)) {
        result = call->get(1)->remove();
        call->replace(result);
      }
    } else if (call->isPrimitive(PRIM_TYPE_TO_STRING)) {
      SymExpr* se = toSymExpr(call->get(1));
      INT_ASSERT(se && se->var->hasFlag(FLAG_TYPE_VARIABLE));
      result = new SymExpr(new_StringSymbol(se->var->type->symbol->name));
      call->replace(result);
    } else if (call->isPrimitive(PRIM_WIDE_GET_LOCALE)) {
      Type* type = call->get(1)->getValType();

      //
      // ensure .locale (and on) are applied to lvalues or classes
      // (locale type is a class)
      //
      SymExpr* se = toSymExpr(call->get(1));
      if (se->var->hasFlag(FLAG_EXPR_TEMP) && !isClass(type))
        USR_WARN(se, "accessing the locale of a local expression");

      //
      // if .locale is applied to an expression of array, domain, or distribution
      // wrapper type, apply .locale to the _value field of the
      // wrapper
      //
      if (isRecordWrappedType(type)) {
        VarSymbol* tmp = newTemp("_locale_tmp_");
        call->getStmtExpr()->insertBefore(new DefExpr(tmp));
        result = new CallExpr("_value", gMethodToken, call->get(1)->remove());
        call->getStmtExpr()->insertBefore(new CallExpr(PRIM_MOVE, tmp, result));
        call->insertAtTail(tmp);
      }
    } else if (call->isPrimitive(PRIM_TO_LEADER)) {
      FnSymbol* iterator = call->get(1)->typeInfo()->initializer->getFormal(1)->type->initializer;
      CallExpr* leaderCall;
      if (FnSymbol* leader = iteratorLeaderMap.get(iterator))
        leaderCall = new CallExpr(leader);
      else
        leaderCall = new CallExpr(iterator->name);
      leaderCall->insertAtTail(new NamedExpr("tag", new SymExpr(gLeaderTag)));
      for_formals(formal, iterator) {
        leaderCall->insertAtTail(new NamedExpr(formal->name, new SymExpr(formal)));
      }
      call->replace(leaderCall);
      result = leaderCall;
    } else if (call->isPrimitive(PRIM_TO_FOLLOWER)) {
      FnSymbol* iterator = call->get(1)->typeInfo()->initializer->getFormal(1)->type->initializer;
      CallExpr* followerCall;
      if (FnSymbol* follower = iteratorFollowerMap.get(iterator))
        followerCall = new CallExpr(follower);
      else
        followerCall = new CallExpr(iterator->name);
      followerCall->insertAtTail(new NamedExpr("tag", new SymExpr(gFollowerTag)));
      followerCall->insertAtTail(new NamedExpr(iterFollowthisArgname, call->get(2)->remove()));
      for_formals(formal, iterator) {
        followerCall->insertAtTail(new NamedExpr(formal->name, new SymExpr(formal)));
      }
      if (call->numActuals() > 1) {
        followerCall->insertAtTail(new NamedExpr("fast", call->get(2)->remove()));
      }
      call->replace(followerCall);
      result = followerCall;
    } else if (call->isPrimitive(PRIM_NEXT_UINT32)) {
      static unsigned int next_region_id = 0;
      result = new SymExpr(new_UIntSymbol(next_region_id, INT_SIZE_32));
      ++next_region_id;
      call->replace(result);
    } else if (call->isPrimitive(PRIM_NUM_FIELDS)) {
      ClassType* classtype = toClassType(toSymExpr(call->get(1))->var->type);
      int fieldcount = 0;

      INT_ASSERT( classtype != NULL );

      for_fields(field, classtype) {
        if( ! isNormalField(field) ) continue;

        fieldcount++;
      }
 
      result = new SymExpr(new_IntSymbol(fieldcount));

      call->replace(result);
    } else if (call->isPrimitive(PRIM_FIELD_NUM_TO_NAME)) {
      ClassType* classtype = toClassType(toSymExpr(call->get(1))->var->type);

      INT_ASSERT( classtype != NULL );

      VarSymbol* var = toVarSymbol(toSymExpr(call->get(2))->var);

      INT_ASSERT( var != NULL );

      int fieldnum = var->immediate->int_value();
      int fieldcount = 0;
      const char* name = NULL;
      for_fields(field, classtype) {
        if( ! isNormalField(field) ) continue;

        fieldcount++;
        if (fieldcount == fieldnum) {
          name = field->name;
        }
      }
      result = new SymExpr(new_StringSymbol(name));
      call->replace(result);
    } else if (call->isPrimitive(PRIM_FIELD_VALUE_BY_NUM)) {
      ClassType* classtype = toClassType(call->get(1)->typeInfo());

      INT_ASSERT( classtype != NULL );

      VarSymbol* var = toVarSymbol(toSymExpr(call->get(2))->var);

      INT_ASSERT( var != NULL );

      int fieldnum = var->immediate->int_value();
      int fieldcount = 0;
      for_fields(field, classtype) {
        if( ! isNormalField(field) ) continue;

        fieldcount++;
        if (fieldcount == fieldnum) {
          result = new CallExpr(PRIM_GET_MEMBER, call->get(1)->copy(), 
                                new_StringSymbol(field->name));
          break;
        }
      }
      call->replace(result);
    } else if (call->isPrimitive(PRIM_FIELD_ID_BY_NUM)) {
      ClassType* classtype = toClassType(call->get(1)->typeInfo());

      INT_ASSERT( classtype != NULL );

      VarSymbol* var = toVarSymbol(toSymExpr(call->get(2))->var);

      INT_ASSERT( var != NULL );

      int fieldnum = var->immediate->int_value();
      int fieldcount = 0;
      for_fields(field, classtype) {
        if( ! isNormalField(field) ) continue;

        fieldcount++;
        if (fieldcount == fieldnum) {
          result = new SymExpr(new_IntSymbol(field->id));
          break;
        }
      }
      call->replace(result);
    } else if (call->isPrimitive(PRIM_FIELD_VALUE_BY_NAME)) {
      ClassType* classtype = toClassType(call->get(1)->typeInfo());
      VarSymbol* var = toVarSymbol(toSymExpr(call->get(2))->var);
      INT_ASSERT( var != NULL );

      Immediate* imm = var->immediate;

      INT_ASSERT( classtype != NULL );
      // fail horribly if immediate is not a string .
      INT_ASSERT(imm->const_kind == CONST_KIND_STRING);

      const char* fieldname = imm->v_string;
      int fieldcount = 0;
      for_fields(field, classtype) {
        if( ! isNormalField(field) ) continue;

        fieldcount++;
        if ( 0 == strcmp(field->name,  fieldname) ) {
          result = new CallExpr(PRIM_GET_MEMBER, call->get(1)->copy(), 
                                new_StringSymbol(field->name));
          break;
        }
      }
      call->replace(result);
    } else if (call->isPrimitive(PRIM_ENUM_MIN_BITS) || call->isPrimitive(PRIM_ENUM_IS_SIGNED)) {
      EnumType* et = toEnumType(toSymExpr(call->get(1))->var->type);


      ensureEnumTypeResolved(et);

      result = NULL;
      if( call->isPrimitive(PRIM_ENUM_MIN_BITS) ) {
        result = new SymExpr(new_IntSymbol(get_width(et->integerType)));
      } else if( call->isPrimitive(PRIM_ENUM_IS_SIGNED) ) {
        if( is_int_type(et->integerType) )
          result = new SymExpr(gTrue);
        else
          result = new SymExpr(gFalse);
      }
      call->replace(result);
    } else if (call->isPrimitive(PRIM_IS_UNION_TYPE)) {
      ClassType* classtype = toClassType(call->get(1)->typeInfo());

      if( isUnion(classtype) ) 
        result = new SymExpr(gTrue);
      else
        result = new SymExpr(gFalse);
      call->replace(result);

    } else if (call->isPrimitive(PRIM_IS_STAR_TUPLE_TYPE)) {
      Type* tupleType = call->get(1)->typeInfo();
      INT_ASSERT(tupleType->symbol->hasFlag(FLAG_TUPLE));
      if (tupleType->symbol->hasFlag(FLAG_STAR_TUPLE))
        result = new SymExpr(gTrue);
      else
        result = new SymExpr(gFalse);
      call->replace(result);
    }
  }
  //
  // ensure result of pre-folding is in the AST
  //
  INT_ASSERT(result->parentSymbol);
  return result;
}

static void foldEnumOp(int op, EnumSymbol *e1, EnumSymbol *e2, Immediate *imm) {
  int64_t val1 = -1, val2 = -1, count = 0;
  // ^^^ This is an assumption that "long" on the compiler host is at
  // least as big as "int" on the target.  This is not guaranteed to be true.
  EnumType *type1, *type2;

  type1 = toEnumType(e1->type);
  type2 = toEnumType(e2->type);
  INT_ASSERT(type1 && type2);

  // Loop over the enum values to find the int value of e1
  for_enums(constant, type1) {
    if (!get_int(constant->init, &count)) {
      count++;
    }
    if (constant->sym == e1) {
      val1 = count;
      break;
    }
  }
  // Loop over the enum values to find the int value of e2
  count = 0;
  for_enums(constant, type2) {
    if (!get_int(constant->init, &count)) {
      count++;
    }
    if (constant->sym == e2) {
      val2 = count;
      break;
    }
  }

  // All operators on enum types result in a bool
  imm->const_kind = NUM_KIND_UINT;
  imm->num_index = INT_SIZE_1;
  switch (op) {
    default: INT_FATAL("fold constant op not supported"); break;
    case P_prim_equal:
      imm->v_bool = val1 == val2;
      break;
    case P_prim_notequal:
      imm->v_bool = val1 != val2;
      break;
    case P_prim_less:
      imm->v_bool = val1 < val2;
      break;
    case P_prim_lessorequal:
      imm->v_bool = val1 <= val2;
      break;
    case P_prim_greater:
      imm->v_bool = val1 > val2;
      break;
    case P_prim_greaterorequal:
      imm->v_bool = val1 >= val2;
      break;
  }
}

#define FOLD_CALL1(prim)                                                \
  if (SymExpr* sym = toSymExpr(call->get(1))) {            \
    if (VarSymbol* lhs = toVarSymbol(sym->var)) {          \
      if (lhs->immediate) {                                             \
        Immediate i3;                                                   \
        fold_constant(prim, lhs->immediate, NULL, &i3);                 \
        result = new SymExpr(new_ImmediateSymbol(&i3));                 \
        call->replace(result);                                          \
      }                                                                 \
    }                                                                   \
  }

#define FOLD_CALL2(prim)                                                \
  if (SymExpr* sym = toSymExpr(call->get(1))) {            \
    if (VarSymbol* lhs = toVarSymbol(sym->var)) {          \
      if (lhs->immediate) {                                             \
        if (SymExpr* sym = toSymExpr(call->get(2))) {      \
          if (VarSymbol* rhs = toVarSymbol(sym->var)) {    \
            if (rhs->immediate) {                                       \
              Immediate i3;                                             \
              fold_constant(prim, lhs->immediate, rhs->immediate, &i3); \
              result = new SymExpr(new_ImmediateSymbol(&i3));           \
              call->replace(result);                                    \
            }                                                           \
          }                                                             \
        }                                                               \
      }                                                                 \
    } else if (EnumSymbol* lhs = toEnumSymbol(sym->var)) { \
      if (SymExpr* sym = toSymExpr(call->get(2))) {        \
        if (EnumSymbol* rhs = toEnumSymbol(sym->var)) {    \
          Immediate imm;                                                \
          foldEnumOp(prim, lhs, rhs, &imm);                             \
          result = new SymExpr(new_ImmediateSymbol(&imm));              \
          call->replace(result);                                        \
        }                                                               \
      }                                                                 \
    }                                                                   \
  }

static bool
isSubType(Type* sub, Type* super) {
  if (sub == super)
    return true;
  forv_Vec(Type, parent, sub->dispatchParents) {
    if (isSubType(parent, super))
      return true;
  }
  return false;
}

static void
insertValueTemp(Expr* insertPoint, Expr* actual) {
  if (SymExpr* se = toSymExpr(actual)) {
    if (!se->var->type->refType) {
      VarSymbol* tmp = newTemp("_value_tmp_", se->var->getValType());
      insertPoint->insertBefore(new DefExpr(tmp));
      insertPoint->insertBefore(new CallExpr(PRIM_MOVE, tmp, new CallExpr(PRIM_DEREF, se->var)));
      se->var = tmp;
    }
  }
}


//
// returns resolved function if the function requires an implicit
// destroy of its returned value (i.e. reference count)
//
// Currently, FLAG_DONOR_FN is only relevant when placed on
// chpl__autoCopy().
//
FnSymbol*
requiresImplicitDestroy(CallExpr* call) {
  if (FnSymbol* fn = call->isResolved()) {
    FnSymbol* parent = call->getFunction();
    INT_ASSERT(parent);

    if (fn->retType->symbol->hasFlag(FLAG_REF) &&
        isRefCountedType(fn->retType)) {
      USR_WARN(fn->retType, "hi");
    }


    if (!parent->hasFlag(FLAG_DONOR_FN) &&
        // No autocopy/destroy calls in a donor function (this might
        // need to change when this flag is used more generally)).
        // Currently, this assumes we have thoughtfully written
        // chpl__autoCopy functions.

        // Return type is a record (which includes array, record, and
        // dist) or a ref counted type that is passed by reference
        (isRecord(fn->retType) ||
         (fn->retType->symbol->hasFlag(FLAG_REF) &&
          isRefCountedType(fn->retType->getValType()))) &&

        // These are special functions where we don't want to destroy
        // the result
        !fn->hasFlag(FLAG_NO_IMPLICIT_COPY) &&
        !fn->hasFlag(FLAG_ITERATOR_FN) &&
        !fn->retType->symbol->hasFlag(FLAG_RUNTIME_TYPE_VALUE) &&
        !fn->hasFlag(FLAG_DONOR_FN) &&
        !fn->hasFlag(FLAG_INIT_COPY_FN) &&
        strcmp(fn->name, "=") &&
        !fn->hasFlag(FLAG_AUTO_II) &&
        !fn->hasFlag(FLAG_CONSTRUCTOR) &&
        !fn->hasFlag(FLAG_TYPE_CONSTRUCTOR)) {
      return fn;
    }
  }
  return NULL;
}


static Expr*
postFold(Expr* expr) {
  Expr* result = expr;
  if (!expr->parentSymbol)
    return result;
  SET_LINENO(expr);
  if (CallExpr* call = toCallExpr(expr)) {
    if (FnSymbol* fn = call->isResolved()) {
      if (fn->retTag == RET_PARAM || fn->hasFlag(FLAG_MAYBE_PARAM)) {
        VarSymbol* ret = toVarSymbol(fn->getReturnSymbol());
        if (ret && ret->immediate) {
          result = new SymExpr(ret);
          expr->replace(result);
        } else if (EnumSymbol* es = toEnumSymbol(fn->getReturnSymbol())) {
          result = new SymExpr(es);
          expr->replace(result);
        } else if (fn->retTag == RET_PARAM) {
          USR_FATAL(call, "param function does not resolve to a param symbol");
        }
      }
      if (fn->hasFlag(FLAG_MAYBE_TYPE) && fn->getReturnSymbol()->hasFlag(FLAG_TYPE_VARIABLE))
        fn->retTag = RET_TYPE;
      if (fn->retTag == RET_TYPE) {
        Symbol* ret = fn->getReturnSymbol();
        if (!ret->type->symbol->hasFlag(FLAG_HAS_RUNTIME_TYPE)) {
          result = new SymExpr(ret->type->symbol);
          expr->replace(result);
        }
      }
      if (!strcmp("=", fn->name) && !call->getFunction()->hasFlag(FLAG_WRAPPER)) {
        SymExpr* lhs = toSymExpr(call->get(1));
        if (!lhs)
          INT_FATAL(call, "unexpected case");
        if (lhs->var->hasFlag(FLAG_EXPR_TEMP) || lhs->var->isConstant() || lhs->var->isParameter())
          USR_FATAL(call, "illegal lvalue in assignment");
      }
    } else if (call->isPrimitive(PRIM_MOVE)) {
      bool set = false;
      if (SymExpr* lhs = toSymExpr(call->get(1))) {
        if (lhs->var->hasFlag(FLAG_MAYBE_PARAM) || lhs->var->isParameter()) {
          if (paramMap.get(lhs->var))
            INT_FATAL(call, "parameter set multiple times");
          if (VarSymbol* lhsVar = toVarSymbol(lhs->var))
            INT_ASSERT(!lhsVar->immediate);
          if (SymExpr* rhs = toSymExpr(call->get(2))) {
            if (VarSymbol* rhsVar = toVarSymbol(rhs->var)) {
              if (rhsVar->immediate) {
                paramMap.put(lhs->var, rhsVar);
                lhs->var->defPoint->remove();
                makeNoop(call);
                set = true;
              }
            } else if (EnumSymbol* rhsv = toEnumSymbol(rhs->var)) {
              paramMap.put(lhs->var, rhsv);
              lhs->var->defPoint->remove();
              makeNoop(call);
              set = true;
            } 
          }
          if (!set && lhs->var->isParameter())
            USR_FATAL(call, "Initializing parameter '%s' to value not known at compile time", lhs->var->name);
        }
        if (!set) {
          if (lhs->var->hasFlag(FLAG_MAYBE_TYPE)) {
            if (SymExpr* rhs = toSymExpr(call->get(2))) {
              if (rhs->var->hasFlag(FLAG_TYPE_VARIABLE))
                lhs->var->addFlag(FLAG_TYPE_VARIABLE);
            }
            if (CallExpr* rhs = toCallExpr(call->get(2))) {
              if (FnSymbol* fn = rhs->isResolved()) {
                if (fn->retTag == RET_TYPE)
                  lhs->var->addFlag(FLAG_TYPE_VARIABLE);
              }
              if (rhs->isPrimitive(PRIM_DEREF)) {
                if (isTypeExpr(rhs->get(1)))
                  lhs->var->addFlag(FLAG_TYPE_VARIABLE);
              }
            }
          }
          if (CallExpr* rhs = toCallExpr(call->get(2))) {
            if (rhs->isPrimitive(PRIM_TYPEOF)) {
              lhs->var->addFlag(FLAG_TYPE_VARIABLE);
            }
            if (FnSymbol* fn = rhs->isResolved()) {
              if (!strcmp(fn->name, "=") && fn->retType == dtVoid) {
                call->replace(rhs->remove());
                result = rhs;
                set = true;
              }
            }
          }
        }
        if (!set) {
          if (lhs->var->hasFlag(FLAG_EXPR_TEMP) &&
              !lhs->var->hasFlag(FLAG_TYPE_VARIABLE)) {
            if (CallExpr* rhsCall = toCallExpr(call->get(2))) {
              if (requiresImplicitDestroy(rhsCall)) {
                lhs->var->addFlag(FLAG_INSERT_AUTO_COPY);
                lhs->var->addFlag(FLAG_INSERT_AUTO_DESTROY);
              }
            }
          }

          if (isReferenceType(lhs->var->type) ||
              lhs->var->type->symbol->hasFlag(FLAG_REF_ITERATOR_CLASS) ||
              lhs->var->type->symbol->hasFlag(FLAG_ARRAY))
            // Should this conditional include domains, distributions, sync and/or single?
            lhs->var->removeFlag(FLAG_EXPR_TEMP);
        }
      }
    } else if (call->isPrimitive(PRIM_GET_MEMBER)) {
      Type* baseType = call->get(1)->getValType();
      const char* memberName = get_string(call->get(2));
      Symbol* sym = baseType->getField(memberName);
      SymExpr* left = toSymExpr(call->get(1));
      if (left && left->var->hasFlag(FLAG_TYPE_VARIABLE)) {
        result = new SymExpr(sym->type->symbol);
        call->replace(result);
      } else if (sym->isParameter()) {
        Vec<Symbol*> keys;
        baseType->substitutions.get_keys(keys);
        forv_Vec(Symbol, key, keys) {
          if (!strcmp(sym->name, key->name)) {
            if (Symbol* value = baseType->substitutions.get(key)) {
              result = new SymExpr(value);
              call->replace(result);
            }
          }
        }
      }
    } else if (call->isPrimitive(PRIM_IS_SUBTYPE)) {
      if (isTypeExpr(call->get(1)) || isTypeExpr(call->get(2))) {
        Type* lt = call->get(2)->getValType(); // a:t cast is cast(t,a)
        Type* rt = call->get(1)->getValType();
        if (lt != dtUnknown && rt != dtUnknown && lt != dtAny &&
            rt != dtAny && !lt->symbol->hasFlag(FLAG_GENERIC)) {
          bool is_true = false;
          if (lt->instantiatedFrom == rt)
            is_true = true;
          if (isSubType(lt, rt))
            is_true = true;
          result = (is_true) ? new SymExpr(gTrue) : new SymExpr(gFalse);
          call->replace(result);
        }
      }
    } else if (call->isPrimitive(PRIM_CAST)) {
      Type* t= call->get(1)->typeInfo();
      if (t == dtUnknown)
        INT_FATAL(call, "Unable to resolve type");
      call->get(1)->replace(new SymExpr(t->symbol));
    } else if (call->isPrimitive("chpl_string_compare")) {
      SymExpr* lhs = toSymExpr(call->get(1));
      SymExpr* rhs = toSymExpr(call->get(2));
      INT_ASSERT(lhs && rhs);
      if (lhs->var->isParameter() && rhs->var->isParameter()) {
        const char* lstr = get_string(lhs);
        const char* rstr = get_string(rhs);
        int comparison = strcmp(lstr, rstr);
        result = new SymExpr(new_IntSymbol(comparison));
        call->replace(result);
      }
    } else if (call->isPrimitive("string_concat")) {
      SymExpr* lhs = toSymExpr(call->get(1));
      SymExpr* rhs = toSymExpr(call->get(2));
      INT_ASSERT(lhs && rhs);
      if (lhs->var->isParameter() && rhs->var->isParameter()) {
        const char* lstr = get_string(lhs);
        const char* rstr = get_string(rhs);
        result = new SymExpr(new_StringSymbol(astr(lstr, rstr)));
        call->replace(result);
      }
    } else if (call->isPrimitive("string_length")) {
      SymExpr* se = toSymExpr(call->get(1));
      INT_ASSERT(se);
      if (se->var->isParameter()) {
        const char* str = get_string(se);
        result = new SymExpr(new_IntSymbol(strlen(str), INT_SIZE_DEFAULT));
        call->replace(result);
      }
    } else if (call->isPrimitive("ascii")) {
      SymExpr* se = toSymExpr(call->get(1));
      INT_ASSERT(se);
      if (se->var->isParameter()) {
        const char* str = get_string(se);
        result = new SymExpr(new_IntSymbol((int)str[0], INT_SIZE_DEFAULT));
        call->replace(result);
      }
    } else if (call->isPrimitive("string_contains")) {
      SymExpr* lhs = toSymExpr(call->get(1));
      SymExpr* rhs = toSymExpr(call->get(2));
      INT_ASSERT(lhs && rhs);
      if (lhs->var->isParameter() && rhs->var->isParameter()) {
        const char* lstr = get_string(lhs);
        const char* rstr = get_string(rhs);
        result = new SymExpr(strstr(lstr, rstr) ? gTrue : gFalse);
        call->replace(result);
      }
    } else if (call->isPrimitive(PRIM_UNARY_MINUS)) {
      FOLD_CALL1(P_prim_minus);
    } else if (call->isPrimitive(PRIM_UNARY_PLUS)) {
      FOLD_CALL1(P_prim_plus);
    } else if (call->isPrimitive(PRIM_UNARY_NOT)) {
      FOLD_CALL1(P_prim_not);
    } else if (call->isPrimitive(PRIM_UNARY_LNOT)) {
      FOLD_CALL1(P_prim_lnot);
    } else if (call->isPrimitive(PRIM_ADD)) {
      FOLD_CALL2(P_prim_add);
    } else if (call->isPrimitive(PRIM_SUBTRACT)) {
      FOLD_CALL2(P_prim_subtract);
    } else if (call->isPrimitive(PRIM_MULT)) {
      FOLD_CALL2(P_prim_mult);
    } else if (call->isPrimitive(PRIM_DIV)) {
      FOLD_CALL2(P_prim_div);
    } else if (call->isPrimitive(PRIM_MOD)) {
      FOLD_CALL2(P_prim_mod);
    } else if (call->isPrimitive(PRIM_EQUAL)) {
      FOLD_CALL2(P_prim_equal);
    } else if (call->isPrimitive(PRIM_NOTEQUAL)) {
      FOLD_CALL2(P_prim_notequal);
    } else if (call->isPrimitive(PRIM_LESSOREQUAL)) {
      FOLD_CALL2(P_prim_lessorequal);
    } else if (call->isPrimitive(PRIM_GREATEROREQUAL)) {
      FOLD_CALL2(P_prim_greaterorequal);
    } else if (call->isPrimitive(PRIM_LESS)) {
      FOLD_CALL2(P_prim_less);
    } else if (call->isPrimitive(PRIM_GREATER)) {
      FOLD_CALL2(P_prim_greater);
    } else if (call->isPrimitive(PRIM_AND)) {
      FOLD_CALL2(P_prim_and);
    } else if (call->isPrimitive(PRIM_OR)) {
      FOLD_CALL2(P_prim_or);
    } else if (call->isPrimitive(PRIM_XOR)) {
      FOLD_CALL2(P_prim_xor);
    } else if (call->isPrimitive(PRIM_POW)) {
      FOLD_CALL2(P_prim_pow);
    } else if (call->isPrimitive(PRIM_LSH)) {
      FOLD_CALL2(P_prim_lsh);
    } else if (call->isPrimitive(PRIM_RSH)) {
      FOLD_CALL2(P_prim_rsh);
    } else if (call->isPrimitive(PRIM_ARRAY_ALLOC) ||
               call->isPrimitive(PRIM_GPU_ALLOC) ||
               call->isPrimitive(PRIM_SYNC_INIT) ||
               call->isPrimitive(PRIM_SYNC_LOCK) ||
               call->isPrimitive(PRIM_SYNC_UNLOCK) ||
               call->isPrimitive(PRIM_SYNC_WAIT_FULL) ||
               call->isPrimitive(PRIM_SYNC_WAIT_EMPTY) ||
               call->isPrimitive(PRIM_SYNC_SIGNAL_FULL) ||
               call->isPrimitive(PRIM_SYNC_SIGNAL_EMPTY) ||
               call->isPrimitive(PRIM_SINGLE_INIT) ||
               call->isPrimitive(PRIM_SINGLE_LOCK) ||
               call->isPrimitive(PRIM_SINGLE_UNLOCK) ||
               call->isPrimitive(PRIM_SINGLE_WAIT_FULL) ||
               call->isPrimitive(PRIM_SINGLE_SIGNAL_FULL) ||
               call->isPrimitive(PRIM_WRITEEF) ||
               call->isPrimitive(PRIM_WRITEFF) ||
               call->isPrimitive(PRIM_WRITEXF) ||
               call->isPrimitive(PRIM_SYNC_RESET) ||
               call->isPrimitive(PRIM_READFF) ||
               call->isPrimitive(PRIM_READFE) ||
               call->isPrimitive(PRIM_READXX) ||
               call->isPrimitive(PRIM_SYNC_IS_FULL) ||
               call->isPrimitive(PRIM_SINGLE_WRITEEF) ||
               call->isPrimitive(PRIM_SINGLE_RESET) ||
               call->isPrimitive(PRIM_SINGLE_READFF) ||
               call->isPrimitive(PRIM_SINGLE_READXX) ||
               call->isPrimitive(PRIM_SINGLE_IS_FULL) ||
               call->isPrimitive(PRIM_EXECUTE_TASKS_IN_LIST) ||
               call->isPrimitive(PRIM_FREE_TASK_LIST) ||
               call->isPrimitive(PRIM_CHPL_FREE) ||
               (call->primitive && 
                (!strncmp("_fscan", call->primitive->name, 6) ||
                 !strcmp("_readToEndOfLine", call->primitive->name) ||
                 !strcmp("_now_timer", call->primitive->name)))) {
      //
      // these primitives require temps to dereference actuals
      //   why not do this to all primitives?
      //
      for_actuals(actual, call) {
        insertValueTemp(call->getStmtExpr(), actual);
      }
    }
  } else if (SymExpr* sym = toSymExpr(expr)) {
    if (Symbol* val = paramMap.get(sym->var)) {
      if (sym->var->type != dtUnknown && sym->var->type != val->type) {
        CallExpr* cast = new CallExpr("_cast", sym->var, val);
        sym->replace(cast);
        result = preFold(cast);
      } else {
        sym->var = val;
      }
    }
  }

  if (CondStmt* cond = toCondStmt(result->parentExpr)) {
    if (cond->condExpr == result) {
      if (Expr* expr = cond->fold_cond_stmt()) {
        result = expr;
      } else {
        //
        // push try block
        //
        if (SymExpr* se = toSymExpr(result))
          if (se->var == gTryToken)
            tryStack.add(cond);
      }
    }
  }

  //
  // pop try block and delete else
  //
  if (tryStack.n) {
    if (BlockStmt* block = toBlockStmt(result)) {
      if (tryStack.tail()->thenStmt == block) {
        tryStack.tail()->replace(block->remove());
        tryStack.pop();
      }
    }
  }

  return result;
}


static bool is_param_resolved(FnSymbol* fn, Expr* expr) {
  if (BlockStmt* block = toBlockStmt(expr)) {
    if (block->blockInfo) {
      USR_FATAL(expr, "param function cannot contain a non-param loop");
    }
  }
  if (BlockStmt* block = toBlockStmt(expr->parentExpr)) {
    if (isCondStmt(block->parentExpr)) {
      USR_FATAL(block->parentExpr,
                "param function cannot contain a non-param conditional");
    }
  }
  if (paramMap.get(fn->getReturnSymbol())) {
    CallExpr* call = toCallExpr(fn->body->body.tail);
    INT_ASSERT(call);
    INT_ASSERT(call->isPrimitive(PRIM_RETURN));
    call->get(1)->replace(new SymExpr(paramMap.get(fn->getReturnSymbol())));
    return true; // param function is resolved
  }
  return false;
}


void
resolveBlock(Expr* body) {
  FnSymbol* fn = toFnSymbol(body->parentSymbol);
  for_exprs_postorder(expr, body) {
    SET_LINENO(expr);
    if (SymExpr* se = toSymExpr(expr))
      if (se->var)
        makeRefType(se->var->type);
    expr = preFold(expr);

    if (fn && fn->retTag == RET_PARAM)
      if (is_param_resolved(fn, expr))
        return;

    if (CallExpr* call = toCallExpr(expr)) {
      if (call->isPrimitive(PRIM_ERROR) ||
          call->isPrimitive(PRIM_WARNING)) {
        issueCompilerError(call);
      }
      callStack.add(call);
      resolveCall(call);
      if (!tryFailure && call->isResolved())
        resolveFns(call->isResolved());
      if (tryFailure) {
        if (tryStack.tail()->parentSymbol == fn) {
          while (callStack.tail()->isResolved() != tryStack.tail()->elseStmt->parentSymbol) {
            if (callStack.n == 0)
              INT_FATAL(call, "unable to roll back stack due to try block failure");
            callStack.pop();
          }
          BlockStmt* block = tryStack.tail()->elseStmt;
          tryStack.tail()->replace(block->remove());
          tryStack.pop();
          if (!block->prev)
            block->insertBefore(new CallExpr(PRIM_NOOP));
          expr = block->prev;
          tryFailure = false;
          continue;
        } else {
          return;
        }
      }
      callStack.pop();
    } else if (SymExpr* sym = toSymExpr(expr)) {

      // avoid record constructors via cast
      //  should be fixed by out-of-order resolution
      CallExpr* parent = toCallExpr(sym->parentExpr);
      if (!parent ||
          !parent->isPrimitive(PRIM_IS_SUBTYPE) ||
          !sym->var->hasFlag(FLAG_TYPE_VARIABLE)) {

        if (ClassType* ct = toClassType(sym->typeInfo())) {
          if (!ct->symbol->hasFlag(FLAG_GENERIC) &&
              !ct->symbol->hasFlag(FLAG_ITERATOR_CLASS) &&
              !ct->symbol->hasFlag(FLAG_ITERATOR_RECORD)) {
            resolveFormals(ct->defaultTypeConstructor);
            if (resolvedFormals.set_in(ct->defaultTypeConstructor))
              resolveFns(ct->defaultTypeConstructor);
          }
        }
      }
    }
    expr = postFold(expr);
  }
}


static void
computeReturnTypeParamVectors(BaseAST* ast,
                              Symbol* retSymbol,
                              Vec<Type*>& retTypes,
                              Vec<Symbol*>& retParams) {
  if (CallExpr* call = toCallExpr(ast)) {
    if (call->isPrimitive(PRIM_MOVE)) {
      if (SymExpr* sym = toSymExpr(call->get(1))) {
        if (sym->var == retSymbol) {
          if (SymExpr* sym = toSymExpr(call->get(2)))
            retParams.add(sym->var);
          else
            retParams.add(NULL);
          retTypes.add(call->get(2)->typeInfo());
        }
      }
    }
  }
  AST_CHILDREN_CALL(ast, computeReturnTypeParamVectors, retSymbol, retTypes, retParams);
}


static void
replaceSetterArgWithTrue(BaseAST* ast, FnSymbol* fn) {
  if (SymExpr* se = toSymExpr(ast)) {
    if (se->var == fn->setter->sym) {
      se->var = gTrue;
      if (fn->hasFlag(FLAG_ITERATOR_FN))
        USR_WARN(fn, "setter argument is not supported in iterators");
    }
  }
  AST_CHILDREN_CALL(ast, replaceSetterArgWithTrue, fn);
}


static void
replaceSetterArgWithFalse(BaseAST* ast, FnSymbol* fn, Symbol* ret) {
  if (SymExpr* se = toSymExpr(ast)) {
    if (se->var == fn->setter->sym)
      se->var = gFalse;
    else if (se->var == ret) {
      if (CallExpr* move = toCallExpr(se->parentExpr))
        if (move->isPrimitive(PRIM_MOVE))
          if (CallExpr* call = toCallExpr(move->get(2)))
            if (call->isPrimitive(PRIM_ADDR_OF))
              call->primitive = primitives[PRIM_DEREF];
    }
  }
  AST_CHILDREN_CALL(ast, replaceSetterArgWithFalse, fn, ret);
}


static void
insertCasts(BaseAST* ast, FnSymbol* fn, Vec<CallExpr*>& casts) {
  if (CallExpr* call = toCallExpr(ast)) {
    if (call->parentSymbol == fn) {
      if (call->isPrimitive(PRIM_MOVE)) {
        if (SymExpr* lhs = toSymExpr(call->get(1))) {
          Expr* rhs = call->get(2);
          Type* rhsType = rhs->typeInfo();
          if (rhsType != lhs->var->type &&
              rhsType->refType != lhs->var->type &&
              rhsType != lhs->var->type->refType) {
            SET_LINENO(rhs);
            rhs->remove();
            Symbol* tmp = NULL;
            if (SymExpr* se = toSymExpr(rhs)) {
              tmp = se->var;
            } else {
              tmp = newTemp("_cast_tmp_", rhs->typeInfo());
              call->insertBefore(new DefExpr(tmp));
              call->insertBefore(new CallExpr(PRIM_MOVE, tmp, rhs));
            }
            CallExpr* cast = new CallExpr("_cast", lhs->var->type->symbol, tmp);
            call->insertAtTail(cast);
            casts.add(cast);
          }
        }
      }
    }
  }
  AST_CHILDREN_CALL(ast, insertCasts, fn, casts);
}


static void instantiate_default_constructor(FnSymbol* fn) {
  //
  // instantiate initializer
  //
  if (fn->instantiatedFrom) {
    INT_ASSERT(!fn->retType->initializer);
    FnSymbol* instantiatedFrom = fn->instantiatedFrom;
    while (instantiatedFrom->instantiatedFrom)
      instantiatedFrom = instantiatedFrom->instantiatedFrom;
    CallExpr* call = new CallExpr(instantiatedFrom->retType->initializer);
    for_formals(formal, fn) {
      if (formal->type == dtMethodToken || formal == fn->_this) {
        call->insertAtTail(formal);
      } else if (paramMap.get(formal)) {
        call->insertAtTail(new NamedExpr(formal->name, new SymExpr(paramMap.get(formal))));
      } else {
        Symbol* field = fn->retType->getField(formal->name);
        if (instantiatedFrom->hasFlag(FLAG_TUPLE)) {
          call->insertAtTail(field);
        } else {
          call->insertAtTail(new NamedExpr(formal->name, new SymExpr(field)));
        }
      }
    }
    fn->insertBeforeReturn(call);
    resolveCall(call);
    fn->retType->initializer = call->isResolved();
    INT_ASSERT(fn->retType->initializer);
    //      resolveFns(fn->retType->initializer);
    call->remove();
  }
}


static void buildValueFunction(FnSymbol* fn) {
  if (!fn->hasFlag(FLAG_ITERATOR_FN)) {
    FnSymbol* copy;
    bool valueFunctionExists = fn->valueFunction;
    if (!valueFunctionExists) {
      // Build the value function when it does not already exist.
      copy = fn->copy();
      copy->addFlag(FLAG_INVISIBLE_FN);
      if (fn->hasFlag(FLAG_NO_IMPLICIT_COPY))
        copy->addFlag(FLAG_NO_IMPLICIT_COPY);
      copy->retTag = RET_VALUE;   // Change ret flag to value (not ref).
      fn->defPoint->insertBefore(new DefExpr(copy));
      fn->valueFunction = copy;
      Symbol* ret = copy->getReturnSymbol();
      replaceSetterArgWithFalse(copy, copy, ret);
      replaceSetterArgWithTrue(fn, fn);
    } else {
      copy = fn->valueFunction;
    }
    resolveFns(copy);
  } else {
    replaceSetterArgWithTrue(fn, fn);
  }
}
 

static void
resolveFns(FnSymbol* fn) {
  if (resolvedFns.count(fn) != 0)
    return;
  resolvedFns[fn] = true;

  if ((fn->hasFlag(FLAG_EXTERN))||(fn->hasFlag(FLAG_FUNCTION_PROTOTYPE)))
    return;

  if (fn->retTag == RET_VAR)
    buildValueFunction(fn);

  insertFormalTemps(fn);

  resolveBlock(fn->body);

  if (tryFailure) {
    resolvedFns.erase(fn);
    return;
  }

  if (fn->hasFlag(FLAG_TYPE_CONSTRUCTOR)) {
    ClassType* ct = toClassType(fn->retType);
    if (!ct)
      INT_FATAL(fn, "Constructor has no class type");
    setScalarPromotionType(ct);
    fixTypeNames(ct);
  }

  // Resolve return type.
  Symbol* ret = fn->getReturnSymbol();
  Type* retType = ret->type;

  Vec<Type*> retTypes;
  Vec<Symbol*> retParams;
  computeReturnTypeParamVectors(fn, ret, retTypes, retParams);

  if (retType == dtUnknown) {
    if (retTypes.n == 1)
      retType = retTypes.head();
    else if (retTypes.n > 1) {
      for (int i = 0; i < retTypes.n; i++) {
        bool best = true;
        for (int j = 0; j < retTypes.n; j++) {
          if (retTypes.v[i] != retTypes.v[j]) {
            bool requireScalarPromotion = false;
            if (!canDispatch(retTypes.v[j], retParams.v[j], retTypes.v[i], fn, &requireScalarPromotion))
              best = false;
            if (requireScalarPromotion)
              best = false;
          }
        }
        if (best) {
          retType = retTypes.v[i];
          break;
        }
      }
    }
  }



  ret->type = retType;
  if (!fn->iteratorInfo) {
    fn->retType = retType;
    if (retTypes.n == 0 && fn->retType == dtUnknown)
      fn->retType = ret->type = dtVoid;
    else if (retType == dtUnknown)
      USR_FATAL(fn, "unable to resolve return type");
  }

  //
  // insert casts as necessary
  //
  if (fn->retTag != RET_PARAM) {
    Vec<CallExpr*> casts;
    insertCasts(fn->body, fn, casts);
    forv_Vec(CallExpr, cast, casts) {
      resolveCall(cast);
      if (cast->isResolved())
        resolveFns(cast->isResolved());
    }
  }

  //
  // mark leaders for inlining
  //
  if (fn->hasFlag(FLAG_ITERATOR_FN)) {
    for_formals(formal, fn) {
      if (formal->type == gLeaderTag->type &&
          paramMap.get(formal) == gLeaderTag) {
        fn->addFlag(FLAG_INLINE_ITERATOR);
      }
    }
  }



  if (fn->hasFlag(FLAG_ITERATOR_FN) && !fn->iteratorInfo) {
    protoIteratorClass(fn);
  }

  // Resolve base class type constructors as well.
  if (fn->hasFlag(FLAG_TYPE_CONSTRUCTOR)) {
    forv_Vec(Type, parent, fn->retType->dispatchParents) {
      if (toClassType(parent) && parent != dtValue && parent != dtObject && parent->defaultTypeConstructor) {
        resolveFormals(parent->defaultTypeConstructor);
        if (resolvedFormals.set_in(parent->defaultTypeConstructor))
          resolveFns(parent->defaultTypeConstructor);
      }
    }
    if (ClassType* ct = toClassType(fn->retType)) {
      for_fields(field, ct) {
        if (ClassType* fct = toClassType(field->type)) {
          if (fct->defaultTypeConstructor) {
            resolveFormals(fct->defaultTypeConstructor);
            if (resolvedFormals.set_in(fct->defaultTypeConstructor))
              resolveFns(fct->defaultTypeConstructor);
          }
        }
      }
    }

    // This instantiates the default constructor for the corresponding type constructor.
    instantiate_default_constructor(fn);

    //
    // resolve destructor
    //
    if (ClassType* ct = toClassType(fn->retType)) {
      if (!ct->destructor &&
          !ct->symbol->hasFlag(FLAG_REF)) {
        VarSymbol* tmp = newTemp(ct);
        CallExpr* call = new CallExpr("~chpl_destroy", gMethodToken, tmp);
        fn->insertAtHead(new CallExpr(call));
        fn->insertAtHead(new DefExpr(tmp));
        resolveCall(call);
        resolveFns(call->isResolved());
        ct->destructor = call->isResolved();
        call->remove();
        tmp->defPoint->remove();
      }
    }
  }

  //
  // mark privatized classes
  //
  if (fn->hasFlag(FLAG_PRIVATIZED_CLASS)) {
    if (fn->getReturnSymbol() == gTrue) {
      fn->getFormal(1)->type->symbol->addFlag(FLAG_PRIVATIZED_CLASS);
    }
  }
}


static bool
possible_signature_match(FnSymbol* fn, FnSymbol* gn) {
  if (fn->name != gn->name)
    return false;
  if (fn->numFormals() != gn->numFormals())
    return false;
  for (int i = 3; i <= fn->numFormals(); i++) {
    ArgSymbol* fa = fn->getFormal(i);
    ArgSymbol* ga = gn->getFormal(i);
    if (strcmp(fa->name, ga->name))
      return false;
  }
  return true;
}


static bool
signature_match(FnSymbol* fn, FnSymbol* gn) {
  if (fn->name != gn->name)
    return false;
  if (fn->numFormals() != gn->numFormals())
    return false;
  for (int i = 3; i <= fn->numFormals(); i++) {
    ArgSymbol* fa = fn->getFormal(i);
    ArgSymbol* ga = gn->getFormal(i);
    if (strcmp(fa->name, ga->name))
      return false;
    if (fa->type != ga->type)
      return false;
  }
  return true;
}


//
// add to vector icts all types instantiated from ct
//
static void
collectInstantiatedClassTypes(Vec<Type*>& icts, Type* ct) {
  forv_Vec(TypeSymbol, ts, gTypeSymbols) {
    if (ts->type->defaultTypeConstructor)
      if (!ts->hasFlag(FLAG_GENERIC) &&
          ts->type->defaultTypeConstructor->instantiatedFrom ==
          ct->defaultTypeConstructor)
        icts.add(ts->type);
  }
}


//
// return true if child overrides parent in dispatch table
//
static bool
isVirtualChild(FnSymbol* child, FnSymbol* parent) {
  if (Vec<FnSymbol*>* children = virtualChildrenMap.get(parent)) {
    forv_Vec(FnSymbol*, candidateChild, *children) {
      if (candidateChild == child)
        return true;
    }
  }
  return false;
}


static void
addToVirtualMaps(FnSymbol* pfn, ClassType* ct) {
  forv_Vec(FnSymbol, cfn, ct->methods) {
    if (cfn && !cfn->instantiatedFrom && possible_signature_match(pfn, cfn)) {
      Vec<Type*> types;
      if (ct->symbol->hasFlag(FLAG_GENERIC))
        collectInstantiatedClassTypes(types, ct);
      else
        types.add(ct);
      forv_Vec(Type, type, types) {
        SymbolMap subs;
        if (ct->symbol->hasFlag(FLAG_GENERIC))
          subs.put(cfn->getFormal(2), type->symbol);
        for (int i = 3; i <= cfn->numFormals(); i++) {
          ArgSymbol* arg = cfn->getFormal(i);
          if (arg->intent == INTENT_PARAM) {
            subs.put(arg, paramMap.get(pfn->getFormal(i)));
          } else if (arg->type->symbol->hasFlag(FLAG_GENERIC)) {
            subs.put(arg, pfn->getFormal(i)->type->symbol);
          }
        }
        FnSymbol* fn = cfn;
        if (subs.n) {
          fn = instantiate(fn, &subs, NULL);
          if (fn) {
            if (type->defaultTypeConstructor->instantiationPoint)
              fn->instantiationPoint = type->defaultTypeConstructor->instantiationPoint;
            else
              fn->instantiationPoint = toBlockStmt(type->defaultTypeConstructor->defPoint->parentExpr);
            INT_ASSERT(fn->instantiationPoint);
          }
        }
        if (fn) {
          resolveFormals(fn);
          if (signature_match(pfn, fn)) {
            resolveFns(fn);
            if (fn->retType->symbol->hasFlag(FLAG_ITERATOR_RECORD) &&
                pfn->retType->symbol->hasFlag(FLAG_ITERATOR_RECORD)) {
              if (!isSubType(fn->retType->initializer->iteratorInfo->getValue->retType,
                  pfn->retType->initializer->iteratorInfo->getValue->retType)) {
                USR_FATAL_CONT(pfn, "conflicting return type specified for '%s: %s'", toString(pfn),
                               pfn->retType->initializer->iteratorInfo->getValue->retType->symbol->name);
                USR_FATAL_CONT(fn, "  overridden by '%s: %s'", toString(fn),
                               fn->retType->initializer->iteratorInfo->getValue->retType->symbol->name);
                USR_STOP();
              } else {
                pfn->retType->dispatchChildren.add_exclusive(fn->retType);
                fn->retType->dispatchParents.add_exclusive(pfn->retType);
                Type* pic = pfn->retType->initializer->iteratorInfo->iclass;
                Type* ic = fn->retType->initializer->iteratorInfo->iclass;
                // Assumes single inheritance:
                if (ic->dispatchParents.n) {
                  // We need to remove <object> if it has already been added.
                  // This is pretty kludgy.  See call to add_root_type in 
                  // protoIterator() above.

                  // Can be consolidated if "only" is added to vec.h.
                  INT_ASSERT(ic->dispatchParents.n == 1);
                  Type* parent = ic->dispatchParents.first();
                  int item = parent->dispatchChildren.index(ic);
                  parent->dispatchChildren.remove(item);
                  ic->dispatchParents.remove(0);
                }
                pic->dispatchChildren.add_exclusive(ic);
                ic->dispatchParents.add_exclusive(pic);
                continue; // do not add to virtualChildrenMap; handle in _getIterator
              }
            } else if (!isSubType(fn->retType, pfn->retType)) {
              USR_FATAL_CONT(pfn, "conflicting return type specified for '%s: %s'", toString(pfn), pfn->retType->symbol->name);
              USR_FATAL_CONT(fn, "  overridden by '%s: %s'", toString(fn), fn->retType->symbol->name);
              USR_STOP();
            }
            {
              Vec<FnSymbol*>* fns = virtualChildrenMap.get(pfn);
              if (!fns) fns = new Vec<FnSymbol*>();
              fns->add(fn);
              virtualChildrenMap.put(pfn, fns);
              fn->addFlag(FLAG_VIRTUAL);
              pfn->addFlag(FLAG_VIRTUAL);
            }
            {
              Vec<FnSymbol*>* fns = virtualRootsMap.get(fn);
              if (!fns) fns = new Vec<FnSymbol*>();
              bool added = false;

              //
              // check if parent or child already exists in vector
              //
              for (int i = 0; i < fns->n; i++) {
                //
                // if parent already exists, do not add child to vector
                //
                if (isVirtualChild(pfn, fns->v[i])) {
                  added = true;
                  break;
                }

                //
                // if child already exists, replace with parent
                //
                if (isVirtualChild(fns->v[i], pfn)) {
                    fns->v[i] = pfn;
                    added = true;
                    break;
                }
              }

              if (!added)
                fns->add(pfn);

              virtualRootsMap.put(fn, fns);
            }
          }
        }
      }
    }
  }
}


static void
addAllToVirtualMaps(FnSymbol* fn, ClassType* ct) {
  forv_Vec(Type, t, ct->dispatchChildren) {
    ClassType* ct = toClassType(t);
    if (ct->defaultTypeConstructor &&
        (ct->defaultTypeConstructor->hasFlag(FLAG_GENERIC) ||
         resolvedFns.count(ct->defaultTypeConstructor) != 0)) {
      addToVirtualMaps(fn, ct);
    }
    if (!ct->instantiatedFrom)
      addAllToVirtualMaps(fn, ct);
  }
}


static void
buildVirtualMaps() {
  forv_Vec(FnSymbol, fn, gFnSymbols) {
    if (!fn->hasFlag(FLAG_WRAPPER) && resolvedFns.count(fn) != 0 && !fn->hasFlag(FLAG_NO_PARENS) && fn->retTag != RET_PARAM && fn->retTag != RET_TYPE) {
      if (fn->numFormals() > 1) {
        if (fn->getFormal(1)->type == dtMethodToken) {
          if (ClassType* pt = toClassType(fn->getFormal(2)->type)) {
            if (isClass(pt) && !pt->symbol->hasFlag(FLAG_GENERIC)) {
              addAllToVirtualMaps(fn, pt);
            }
          }
        }
      }
    }
  }
}


static void
addVirtualMethodTableEntry(Type* type, FnSymbol* fn, bool exclusive /*= false*/) {
  Vec<FnSymbol*>* fns = virtualMethodTable.get(type);
  if (!fns) fns = new Vec<FnSymbol*>();
  if (exclusive) {
    forv_Vec(FnSymbol, f, *fns) {
      if (f == fn)
        return;
    }
  }
  fns->add(fn);
  virtualMethodTable.put(type, fns);
}


void
parseExplainFlag(char* flag, int* line, ModuleSymbol** module) {
  *line = 0;
  if (strcmp(flag, "")) {
    char *token, *str1 = NULL, *str2 = NULL;
    token = strstr(flag, ":");
    if (token) {
      *token = '\0';
      str1 = token+1;
      token = strstr(str1, ":");
      if (token) {
        *token = '\0';
        str2 = token + 1;
      }
    }
    if (str1) {
      if (str2 || !atoi(str1)) {
        forv_Vec(ModuleSymbol, mod, allModules) {
          if (!strcmp(mod->name, str1)) {
            *module = mod;
            break;
          }
        }
        if (!*module)
          USR_FATAL("invalid module name '%s' passed to --explain-call flag", str1);
      } else
        *line = atoi(str1);
      if (str2)
        *line = atoi(str2);
    }
    if (*line == 0)
      *line = -1;
  }
}


static void
computeStandardModuleSet() {
  standardModuleSet.set_add(rootModule->block);
  standardModuleSet.set_add(theProgram->block);

  Vec<ModuleSymbol*> stack;
  stack.add(standardModule);

  while (ModuleSymbol* mod = stack.pop()) {
    if (mod->block->modUses) {
      for_actuals(expr, mod->block->modUses) {
        SymExpr* se = toSymExpr(expr);
        INT_ASSERT(se);
        ModuleSymbol* use = toModuleSymbol(se->var);
        INT_ASSERT(use);
        if (!standardModuleSet.set_in(use->block)) {
          stack.add(use);
          standardModuleSet.set_add(use->block);
        }
      }
    }
  }
}


void
resolve() {
  parseExplainFlag(fExplainCall, &explainCallLine, &explainCallModule);

  computeStandardModuleSet();

  // call _nilType nil so as to not confuse the user
  dtNil->symbol->name = gNil->name;

  bool changed = true;
  while (changed) {
    changed = false;
    forv_Vec(FnSymbol, fn, gFnSymbols) {
      changed = fn->tag_generic() || changed;
    }
  }

  unmarkDefaultedGenerics();

  resolveUses(mainModule);

  resolveFns(chpl_gen_main);
  USR_STOP();

  resolveExports();
  resolveEnumTypes();
  resolveDynamicDispatches();

  insertRuntimeTypeTemps();

  resolveAutoCopies();
  resolveRecordInitializers();
  insertDynamicDispatchCalls();

  insertReturnTemps(); // must be done before pruneResolvedTree is called.

  pruneResolvedTree();

  freeCache(ordersCache);
  freeCache(defaultsCache);
  freeCache(genericsCache);
  freeCache(coercionsCache);
  freeCache(promotionsCache);

  Vec<VisibleFunctionBlock*> vfbs;
  visibleFunctionMap.get_values(vfbs);
  forv_Vec(VisibleFunctionBlock, vfb, vfbs) {
    Vec<Vec<FnSymbol*>*> vfns;
    vfb->visibleFunctions.get_values(vfns);
    forv_Vec(Vec<FnSymbol*>, vfn, vfns) {
      delete vfn;
    }
    delete vfb;
  }
  visibleFunctionMap.clear();
  visibilityBlockCache.clear();

  checkResolveRemovedPrims();

  resolved = true;
}

static void unmarkDefaultedGenerics() {
  //
  // make it so that arguments with types that have default values for
  // all generic arguments used those defaults
  //
  // markedGeneric is used to identify places where the user inserted
  // '?' (queries) to mark such a type as generic.
  //
  forv_Vec(FnSymbol, fn, gFnSymbols) {
    bool unmark = fn->hasFlag(FLAG_GENERIC);
    for_formals(formal, fn) {
      if (formal->type->hasGenericDefaults) {
        if (!formal->markedGeneric &&
            formal != fn->_this &&
            !formal->hasFlag(FLAG_IS_MEME)) {
          SET_LINENO(formal);
          formal->typeExpr = new BlockStmt(new CallExpr(formal->type->defaultTypeConstructor));
          insert_help(formal->typeExpr, NULL, formal);
          formal->type = dtUnknown;
        } else {
          unmark = false;
        }
      } else if (formal->type->symbol->hasFlag(FLAG_GENERIC) || formal->intent == INTENT_PARAM) {
        unmark = false;
      }
    }
    if (unmark) {
      fn->removeFlag(FLAG_GENERIC);
      INT_ASSERT(false);
    }
  }
}

static Vec<ModuleSymbol*> initMods;

static void resolveUses(ModuleSymbol* mod) {
  // We have to resolve modules in dependency order, 
  // so that the types of globals are ready when we need them.

  // Test and set to break loops and prevent infinite recursion.
  if (initMods.set_in(mod))
    return;
  initMods.set_add(mod);

  // I use my parent implicitly.
  if (ModuleSymbol* parent = mod->defPoint->getModule())
    if (parent != theProgram && parent != rootModule)
      resolveUses(parent);

  // Now, traverse my use statements, and call the initializer for each
  // module I use.
  forv_Vec(ModuleSymbol, usedMod, mod->modUseList)
    resolveUses(usedMod);

  // Finally, myself.
  FnSymbol* fn = mod->initFn;
  resolveFormals(fn);
  resolveFns(fn);
}

static void resolveExports() {
  // We need to resolve any additional functions that will be exported.
  forv_Vec(FnSymbol, fn, gFnSymbols) {
    if (fn->hasFlag(FLAG_EXPORT)) {
      SET_LINENO(fn);
      resolveFormals(fn);
      resolveFns(fn);
    }
  }
}

static void resolveEnumTypes() {
  // need to handle enumerated types better
  forv_Vec(TypeSymbol, type, gTypeSymbols) {
    if (EnumType* et = toEnumType(type->type)) {
      ensureEnumTypeResolved(et);
    }
  }
}

static void resolveDynamicDispatches() {
  inDynamicDispatchResolution = true;
  int num_types;
  do {
    num_types = gTypeSymbols.n;
    {
      Vec<Vec<FnSymbol*>*> values;
      virtualChildrenMap.get_values(values);
      forv_Vec(Vec<FnSymbol*>, value, values) {
        delete value;
      }
    }
    virtualChildrenMap.clear();
    {
      Vec<Vec<FnSymbol*>*> values;
      virtualRootsMap.get_values(values);
      forv_Vec(Vec<FnSymbol*>, value, values) {
        delete value;
      }
    }
    virtualRootsMap.clear();
    buildVirtualMaps();
  } while (num_types != gTypeSymbols.n);

  for (int i = 0; i < virtualRootsMap.n; i++) {
    if (virtualRootsMap.v[i].key) {
      for (int j = 0; j < virtualRootsMap.v[i].value->n; j++) {
        FnSymbol* root = virtualRootsMap.v[i].value->v[j];
        addVirtualMethodTableEntry(root->_this->type, root, true);
      }
    }
  }

  Vec<Type*> ctq;
  ctq.add(dtObject);
  forv_Vec(Type, ct, ctq) {
    if (Vec<FnSymbol*>* parentFns = virtualMethodTable.get(ct)) {
      forv_Vec(FnSymbol, pfn, *parentFns) {
        Vec<Type*> childSet;
        if (Vec<FnSymbol*>* childFns = virtualChildrenMap.get(pfn)) {
          forv_Vec(FnSymbol, cfn, *childFns) {
            forv_Vec(Type, pt, cfn->_this->type->dispatchParents) {
              if (pt == ct) {
                if (!childSet.set_in(cfn->_this->type)) {
                  addVirtualMethodTableEntry(cfn->_this->type, cfn);
                  childSet.set_add(cfn->_this->type);
                }
                break;
              }
            }
          }
        }
        forv_Vec(Type, childType, ct->dispatchChildren) {
          if (!childSet.set_in(childType)) {
            addVirtualMethodTableEntry(childType, pfn);
          }
        }
      }
    }
    forv_Vec(Type, child, ct->dispatchChildren) {
      ctq.add(child);
    }
  }

  for (int i = 0; i < virtualMethodTable.n; i++) {
    if (virtualMethodTable.v[i].key) {
      virtualMethodTable.v[i].value->reverse();
      for (int j = 0; j < virtualMethodTable.v[i].value->n; j++) {
        virtualMethodMap.put(virtualMethodTable.v[i].value->v[j], j);
      }
    }
  }
  inDynamicDispatchResolution = false;

  if (fPrintDispatch) {
    printf("Dynamic dispatch table:\n");
    for (int i = 0; i < virtualMethodTable.n; i++) {
      if (Type* t = virtualMethodTable.v[i].key) {
        printf("  %s\n", toString(t));
        for (int j = 0; j < virtualMethodTable.v[i].value->n; j++) {
          printf("    %s\n", toString(virtualMethodTable.v[i].value->v[j]));
        }
      }
    }
  }
}

static void insertRuntimeTypeTemps() {
  forv_Vec(TypeSymbol, ts, gTypeSymbols) {
    if (ts->defPoint &&
        ts->defPoint->parentSymbol &&
        ts->hasFlag(FLAG_HAS_RUNTIME_TYPE) &&
        !ts->hasFlag(FLAG_GENERIC)) {
      SET_LINENO(ts);
      VarSymbol* tmp = newTemp("_runtime_type_tmp_", ts->type);
      ts->type->initializer->insertBeforeReturn(new DefExpr(tmp));
      CallExpr* call = new CallExpr("chpl__convertValueToRuntimeType", tmp);
      ts->type->initializer->insertBeforeReturn(call);
      resolveCall(call);
      resolveFns(call->isResolved());
      valueToRuntimeTypeMap.put(ts->type, call->isResolved());
      call->remove();
      tmp->defPoint->remove();
    }
  }
}

static void resolveAutoCopies() {
  forv_Vec(TypeSymbol, ts, gTypeSymbols) {
    if ((isRecord(ts->type) ||
         getSyncFlags(ts).any()) &&
        !ts->hasFlag(FLAG_GENERIC) &&
        !ts->hasFlag(FLAG_SYNTACTIC_DISTRIBUTION)) {
      resolveAutoCopy(ts->type);
      resolveAutoDestroy(ts->type);
    }
  }
}

static void resolveRecordInitializers() {
  //
  // resolve PRIM_INITs for records
  //
  forv_Vec(CallExpr, init, inits) {

<<<<<<< HEAD
=======
    // Ignore if dead.
>>>>>>> dab9dfec
    if (!init->parentSymbol)
      continue;

    Type* type = init->get(1)->typeInfo();
<<<<<<< HEAD
    if (type->symbol->hasFlag(FLAG_HAS_RUNTIME_TYPE))
      continue;

    if (type->symbol->hasFlag(FLAG_REF))
      type = type->getValType();

    if (type->defaultValue)
      INT_FATAL(init, "PRIM_INIT should have been replaced already");

    SET_LINENO(init);
    if (type->symbol->hasFlag(FLAG_ITERATOR_RECORD)) {
      // why??  --sjd
      init->replace(init->get(1)->remove());
    } else if (type->symbol->hasFlag(FLAG_DISTRIBUTION)) {
      Symbol* tmp = newTemp("_distribution_tmp_");
      init->getStmtExpr()->insertBefore(new DefExpr(tmp));
      CallExpr* classCall = new CallExpr(type->getField("_valueType")->type->initializer);
      CallExpr* move = new CallExpr(PRIM_MOVE, tmp, classCall);
      init->getStmtExpr()->insertBefore(move);
      resolveCall(classCall);
      resolveFns(classCall->isResolved());
      resolveCall(move);
      CallExpr* distCall = new CallExpr("chpl__buildDistValue", tmp);
      init->replace(distCall);
      resolveCall(distCall);
      resolveFns(distCall->isResolved());
    } else if (type->symbol->hasFlag(FLAG_EXTERN)) {
      // We don't expect initialization code for an externally defined type,
      // so remove the flag which tells checkReturnPaths() to expect it.
      FnSymbol* fn = toFnSymbol(init->parentSymbol);
      if (fn)
        fn->removeFlag(FLAG_SPECIFIED_RETURN_TYPE);
//          init->replace(init->get(1)->remove());
      init->parentExpr->remove();
    } else {
      INT_ASSERT(type->initializer);
      CallExpr* call = new CallExpr(type->initializer);
      init->replace(call);
      resolveCall(call);
      if (call->isResolved())
        resolveFns(call->isResolved());
    }
=======

    // Don't resolve initializers for runtime types.
    // I think this should be dead code because runtime type expressions
    // are all resolved during resolution (and this function is called
    // after that).
    if (type->symbol->hasFlag(FLAG_HAS_RUNTIME_TYPE))
      continue;

    // Extract the value type.
    if (type->symbol->hasFlag(FLAG_REF))
      type = type->getValType();

    // This could be an assert...
    if (type->defaultValue)
      INT_FATAL(init, "PRIM_INIT should have been replaced already");

      SET_LINENO(init);
        if (type->symbol->hasFlag(FLAG_ITERATOR_RECORD)) {
          // why??  --sjd
          init->replace(init->get(1)->remove());
        } else if (type->symbol->hasFlag(FLAG_DISTRIBUTION)) {
          Symbol* tmp = newTemp("_distribution_tmp_");
          init->getStmtExpr()->insertBefore(new DefExpr(tmp));
          CallExpr* classCall = new CallExpr(type->getField("_valueType")->type->initializer);
          CallExpr* move = new CallExpr(PRIM_MOVE, tmp, classCall);
          init->getStmtExpr()->insertBefore(move);
          resolveCall(classCall);
          resolveFns(classCall->isResolved());
          resolveCall(move);
          CallExpr* distCall = new CallExpr("chpl__buildDistValue", tmp);
          init->replace(distCall);
          resolveCall(distCall);
          resolveFns(distCall->isResolved());
        } else if (type->symbol->hasFlag(FLAG_EXTERN)) {
          // We don't expect initialization code for an externally defined type,
          // so remove the flag which tells checkReturnPaths() to expect it.
          FnSymbol* fn = toFnSymbol(init->parentSymbol);
          if (fn)
            fn->removeFlag(FLAG_SPECIFIED_RETURN_TYPE);
//          init->replace(init->get(1)->remove());
          init->parentExpr->remove();
        } else {
          INT_ASSERT(type->initializer);
          CallExpr* call = new CallExpr(type->initializer);
          init->replace(call);
          resolveCall(call);
          if (call->isResolved())
            resolveFns(call->isResolved());
        }
>>>>>>> dab9dfec
  }
}

static void insertDynamicDispatchCalls() {
  // Select resolved calls whose function appears in the virtualChildrenMap.
  // These are the dynamically-dispatched calls.
  forv_Vec(CallExpr, call, gCallExprs) {
    if (!call->parentSymbol) continue;
    if (!call->getStmtExpr()) continue;

    FnSymbol* key = call->isResolved();
    if (!key) continue;

    Vec<FnSymbol*>* fns = virtualChildrenMap.get(key);
    if (!fns) continue;

    SET_LINENO(call);

    //Check to see if any of the overridden methods reference outer variables.  If they do, then when we later change the
    //signature in flattenFunctions, the vtable style will break (function signatures will no longer match).  To avoid this
    //we switch to the if-block style in the case where outer variables are discovered.
    //Note: This is conservative, as we haven't finished resolving functions and calls yet, we check all possibilities. 
    
    bool referencesOuterVars = false;

    Vec<FnSymbol*> seen;
    referencesOuterVars = usesOuterVars(key, seen);

    if (!referencesOuterVars) {    
      for (int i = 0; i < fns->n; ++i) {
        seen.clear();
        if ( (referencesOuterVars = usesOuterVars(key, seen)) ) {
          break;
        }
      }
    }
    
    if ((fns->n + 1 > fConditionalDynamicDispatchLimit) && (!referencesOuterVars)) {
      //
      // change call of root method into virtual method call; replace
      // method token with function
      //
      // N.B.: The following variable must have the same size as the type of
      // chpl__class_id / chpl_cid_* -- otherwise communication will cause
      // problems when it tries to read the cid of a remote class.  See
      // test/classes/sungeun/remoteDynamicDispatch.chpl (on certain
      // machines and configurations).
      VarSymbol* cid = newTemp("_virtual_method_tmp_", dtInt[INT_SIZE_32]);
      call->getStmtExpr()->insertBefore(new DefExpr(cid));
      call->getStmtExpr()->insertBefore(new CallExpr(PRIM_MOVE, cid, new CallExpr(PRIM_GETCID, call->get(2)->copy())));
      // hilde sez: "remove" here means VMT calls are not really "resolved".
      // That is, calls to isResolved() return NULL.
      call->get(1)->replace(call->baseExpr->remove());
      call->get(2)->insertBefore(new SymExpr(cid));
      call->primitive = primitives[PRIM_VMT_CALL];
      // This clause leads to necessary reference temporaries not being inserted, 
      // while the clause below works correctly. <hilde>
      // Increase --conditional-dynamic-dispatch-limit to see this.
    } else {
      forv_Vec(FnSymbol, fn, *fns) {
        Type* type = fn->getFormal(2)->type;
        CallExpr* subcall = call->copy();
        SymExpr* tmp = new SymExpr(gNil);

      // Build the IF block.
        BlockStmt* ifBlock = new BlockStmt();
        VarSymbol* cid = newTemp("_dynamic_dispatch_tmp_", dtBool);
        ifBlock->insertAtTail(new DefExpr(cid));
        ifBlock->insertAtTail(new CallExpr(PRIM_MOVE, cid,
                                new CallExpr(PRIM_TESTCID,
                                             call->get(2)->copy(),
                                             type->symbol)));
        VarSymbol* _ret = NULL;
        if (key->retType != dtVoid) {
          _ret = newTemp("_return_tmp_", key->retType);
          ifBlock->insertAtTail(new DefExpr(_ret));
        }
      // Build the TRUE block.
        BlockStmt* trueBlock = new BlockStmt();
        if (fn->retType == key->retType) {
          if (_ret)
            trueBlock->insertAtTail(new CallExpr(PRIM_MOVE, _ret, subcall));
          else
            trueBlock->insertAtTail(subcall);
        } else if (isSubType(fn->retType, key->retType)) {
          // Insert a cast to the overridden method's return type
          VarSymbol* castTemp = newTemp("_cast_tmp_", fn->retType);
          trueBlock->insertAtTail(new DefExpr(castTemp));
          trueBlock->insertAtTail(new CallExpr(PRIM_MOVE, castTemp,
                                               subcall));
          INT_ASSERT(_ret);
          trueBlock->insertAtTail(new CallExpr(PRIM_MOVE, _ret,
                                    new CallExpr(PRIM_CAST,
                                                 key->retType->symbol,
                                                 castTemp)));
        } else
          INT_FATAL(key, "unexpected case");

      // Build the FALSE block.
        BlockStmt* falseBlock = NULL;
        if (_ret)
          falseBlock = new BlockStmt(new CallExpr(PRIM_MOVE, _ret, tmp));
        else
          falseBlock = new BlockStmt(tmp);

        ifBlock->insertAtTail(new CondStmt(
                                new SymExpr(cid),
                                trueBlock,
                                falseBlock));
        if (key->retType == dtUnknown)
          INT_FATAL(call, "bad parent virtual function return type");
        call->getStmtExpr()->insertBefore(ifBlock);
        if (_ret)
          call->replace(new SymExpr(_ret));
        else
          call->remove();
        tmp->replace(call);
        subcall->baseExpr->replace(new SymExpr(fn));
        if (SymExpr* se = toSymExpr(subcall->get(2))) {
          VarSymbol* tmp = newTemp("_cast_tmp_", type);
          se->getStmtExpr()->insertBefore(new DefExpr(tmp));
          se->getStmtExpr()->insertBefore(new CallExpr(PRIM_MOVE, tmp, new CallExpr(PRIM_CAST, type->symbol, se->var)));
          se->replace(new SymExpr(tmp));
        } else if (CallExpr* ce = toCallExpr(subcall->get(2)))
          if (ce->isPrimitive(PRIM_CAST))
            ce->get(1)->replace(new SymExpr(type->symbol));
          else
            INT_FATAL(subcall, "unexpected");
        else
          INT_FATAL(subcall, "unexpected");
      }
    }
  }
}

static Type*
buildRuntimeTypeInfo(FnSymbol* fn) {
  SET_LINENO(fn);
  ClassType* ct = new ClassType(CLASS_RECORD);
  TypeSymbol* ts = new TypeSymbol(astr("_RuntimeTypeInfo"), ct);
  for_formals(formal, fn) {
    if (!formal->instantiatedParam) {
      VarSymbol* field = new VarSymbol(formal->name, formal->type);
      ct->fields.insertAtTail(new DefExpr(field));
      if (formal->hasFlag(FLAG_TYPE_VARIABLE))
        field->addFlag(FLAG_TYPE_VARIABLE);
    }
  }
  theProgram->block->insertAtTail(new DefExpr(ts));
  ct->symbol->addFlag(FLAG_RUNTIME_TYPE_VALUE);
  makeRefType(ts->type); // make sure the new type has a ref type.
  return ct;
}


static void insertReturnTemps() {
  //
  // Insert return temps for functions that return values if no
  // variable captures the result. If the value is a sync/single var or a
  // reference to a sync/single var, pass it through the _statementLevelSymbol
  // function to get the semantics of reading a sync/single var. If the value
  // is an iterator pass it through another overload of
  // _statementLevelSymbol to iterate through it for side effects.
  //
  forv_Vec(CallExpr, call, gCallExprs) {
    if (call->parentSymbol) {
      if (FnSymbol* fn = call->isResolved()) {
        if (fn->retType != dtVoid) {
          CallExpr* parent = toCallExpr(call->parentExpr);
          if (!parent && !isDefExpr(call->parentExpr)) { // no use
            SET_LINENO(call); // TODO: reset_ast_loc() below?
            VarSymbol* tmp = newTemp("_return_tmp_", fn->retType);
            DefExpr* def = new DefExpr(tmp);
            call->insertBefore(def);
            if ((fn->retType->getValType() &&
                 isSyncType(fn->retType->getValType())) ||
                isSyncType(fn->retType) ||
                fn->hasFlag(FLAG_ITERATOR_FN)) {
              CallExpr* sls = new CallExpr("_statementLevelSymbol", tmp);
              call->insertBefore(sls);
              reset_ast_loc(sls, call);
              resolveCall(sls);
              INT_ASSERT(sls->isResolved());
              resolveFns(sls->isResolved());
            }
            def->insertAfter(new CallExpr(PRIM_MOVE, tmp, call->remove()));
          }
        }
      }
    }
  }
}


//
// insert code to initialize a class or record
//
static void
initializeClass(Expr* stmt, Symbol* sym) {
  ClassType* ct = toClassType(sym->type);
  INT_ASSERT(ct);
  for_fields(field, ct) {
    if (!field->hasFlag(FLAG_SUPER_CLASS)) {
      SET_LINENO(field);
      if (field->type->defaultValue) {
        stmt->insertBefore(new CallExpr(PRIM_SET_MEMBER, sym, field, field->type->defaultValue));
      } else if (isRecord(field->type)) {
        VarSymbol* tmp = newTemp("_init_class_tmp_", field->type);
        stmt->insertBefore(new DefExpr(tmp));
        initializeClass(stmt, tmp);
        stmt->insertBefore(new CallExpr(PRIM_SET_MEMBER, sym, field, tmp));
      }
    }
  }
}



//
// pruneResolvedTree -- prunes and cleans the AST after all of the
// function calls and types have been resolved
//
static void
pruneResolvedTree() {
  removeUnusedFunctions();
  removeUnusedTypes();
  // Ideally positioned to lose the "best function name" contest. Suggestions?
  removeRandomJunk();
  buildRuntimeTypeExpressions();  // Another WAG.
  removeUnusedFormals();
  insertRuntimeInitTemps();
  removeMootFields();
  removeNilTypeArgs();
  insertReferenceTemps();
}

static void removeUnusedFunctions() {
  // Remove unused functions
  forv_Vec(FnSymbol, fn, gFnSymbols) {
    if (fn->defPoint && fn->defPoint->parentSymbol) {
      if (resolvedFns.count(fn) == 0 || fn->retTag == RET_PARAM)
        fn->defPoint->remove();
    }
  }
}

static bool
isUnusedClass(ClassType *ct) {
  // Special case for global types.
  if (ct->symbol->hasFlag(FLAG_GLOBAL_TYPE_SYMBOL))
    return false;

  // FALSE if initializers are used
  if (resolvedFns.count(ct->initializer) != 0 ||
      resolvedFns.count(ct->defaultTypeConstructor) != 0) {
    return false;
  }

  bool allChildrenUnused = true;
  forv_Vec(Type, child, ct->dispatchChildren) {
    ClassType* childClass = toClassType(child);
    INT_ASSERT(childClass);
    if (!isUnusedClass(childClass)) {
      allChildrenUnused = false;
      break;
    }
  }
  return allChildrenUnused;
}

static void removeUnusedTypes() {
  // Remove unused types

  forv_Vec(TypeSymbol, type, gTypeSymbols) {
    if (type->defPoint && type->defPoint->parentSymbol)
      if (!type->hasFlag(FLAG_REF))
        if (ClassType* ct = toClassType(type->type))
          if (isUnusedClass(ct)) {
            ct->symbol->defPoint->remove();
          }
  }

  forv_Vec(TypeSymbol, type, gTypeSymbols) {
    if (type->defPoint && type->defPoint->parentSymbol) {
      if (type->hasFlag(FLAG_REF)) {
        if (ClassType* ct = toClassType(type->getValType())) {
          if (isUnusedClass(ct)) {
            type->defPoint->remove();
          }
        }
        if (type->type->defaultTypeConstructor->defPoint->parentSymbol)
          type->type->defaultTypeConstructor->defPoint->remove();
      }
    }
  }
}

static void removeRandomJunk() {
  Vec<BaseAST*> asts;
  collect_asts_postorder(rootModule, asts);
  forv_Vec(BaseAST, ast, asts) {
    Expr* expr = toExpr(ast);
    if (!expr || !expr->parentSymbol)
      continue;
    if (DefExpr* def = toDefExpr(ast)) {
      // Remove unused global variables
      if (toVarSymbol(def->sym))
        if (toModuleSymbol(def->parentSymbol))
          if (def->sym->type == dtUnknown)
            def->remove();
    } else if (CallExpr* call = toCallExpr(ast)) {
      if (call->isPrimitive(PRIM_NOOP)) {
        // Remove Noops
        call->remove();
      } else if (call->isPrimitive(PRIM_TYPEOF)) {
        // Remove move(x, PRIM_TYPEOF(y)) calls -- useless after this
        CallExpr* parentCall = toCallExpr(call->parentExpr);
        if (parentCall && parentCall->isPrimitive(PRIM_MOVE) && 
            parentCall->get(2) == call) {
          parentCall->remove();
        } else {
          // Replace PRIM_TYPEOF with argument
          call->replace(call->get(1)->remove());
        }
      } else if (call->isPrimitive(PRIM_CAST)) {
        if (call->get(1)->typeInfo() == call->get(2)->typeInfo())
          call->replace(call->get(2)->remove());
      } else if (call->isPrimitive(PRIM_SET_MEMBER) ||
                 call->isPrimitive(PRIM_GET_MEMBER) ||
                 call->isPrimitive(PRIM_GET_MEMBER_VALUE)) {
        // Remove member accesses of types
        // Replace string literals with field symbols in member primitives
        Type* baseType = call->get(1)->typeInfo();
        if (!call->parentSymbol->hasFlag(FLAG_REF) &&
            baseType->symbol->hasFlag(FLAG_REF))
          baseType = baseType->getValType();
        const char* memberName = get_string(call->get(2));
        Symbol* sym = baseType->getField(memberName);
        if ((sym->hasFlag(FLAG_TYPE_VARIABLE) && !sym->type->symbol->hasFlag(FLAG_HAS_RUNTIME_TYPE)) ||
            !strcmp(sym->name, "_promotionType") ||
            sym->isParameter())
          call->getStmtExpr()->remove();
        else {
          SET_LINENO(call->get(2));
          call->get(2)->replace(new SymExpr(sym));
        }
      } else if (call->isPrimitive(PRIM_MOVE)) {
        // Remove types to enable --baseline
        SymExpr* sym = toSymExpr(call->get(2));
        if (sym && isTypeSymbol(sym->var))
          call->remove();
      } else if (FnSymbol* fn = call->isResolved()) {
        // Remove method and leader token actuals
        for (int i = fn->numFormals(); i >= 1; i--) {
          ArgSymbol* formal = fn->getFormal(i);
          if (formal->type == dtMethodToken ||
              formal->instantiatedParam ||
              (formal->hasFlag(FLAG_TYPE_VARIABLE) &&
               !formal->type->symbol->hasFlag(FLAG_HAS_RUNTIME_TYPE))) {
            if (!fn->hasFlag(FLAG_EXTERN)) {
              call->get(i)->remove();
            } else {
              // extern function with a type parameter
              INT_ASSERT(toSymExpr(call->get(1)));
              TypeSymbol *ts = toSymExpr(call->get(1))->var->type->symbol;
              // Remove the tmp and just pass the type through directly
              SET_LINENO(call->get(i));
              call->get(i)->replace(new SymExpr(ts));
            }
          }
        }
      }
    } else if (NamedExpr* named = toNamedExpr(ast)) {
      // Remove names of named actuals
      Expr* actual = named->actual;
      actual->remove();
      named->replace(actual);
    } else if (BlockStmt* block = toBlockStmt(ast)) {
      // Remove type blocks--code that exists only to determine types
      if (block->blockTag == BLOCK_TYPE)
        block->remove();
    }
  }
}

static void buildRuntimeTypeExpressions() {
  forv_Vec(FnSymbol, fn, gFnSymbols) {
    if (fn->defPoint && fn->defPoint->parentSymbol) {
      if (fn->hasFlag(FLAG_HAS_RUNTIME_TYPE)) {
        INT_ASSERT(fn->retType->symbol->hasFlag(FLAG_HAS_RUNTIME_TYPE));
        SET_LINENO(fn);
        Type* runtimeType = buildRuntimeTypeInfo(fn);
        runtimeTypeMap.put(fn->retType, runtimeType);

        FnSymbol* runtimeTypeToValueFn = fn->copy();
        runtimeTypeToValueFn->name = astr("chpl__convertRuntimeTypeToValue");
        runtimeTypeToValueFn->cname = runtimeTypeToValueFn->name;
        runtimeTypeToValueFn->removeFlag(FLAG_HAS_RUNTIME_TYPE);
        runtimeTypeToValueFn->getReturnSymbol()->removeFlag(FLAG_TYPE_VARIABLE);
        runtimeTypeToValueFn->retTag = RET_VALUE;
        fn->defPoint->insertBefore(new DefExpr(runtimeTypeToValueFn));
        runtimeTypeToValueMap.put(runtimeType, runtimeTypeToValueFn);

        fn->retType = runtimeType;
        fn->getReturnSymbol()->type = runtimeType;
        BlockStmt* block = new BlockStmt();
        VarSymbol* var = newTemp("_return_tmp_", fn->retType);
        block->insertAtTail(new DefExpr(var));
        for_formals(formal, fn) {
          if (!formal->instantiatedParam) {
            Symbol* field = runtimeType->getField(formal->name);
            if (!formal->hasFlag(FLAG_TYPE_VARIABLE) || field->type->symbol->hasFlag(FLAG_HAS_RUNTIME_TYPE))
              block->insertAtTail(new CallExpr(PRIM_SET_MEMBER, var, field, formal));
          }
        }
        block->insertAtTail(new CallExpr(PRIM_RETURN, var));
        fn->body->replace(block);
      }
    }
  }
}

static void removeUnusedFormals() {
  forv_Vec(FnSymbol, fn, gFnSymbols) {
    if (fn->defPoint && fn->defPoint->parentSymbol) {
      Vec<SymExpr*> symExprs;
      for_formals(formal, fn) {
        // Remove formal default values
        if (formal->defaultExpr)
          formal->defaultExpr->remove();
        // Remove formal type expressions
        if (formal->typeExpr)
          formal->typeExpr->remove();
        // Remove method and leader token formals
        if (formal->type == dtMethodToken || formal->instantiatedParam)
          formal->defPoint->remove();
        if (formal->hasFlag(FLAG_TYPE_VARIABLE) &&
            (!formal->type->symbol->hasFlag(FLAG_HAS_RUNTIME_TYPE) &&
             !fn->hasFlag(FLAG_EXTERN))) {
          SET_LINENO(formal);
          formal->defPoint->remove();
          VarSymbol* tmp = newTemp("_formal_type_tmp_", formal->type);
          fn->insertAtHead(new DefExpr(tmp));
          if (symExprs.n == 0)
            collectSymExprs(fn->body, symExprs);
          forv_Vec(SymExpr, se, symExprs) {
            if (se->var == formal) {
              if (CallExpr* call = toCallExpr(se->parentExpr))
                if (call->isPrimitive(PRIM_DEREF))
                  se->getStmtExpr()->remove();
              se->var = tmp;
            }
          }
        }
        if (formal->hasFlag(FLAG_TYPE_VARIABLE) &&
            formal->type->symbol->hasFlag(FLAG_HAS_RUNTIME_TYPE)) {
          if (FnSymbol* fn = valueToRuntimeTypeMap.get(formal->type)) {
            Type* rt = (fn->retType->symbol->hasFlag(FLAG_RUNTIME_TYPE_VALUE)) ?
                        fn->retType : runtimeTypeMap.get(fn->retType);
            INT_ASSERT(rt);
            formal->type =  rt;
            formal->removeFlag(FLAG_TYPE_VARIABLE);
          }
        }
      }
      if (fn->where)
        fn->where->remove();
      if (fn->retTag == RET_TYPE) {
        VarSymbol* ret = toVarSymbol(fn->getReturnSymbol());
        if (ret && ret->type->symbol->hasFlag(FLAG_HAS_RUNTIME_TYPE)) {
          if (FnSymbol* rtfn = valueToRuntimeTypeMap.get(ret->type)) {
            Type* rt = (rtfn->retType->symbol->hasFlag(FLAG_RUNTIME_TYPE_VALUE)) ?
                        rtfn->retType : runtimeTypeMap.get(rtfn->retType);
            INT_ASSERT(rt);
            ret->type = rt;
            fn->retType = ret->type;
            fn->retTag = RET_VALUE;
          }
        }
      }
    }
  }
}

static void insertRuntimeInitTemps() {
  Vec<BaseAST*> asts;
  collect_asts_postorder(rootModule, asts);

  forv_Vec(BaseAST, ast, asts) {
    if (DefExpr* def = toDefExpr(ast)) {
      if (isVarSymbol(def->sym) &&
          def->sym->hasFlag(FLAG_TYPE_VARIABLE) &&
          def->sym->type->symbol->hasFlag(FLAG_HAS_RUNTIME_TYPE)) {
        Type* rt = runtimeTypeMap.get(def->sym->type);
        INT_ASSERT(rt);
        def->sym->type = rt;
        def->sym->removeFlag(FLAG_TYPE_VARIABLE);
      }
    }
  }

  forv_Vec(BaseAST, ast, asts) {
    if (CallExpr* call = toCallExpr(ast)) {
      if (call->parentSymbol && call->isPrimitive(PRIM_INIT)) {
        SymExpr* se = toSymExpr(call->get(1));
        Type* rt =se->var->type;
        if (rt->symbol->hasFlag(FLAG_RUNTIME_TYPE_VALUE)) {
          SET_LINENO(call);
          FnSymbol* runtimeTypeToValueFn = runtimeTypeToValueMap.get(rt);
          INT_ASSERT(runtimeTypeToValueFn);
          CallExpr* runtimeTypeToValueCall = new CallExpr(runtimeTypeToValueFn);
          for_formals(formal, runtimeTypeToValueFn) {
            Symbol* field = rt->getField(formal->name);
            INT_ASSERT(field);
            VarSymbol* tmp = newTemp("_runtime_type_tmp_", field->type);
            call->getStmtExpr()->insertBefore(new DefExpr(tmp));
            call->getStmtExpr()->insertBefore(new CallExpr(PRIM_MOVE, tmp,
                                                           new CallExpr(PRIM_GET_MEMBER_VALUE, se->var, field)));
            if (formal->hasFlag(FLAG_TYPE_VARIABLE))
              tmp->addFlag(FLAG_TYPE_VARIABLE);
            runtimeTypeToValueCall->insertAtTail(tmp);
          }
          VarSymbol* tmp = newTemp("_runtime_type_tmp_", runtimeTypeToValueFn->retType);
          call->getStmtExpr()->insertBefore(new DefExpr(tmp));
          call->getStmtExpr()->insertBefore(new CallExpr(PRIM_MOVE, tmp, runtimeTypeToValueCall));
          INT_ASSERT(autoCopyMap.get(tmp->type));
          call->replace(new CallExpr(autoCopyMap.get(tmp->type), tmp));
        } else if (rt->symbol->hasFlag(FLAG_HAS_RUNTIME_TYPE)) {
          //
          // This is probably related to a comment that used to handle
          // this case elsewhere:
          //
          // special handling of tuple constructor to avoid
          // initialization of array based on an array type symbol
          // rather than a runtime array type
          //
          // this code added during the introduction of the new
          // keyword; it should be removed when possible
          //
          call->getStmtExpr()->remove();
        } else {
          INT_FATAL(call, "PRIM_INIT should have already been handled");
        }
      }
    } else if (SymExpr* se = toSymExpr(ast)) {

      // remove dead type expressions
      if (se->getStmtExpr() == se)
        if (se->var->hasFlag(FLAG_TYPE_VARIABLE))
          se->remove();

    }
  }
}

static void removeMootFields() {
  // Remove type fields, parameter fields, and _promotionType field
  forv_Vec(TypeSymbol, type, gTypeSymbols) {
    if (type->defPoint && type->defPoint->parentSymbol) {
      if (ClassType* ct = toClassType(type->type)) {
        for_fields(field, ct) {
          if (field->hasFlag(FLAG_TYPE_VARIABLE) ||
              field->isParameter() ||
              !strcmp(field->name, "_promotionType"))
            field->defPoint->remove();
        }
      }
    }
  }
}

static void removeNilTypeArgs() {
  // Remove nilType formals and actuals
  Vec<ArgSymbol*> nilFormalSet;
  forv_Vec(CallExpr, call, gCallExprs) {
    if (call->parentSymbol && call->isResolved()) {
      for_formals_actuals(formal, actual, call) {
        if (formal->type == dtNil) {
          actual->remove();
          nilFormalSet.set_add(formal);
        }
      }
    }
  }
  forv_Vec(ArgSymbol, arg, nilFormalSet) {
    if (arg) {
      FnSymbol* fn = toFnSymbol(arg->defPoint->parentSymbol);
      INT_ASSERT(fn);
      arg->defPoint->remove();
      Vec<SymExpr*> symExprs;
      collectSymExprs(fn, symExprs);
      forv_Vec(SymExpr, se, symExprs) {
        if (se->var == arg)
          se->var = gNil;
      }
    }
  }
}

static void insertReferenceTemps() {
  forv_Vec(CallExpr, call, gCallExprs) {
    if ((call->parentSymbol && call->isResolved()) ||
        call->isPrimitive(PRIM_VMT_CALL)) {
      //
      // Insert reference temps for function arguments that expect them.
      //
      for_formals_actuals(formal, actual, call) {
        if (formal->type == actual->typeInfo()->refType) {
          SET_LINENO(call);
          VarSymbol* tmp = newTemp("_ref_tmp_", formal->type);
          call->getStmtExpr()->insertBefore(new DefExpr(tmp));
          actual->replace(new SymExpr(tmp));
          call->getStmtExpr()->insertBefore(new CallExpr(PRIM_MOVE, tmp, new CallExpr(PRIM_ADDR_OF, actual)));
        }
      }
    } else if (call->isPrimitive(PRIM_INIT_FIELDS)) {
      initializeClass(call, toSymExpr(call->get(1))->var);
      call->remove();
    } 
  }
}

static void
fixTypeNames(ClassType* ct)
{
  const char default_domain_name[] = "DefaultRectangularDom";

  if (!ct->symbol->hasFlag(FLAG_BASE_ARRAY) && isArrayClass(ct))
  {
    const char* domain_type = ct->getField("dom")->type->symbol->name;
    const char* elt_type = ct->getField("eltType")->type->symbol->name;
    ct->symbol->name = astr("[", domain_type, "] ", elt_type);
  }
  if (ct->instantiatedFrom &&
      !strcmp(ct->instantiatedFrom->symbol->name, default_domain_name)) {
    ct->symbol->name = astr("domain", ct->symbol->name+strlen(default_domain_name));
  }
  if (isRecordWrappedType(ct)) {
    ct->symbol->name = ct->getField("_valueType")->type->symbol->name;
  }
}


static void
setScalarPromotionType(ClassType* ct) {
  for_fields(field, ct) {
    if (!strcmp(field->name, "_promotionType"))
      ct->scalarPromotionType = field->type;
  }
}<|MERGE_RESOLUTION|>--- conflicted
+++ resolved
@@ -968,6 +968,25 @@
     return true;
   if (paramCoerce && canParamCoerce(actualType, actualSym, formalType))
     return true;
+
+// TODO: This is disabled for now on the hierloc branch, to be re-enabled
+// when I have a more general solution for freeing sync variables.
+#if 0
+  // This is special-case code which will go away after coercion is implemented
+  // as a language feature.  The error can be moved into the implementation
+  // for the coerce function on sync/single types, while explicit conversion 
+  // enabled through the cast function.
+  // Note that per-class implementation of coerce also allows a more specific
+  // error message to be issued, e.g. explaining why
+  // the coercion of sync/single to object is disallowed.
+  if (isSyncType(actualType) && formalType == dtObject)
+    // Do not attempt to dispatch to the object type.
+    // We single out cast-to-object, because it may be desirable
+    // to cast a sync type to a base implementation type, depending
+    // on how different varieties of sync var are implemented.
+    return false;
+#endif
+
   forv_Vec(Type, parent, actualType->dispatchParents) {
     if (parent == formalType || canDispatch(parent, NULL, formalType, fn, promotes)) {
       return true;
@@ -5328,23 +5347,26 @@
   //
   // resolve PRIM_INITs for records
   //
-  forv_Vec(CallExpr, init, inits) {
-
-<<<<<<< HEAD
-=======
+  forv_Vec(CallExpr, init, inits)
+  {
     // Ignore if dead.
->>>>>>> dab9dfec
     if (!init->parentSymbol)
       continue;
 
     Type* type = init->get(1)->typeInfo();
-<<<<<<< HEAD
+
+    // Don't resolve initializers for runtime types.
+    // I think this should be dead code because runtime type expressions
+    // are all resolved during resolution (and this function is called
+    // after that).
     if (type->symbol->hasFlag(FLAG_HAS_RUNTIME_TYPE))
       continue;
 
+    // Extract the value type.
     if (type->symbol->hasFlag(FLAG_REF))
       type = type->getValType();
 
+    // This could be an assert...
     if (type->defaultValue)
       INT_FATAL(init, "PRIM_INIT should have been replaced already");
 
@@ -5381,57 +5403,6 @@
       if (call->isResolved())
         resolveFns(call->isResolved());
     }
-=======
-
-    // Don't resolve initializers for runtime types.
-    // I think this should be dead code because runtime type expressions
-    // are all resolved during resolution (and this function is called
-    // after that).
-    if (type->symbol->hasFlag(FLAG_HAS_RUNTIME_TYPE))
-      continue;
-
-    // Extract the value type.
-    if (type->symbol->hasFlag(FLAG_REF))
-      type = type->getValType();
-
-    // This could be an assert...
-    if (type->defaultValue)
-      INT_FATAL(init, "PRIM_INIT should have been replaced already");
-
-      SET_LINENO(init);
-        if (type->symbol->hasFlag(FLAG_ITERATOR_RECORD)) {
-          // why??  --sjd
-          init->replace(init->get(1)->remove());
-        } else if (type->symbol->hasFlag(FLAG_DISTRIBUTION)) {
-          Symbol* tmp = newTemp("_distribution_tmp_");
-          init->getStmtExpr()->insertBefore(new DefExpr(tmp));
-          CallExpr* classCall = new CallExpr(type->getField("_valueType")->type->initializer);
-          CallExpr* move = new CallExpr(PRIM_MOVE, tmp, classCall);
-          init->getStmtExpr()->insertBefore(move);
-          resolveCall(classCall);
-          resolveFns(classCall->isResolved());
-          resolveCall(move);
-          CallExpr* distCall = new CallExpr("chpl__buildDistValue", tmp);
-          init->replace(distCall);
-          resolveCall(distCall);
-          resolveFns(distCall->isResolved());
-        } else if (type->symbol->hasFlag(FLAG_EXTERN)) {
-          // We don't expect initialization code for an externally defined type,
-          // so remove the flag which tells checkReturnPaths() to expect it.
-          FnSymbol* fn = toFnSymbol(init->parentSymbol);
-          if (fn)
-            fn->removeFlag(FLAG_SPECIFIED_RETURN_TYPE);
-//          init->replace(init->get(1)->remove());
-          init->parentExpr->remove();
-        } else {
-          INT_ASSERT(type->initializer);
-          CallExpr* call = new CallExpr(type->initializer);
-          init->replace(call);
-          resolveCall(call);
-          if (call->isResolved())
-            resolveFns(call->isResolved());
-        }
->>>>>>> dab9dfec
   }
 }
 
