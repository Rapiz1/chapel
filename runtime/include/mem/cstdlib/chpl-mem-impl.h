--- conflicted
+++ resolved
@@ -22,15 +22,12 @@
 #define _chpl_mem_impl_H_
 
 // Uses the built-in malloc, calloc, realloc and free.
-<<<<<<< HEAD
-=======
 
 #include <stdlib.h>
 #if defined(__APPLE__)
 #include <malloc/malloc.h>
 #endif
 
->>>>>>> 609f3286
 #undef malloc
 #undef calloc
 #undef realloc
