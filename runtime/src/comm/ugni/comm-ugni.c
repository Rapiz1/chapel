/*
 * Copyright 2004-2018 Cray Inc.
 * Other additional copyright holders may be indicated within.
 *
 * The entirety of this work is licensed under the Apache License,
 * Version 2.0 (the "License"); you may not use this file except
 * in compliance with the License.
 *
 * You may obtain a copy of the License at
 *
 *     http://www.apache.org/licenses/LICENSE-2.0
 *
 * Unless required by applicable law or agreed to in writing, software
 * distributed under the License is distributed on an "AS IS" BASIS,
 * WITHOUT WARRANTIES OR CONDITIONS OF ANY KIND, either express or implied.
 * See the License for the specific language governing permissions and
 * limitations under the License.
 */

//
// GNI-based implementation of Chapel communication interface.
//

#include <assert.h>
#include <ctype.h>
#include <inttypes.h>
#include <limits.h>
#include <pmi.h>
#include <pthread.h>
#include <signal.h>
#include <stddef.h>
#include <stdint.h>
#include <stdio.h>
#include <stdlib.h>
#include <string.h>
#include <sys/resource.h>
#include <sys/sysinfo.h>
#include <sys/types.h>
#include <unistd.h>

#include <gni_pub.h>    // <stddef.h> and <stdint.h> must come first
#include <hugetlbfs.h>  // <sys/types.h> must come first

#if defined(GNI_VERSION_FMA_CHAIN_TRANSACTIONS) \
      && GNI_VERSION >= GNI_VERSION_FMA_CHAIN_TRANSACTIONS
#define HAVE_GNI_FMA_CHAIN_TRANSACTIONS 1
#else
#define HAVE_GNI_FMA_CHAIN_TRANSACTIONS 0
#endif

#include "chplcgfns.h"
#include "chpl-gen-includes.h"
#include "chplrt.h"
#include "chpl-cache.h"
#include "chpl-comm.h"
#include "chpl-comm-diags.h"
#include "chpl-comm-callbacks.h"
#include "chpl-comm-callbacks-internal.h"
#include "chpl-comm-strd-xfer.h"
#include "chpl-env.h"
#include "chplexit.h"
#include "chpl-format.h"
#include "chpl-mem.h"
#include "chpl-mem-desc.h"
#include "chpl-mem-sys.h"
#include "chplsys.h"
#include "chpl-tasks.h"
#include "chpl-atomics.h"
#include "chplcast.h"
#include "chpl-linefile-support.h"
#include "comm-ugni-heap-pages.h"
#include "comm-ugni-mem.h"
#include "config.h"
#include "error.h"

// Don't get warning macros for chpl_comm_get etc
#include "chpl-comm-no-warning-macros.h"


// uncomment this and change debug_flag below to enable UGNI debugging
//#define DEBUG 1

#ifdef DEBUG
#include <sys/types.h>
#include <fcntl.h>

#include <inttypes.h>
#include <sys/stat.h>

#include "chpl-env.h"

#define DEBUG_STATS 1

static uint64_t debug_flag = 0;

#define DBGF_IFACE         0x1          // interface calls
#define DBGF_GETPUT        0x2          // GET and PUT
#define DBGF_AMO           0x4          // AMOs
#define DBGF_RF            0x8          // remote forks
#define DBGF_MEMREG       0x10          // memory registration
#define DBGF_MEMREG_BCAST 0x20          // memory registration
#define DBGF_HUGEPAGES    0x40          // hugepage usage
#define DBGF_MEMMAPS     0x100          // memory maps
#define DBGF_BARRIER    0x1000          // barriers
#define DBGF_IN_FILE   0x10000          // output debug info to a file
#define DBGF_1_NODE    0x20000          // only produce debug for one node 
#define DBGF_NODENAME  0x40000          // produce chpl_nodeID <-> nodename map

static c_nodeid_t debug_nodeID = 0;

static FILE* debug_file;

static chpl_bool debug_exiting = false;

#define _DBG_DO(flg)  (((flg) & debug_flag) != 0                        \
                       && ((DBGF_1_NODE & debug_flag) == 0              \
                           || chpl_nodeID == debug_nodeID))
#define _DBG_THIS_NODE()  ((DBGF_1_NODE & debug_flag) == 0              \
                           || chpl_nodeID == debug_nodeID)

#define DBG_INIT()  dbg_init()

static pthread_t proc_thread_id;

static __thread uint32_t thread_idx      = ~(uint32_t) 0;
static atomic_uint_least32_t next_thread_idx;
#define _DBG_NEXT_THREAD_IDX() \
        atomic_fetch_add_uint_least32_t(&next_thread_idx, 1)

#define _DBG_P(dbg_do, f, ...)                                          \
        do {                                                            \
          if (dbg_do) {                                                 \
            if (thread_idx == ~(uint32_t) 0) {                          \
              thread_idx = _DBG_NEXT_THREAD_IDX();                      \
              fprintf(debug_file,                                       \
                      "DBG: %s:%d (%d): thread_id %" PRIu32 "\n",       \
                      __FILE__, __LINE__, chpl_nodeID, thread_idx);     \
            }                                                           \
            fprintf(debug_file, "DBG: %s:%d" f "\n",                    \
                    __FILE__, __LINE__, ## __VA_ARGS__);                \
          }                                                             \
        } while (0)

#define DBG_P(flg, f, ...)                                              \
        _DBG_P(_DBG_DO(flg), ": " f, ## __VA_ARGS__)
#define DBG_P_L(flg, f, ...)                                            \
        _DBG_P(_DBG_DO(flg), " (%d): " f, chpl_nodeID, ## __VA_ARGS__)
#define DBG_P_LP(flg, f, ...)                                           \
        _DBG_P(_DBG_DO(flg),                                            \
               " (%d/%s/%d): " f,                                       \
               chpl_nodeID, task_id(cd != NULL && cd->firmly_bound),    \
               (int) thread_idx, ## __VA_ARGS__)
#define DBG_P_LPS(flg, f, li, cdi, rbi, seq, ...)                       \
        _DBG_P(_DBG_DO(flg),                                            \
               " (%d/%s/%d) %d/%d/%d <%" PRIu64 ">: " f,                \
               chpl_nodeID, task_id(cd != NULL && cd->firmly_bound),    \
               (int) thread_idx,                                        \
               (int) li, cdi, rbi, seq, ## __VA_ARGS__)

#define CHPL_INTERNAL_ERROR(msg)                                        \
        do {                                                            \
          DBG_P_LP(1, "%s:%d: internal error: %s",                      \
                   __FILE__, (int) __LINE__, msg);                      \
          fflush(debug_file);                                           \
          abort();                                                      \
        } while (0)

static const char* task_id(int);
static const char* task_id(int firmly_bound)
{
  if (pthread_self() == proc_thread_id)
    return "PROC";
  if (debug_exiting)
    return "EXIT";
  if (firmly_bound)
    return "POLL";
  static __thread char buf[20];
  snprintf(buf, sizeof(buf), "%" PRId64, (int64_t) chpl_task_getId());
  return buf;
}
#else
#undef DEBUG_STATS

#define DBG_INIT()

#define DBG_P(flg, f, ...)
#define DBG_P_L(flg, f, ...)
#define DBG_P_LP(flg, f, ...)
#define DBG_P_LPS(flg, f, b, ...)

#define CHPL_INTERNAL_ERROR(msg)                                        \
        do {                                                            \
          static __thread char _cieBuf[1000];                           \
          (void) snprintf(_cieBuf, sizeof(_cieBuf),                     \
                          "%d:%s:%d: %s",                               \
                          (int) chpl_nodeID, __FILE__, (int) __LINE__,  \
                          msg);                                         \
          chpl_internal_error(_cieBuf);                                 \
        } while (0)
#endif

#ifdef DEBUG_STATS
static uint64_t debug_stats_flag = 0;

#define DBGSF_ANY 1

#define _DBGSTAT_DO(flg)      (((flg) & debug_stats_flag) != 0)

#define DBGSTAT_P_L(flg, f, ...)                                        \
        _DBG_P(_DBGSTAT_DO(flg),                                        \
               " (%d): " f, chpl_nodeID, ## __VA_ARGS__)
#else
#define DBGSTAT_P_L(flg, f, ...)
#endif


////////////////////////////////////////
//
// Statistics gathering
//
//#define PERFSTATS_COMM_UGNI 1

#ifdef PERFSTATS_COMM_UGNI

#define PERFSTATS_VARS_EPHEMERAL(MACRO)                                 \
        MACRO(put_cnt)                                                  \
        MACRO(put_byte_cnt)                                             \
        MACRO(put_strd_cnt)                                             \
        MACRO(get_cnt)                                                  \
        MACRO(get_byte_cnt)                                             \
        MACRO(get_strd_cnt)                                             \
        MACRO(get_nb_cnt)                                               \
        MACRO(get_nb_b_cnt)                                             \
        MACRO(test_nb_cnt)                                              \
        MACRO(wait_nb_cnt)                                              \
        MACRO(try_nb_cnt)                                               \
        MACRO(amo_cnt)                                                  \
        MACRO(fork_call_cnt)                                            \
        MACRO(fork_call_nb_cnt)                                         \
        MACRO(fork_call_fast_cnt)                                       \
        MACRO(fork_call_small_cnt)                                      \
        MACRO(fork_call_large_cnt)                                      \
        MACRO(fork_put_cnt)                                             \
        MACRO(fork_get_cnt)                                             \
        MACRO(fork_free_cnt)                                            \
        MACRO(fork_amo_cnt)                                             \
        MACRO(regMemAlloc_cnt)                                          \
        MACRO(regMemPostAlloc_cnt)                                      \
        MACRO(regMemFree_cnt)                                           \
        MACRO(regMem_bCast_cnt)                                         \
        MACRO(regMem_locks)                                             \
        MACRO(regMem_lock_nsecs)                                        \
        MACRO(regMem_critsec_nsecs)                                     \
        MACRO(regMem_alloc_nsecs)                                       \
        MACRO(regMem_kpage_nsecs)                                       \
        MACRO(regMem_defaultInit_nsecs)                                 \
        MACRO(regMem_reg_nsecs)                                         \
        MACRO(regMem_dereg_nsecs)                                       \
        MACRO(regMem_free_nsecs)                                        \
        MACRO(local_mreg_cnt)                                           \
        MACRO(local_mreg_cmps)                                          \
        MACRO(local_mreg_nsecs)                                         \
        MACRO(remote_mreg_cnt)                                          \
        MACRO(remote_mreg_cmps)                                         \
        MACRO(remote_mreg_nsecs)                                        \
        MACRO(sent_bytes)                                               \
        MACRO(rcvd_bytes)                                               \
        MACRO(acq_cd_cnt)                                               \
        MACRO(acq_cd_na_cnt)                                            \
        MACRO(acq_cd_cq_cnt)                                            \
        MACRO(acq_cd_rb_cnt)                                            \
        MACRO(acq_cd_rb_na_cnt)                                         \
        MACRO(acq_cd_rb_cq_cnt)                                         \
        MACRO(acq_cd_rb_frf_1_cnt)                                      \
        MACRO(acq_cd_rb_frf_2_cnt)                                      \
        MACRO(reacq_cd_cnt)                                             \
        MACRO(wait_rfork_cnt)                                           \
        MACRO(wait_glb_cq_ev_cnt)                                       \
        MACRO(lyield_cnt)                                               \
        MACRO(tskyield_in_lyield_no_cd_cnt)                             \
        MACRO(tskyield_in_lyield_with_cd_cnt)                           \
        MACRO(lyield_in_bar_1_cnt)                                      \
        MACRO(lyield_in_bar_2_cnt)                                      \
        MACRO(lyield_in_acq_cd_cnt)                                     \
        MACRO(lyield_in_acq_cd_rb_cnt)                                  \
        MACRO(lyield_in_wait_rfork_cnt)                                 \
        MACRO(lyield_in_wait_glb_cq_ev_cnt)                             \
        MACRO(timer_nsecs)

#define PERFSTATS_VARS_ALL(MACRO)                                       \
        PERFSTATS_VARS_EPHEMERAL(MACRO)

//
// Define this to measure the kernel's page creation+zero time for
// regMemAlloc memory and also the Chapel default initialization
// time for such memory.  There are caveats:
// - Measuring the page creation+zero time will set the memory's NUMA
//   locality (to the thread's default) and thus nullify any later code
//   (such as default initialization) which tries to do the same.
// - The default initialization measurement assumes that defaultInit
//   occurs between the regMemAlloc() return and the regMemPostAlloc()
//   call, i.e., we continue with the current alloc-defaultInit-register
//   sequence.
// 
//#define PERFSTATS_TIME_ZERO_INIT 1

#define _PSV_C_TYPE      uint_least64_t
#define _PSV_FMT         PRIu64

#define _PSV_SYM(x)      _PSV_SYM2(x, _PSV_C_TYPE)
#define _PSV_SYM2(x, t)  _PSV_SYM3(x, t)
#define _PSV_SYM3(x, t)  x##_##t

#define _PSV_ATOMIC_TYPE _PSV_SYM(atomic)
#define _PSV_LD_FUNC     _PSV_SYM(atomic_load)
#define _PSV_ST_FUNC     _PSV_SYM(atomic_store)
#define _PSV_ADD_FUNC    _PSV_SYM(atomic_fetch_add)
#define _PSV_SUB_FUNC    _PSV_SYM(atomic_fetch_sub)

#define _PSV_DECL(psv)  _PSV_ATOMIC_TYPE psv;
typedef struct chpl_comm_pstats {
  PERFSTATS_VARS_ALL(_PSV_DECL)
} chpl_comm_pstats_t;
#undef _PSV_DECL

chpl_comm_pstats_t chpl_comm_pstats;

#define PERFSTATS_DO_EPHEMERAL(MACRO) \
        do { PERFSTATS_VARS_EPHEMERAL(MACRO) } while (0)
#define PERFSTATS_DO_ALL(MACRO)       \
        do { PERFSTATS_VARS_ALL(MACRO) } while (0)

#define _PSV_VAR(cnt)  chpl_comm_pstats.cnt

#define PERFSTATS_LD(cnt)         _PSV_LD_FUNC(&_PSV_VAR(cnt))
#define PERFSTATS_ST(cnt, val)    _PSV_ST_FUNC(&_PSV_VAR(cnt), val)
#define PERFSTATS_STZ(cnt)        PERFSTATS_ST(cnt, 0)
#define PERFSTATS_ADD(cnt, val)   (void) _PSV_ADD_FUNC(&_PSV_VAR(cnt), val)
#define PERFSTATS_INC(cnt)        PERFSTATS_ADD(cnt, 1)

#include <time.h>

static struct timespec perfstats_timeBase;

static _PSV_C_TYPE timer_overhead;

static inline _PSV_C_TYPE perfstats_timer_get(void)
{
  struct timespec _ts;
  (void) clock_gettime(CLOCK_MONOTONIC, &_ts);
  return (_PSV_C_TYPE) (_ts.tv_sec - perfstats_timeBase.tv_sec) * 1000000000UL
         + (_PSV_C_TYPE) _ts.tv_nsec;
}

#define PERFSTATS_TGET(ts)      ts = perfstats_timer_get()
#define PERFSTATS_TSTAMP(ts)    _PSV_C_TYPE ts = perfstats_timer_get()
#define PERFSTATS_TDIFF(te, ts) ((te) - (ts) - timer_overhead)
#define PERFSTATS_TELAPSED(ts)  PERFSTATS_TDIFF(perfstats_timer_get(), ts)

static void perfstats_init(void)
{
  (void) clock_gettime(CLOCK_MONOTONIC, &perfstats_timeBase);

  //
  // Measure the timer overhead.  We only use timer_nsecs so that we
  // get a realistic measurement including the atomic summation into
  // the perfstats.  Afterward we zero it so it doesn't get printed,
  // and timer_overhead is used to adjust for the measurement cost.
  //
  {
    const int nTrials = 10000; // ~80 ns per trial on XC, so < 1 ms total

    for (int i = 0; i < nTrials; i++) {
      PERFSTATS_TSTAMP(ts);
      PERFSTATS_ADD(timer_nsecs, PERFSTATS_TELAPSED(ts));
    }

    timer_overhead = (PERFSTATS_LD(timer_nsecs) + nTrials) / nTrials;
    PERFSTATS_STZ(timer_nsecs);
  }
}

#define PERFSTATS_INIT() perfstats_init();

static inline void perfstats_add_post(gni_post_descriptor_t* post_desc) {
  switch (post_desc->type) {
    case GNI_POST_FMA_PUT:
    case GNI_POST_RDMA_PUT:
      PERFSTATS_ADD(sent_bytes, post_desc->length);
      break;
    case GNI_POST_FMA_GET:
    case GNI_POST_RDMA_GET:
      PERFSTATS_ADD(rcvd_bytes, post_desc->length);
      break;
    default:
      // no-op
      break;
  }
}

#define PERFSTATS_ADD_POST(post_desc) perfstats_add_post(post_desc);

#else
#define PERFSTATS_ADD(cnt, val)
#define PERFSTATS_INC(cnt)
#define PERFSTATS_DO_EPHEMERAL(MACRO)
#define PERFSTATS_DO_ALL(MACRO)
#define PERFSTATS_TGET(ts)
#define PERFSTATS_TSTAMP(ts)
#define PERFSTATS_INIT()
#define PERFSTATS_ADD_POST(post_desc)
#endif


//
// Alignment.
//
#define ALIGN_DN(i, size)  ((i) & ~((size) - 1))
#define ALIGN_UP(i, size)  ALIGN_DN((i) + (size) - 1, size)


//
// Error checking.
//

#define GNI_FAIL(rc, what)                                              \
        do {                                                            \
          char _gfBuf[200];                                             \
          snprintf(_gfBuf, sizeof(_gfBuf), "%s failed, error code %d",  \
                   what, (int) rc);                                     \
          CHPL_INTERNAL_ERROR(_gfBuf);                                  \
        } while (0)

#define GNI_CHECK(fnCall)                                               \
        do {                                                            \
          gni_return_t rc;                                              \
          if ((rc = (fnCall)) != GNI_RC_SUCCESS)                        \
            GNI_FAIL(rc, #fnCall);                                      \
        } while (0)

#define GNI_CQ_EV_FAIL(rc, ev, what)                                    \
        do {                                                            \
          char _cqeBuf[100];                                            \
          char _gcefBuf[200];                                           \
          (void) GNI_CqErrorStr(ev, _cqeBuf, sizeof(_cqeBuf));          \
          snprintf(_gcefBuf, sizeof(_gcefBuf),                          \
                   "%s failed, error code %d, str \"%s\"",              \
                   what, (int) rc, _cqeBuf);                            \
          CHPL_INTERNAL_ERROR(_gcefBuf);                                \
        } while (0)


//
// Declarations having to do with the NIC.
//
static uint32_t* nic_addr_map = NULL;

static gni_nic_device_t nic_type;


//
// The uGNI remote instance IDs we use to tell receiving polling tasks
// where inbound requests have landed are built from locale (li), comm
// domain (cdi), and request buffer (rbi) indices.  These have to fit
// in 32 bits.
//
#define _IID_LI_BITS        18
#define _IID_LI_MASK        ((1 << _IID_LI_BITS) - 1)
#define _IID_LI_POS         0
#define _IID_ENCODE_LI(li)  (((li) & _IID_LI_MASK) << _IID_LI_POS)
#define _IID_DECODE_LI(iid) (((iid) >> _IID_LI_POS) & _IID_LI_MASK)

#define _IID_CDI_BITS        7
#define _IID_CDI_MASK        ((1 << _IID_CDI_BITS) - 1)
#define _IID_CDI_POS         (_IID_LI_POS + _IID_LI_BITS)
#define _IID_ENCODE_CDI(cdi) (((cdi) & _IID_CDI_MASK) << _IID_CDI_POS)
#define _IID_DECODE_CDI(iid) (((iid) >> _IID_CDI_POS) & _IID_CDI_MASK)

#define _IID_RBI_BITS        1
#define _IID_RBI_MASK        ((1 << _IID_RBI_BITS) - 1)
#define _IID_RBI_POS         (_IID_CDI_POS + _IID_CDI_BITS)
#define _IID_ENCODE_RBI(rbi) (((rbi) & _IID_RBI_MASK) << _IID_RBI_POS)
#define _IID_DECODE_RBI(iid) (((iid) >> _IID_RBI_POS) & _IID_RBI_MASK)

#if _IID_LI_BITS + _IID_CDI_BITS + _IID_RBI_BITS > 32
#error INST_ID fields are too big!
#endif

#define GNI_ENCODE_REM_INST_ID(li, cdi, rbi)                            \
        (  _IID_ENCODE_LI(li)                                           \
         | _IID_ENCODE_CDI(cdi)                                         \
         | _IID_ENCODE_RBI(rbi))

#define GNI_DECODE_REM_INST_ID(li, cdi, rbi, iid)                       \
        ((li = _IID_DECODE_LI(iid)),                                    \
         (cdi = _IID_DECODE_CDI(iid)),                                  \
         (rbi = _IID_DECODE_RBI(iid)))

//
// Declarations having to do with memory and memory registration.
//
// We register all of the read/write memory regions in /proc/self/maps
// that have pathnames.  We can handle up to max_mem_regions of these.
// There are four regions we definitely want to register.  These are the
// static data, the part of the heap right after the static data, the
// main heap (probably on hugepages), and the stack.  We don't actually
// have to register all regions.  We really only need a minimum set of
// internal data to be registered.  The logic can handle transfers to
// and from other areas by bouncing them through buffers in registered
// memory.
//
static int registered_heap_info_set;
static pthread_once_t registered_heap_once_flag = PTHREAD_ONCE_INIT;
static size_t registered_heap_size;
static void*  registered_heap_start;

static int hugepage_info_set;
static pthread_once_t hugepage_once_flag = PTHREAD_ONCE_INIT;
static size_t hugepage_size;

//
// Memory region support.
//
// mem_regions contains the address/length pairs and uGNI memory domain
// handles for all of the registered memory regions on this node.  It is
// strictly local to the node.
// mem_regions_all is a table containing a copy of mem_regions from
// every node.  It is read-only to the local node but must be writable
// by remote nodes.  As other nodes add and remove registered memory
// regions they are responsible for updating their own mem_regions_all
// elements on all other nodes.  Thus every node is kept up-to-date on
// every other node's registrations.
// mem_regions_all_entries is a local convenience array containing the
// address of each node's element in mem_regions_all (since these
// elements are not of fixed size).
// mem_regions_all_my_entry_map contains the address of this node's
// mem_regions_all entry on all other nodes.  When a node is changing
// registrations it uses this to update its own mem_regions_all entries
// on all the other nodes.
//
typedef struct {
  uint64_t         addr;
  uint64_t         len;  // includes reg. status; see mrtl_encode() etc. below
  gni_mem_handle_t mdh;
} mem_region_t;

typedef struct {
  uint32_t     mreg_cnt;  // really hi idx + 1 (mregs[] may have holes)
  mem_region_t mregs[];
} mem_region_table_t;

static int max_mem_regions;
static size_t mem_regions_size;

static mem_region_table_t* mem_regions;
static atomic_int_least32_t mreg_free_cnt;
static uint32_t mreg_cnt_max;

static mem_region_table_t* mem_regions_all;
static mem_region_table_t** mem_regions_all_entries;

static mem_region_table_t** mem_regions_all_my_entry_map;

static chpl_bool can_register_memory = false;

//
// The high bit of the 'len' member of a mem_region_t in the table
// indicates whether the region is registered.  mrtl_encode() and
// its siblings deal with such encoded 'len' member values.
//
#define _MRTL_LENBITS  (sizeof(uint64_t) * CHAR_BIT - 1)
#define _MRTL_LENMASK  ((1UL << _MRTL_LENBITS) - 1UL)

static inline
uint64_t mrtl_encode(uint64_t len, chpl_bool reg) {
  return ((reg ? 1UL : 0UL) << _MRTL_LENBITS) | (len & _MRTL_LENMASK);
}

static inline
void mrtl_setReg(uint64_t *p_len) {
  *p_len |= 1UL << _MRTL_LENBITS;
}

static inline
uint64_t mrtl_len(uint64_t len) {
  return len & _MRTL_LENMASK;
}

static inline
chpl_bool mrtl_isReg(uint64_t len) {
  return ((len >> _MRTL_LENBITS) == 0UL) ? false : true;
}

//
// Used to serialize access to critical sections in the dynamic registration
// allocation/registration/free routines. In addition to using a pthread_mutex,
// we also have to prevent multiple tasks from running on the same pthread.
// This allows us to get away with a simple pthread_mutex (vs chapel sync var,
// or mutex+try-lock) and more importantly ensures that an entire allocation
// can be completed before yielding, since some tasking layers don't support
// yielding for some allocations. For example, qthreads doesn't support
// yielding while grabbing memory to initialize task stacks.
//
static pthread_mutex_t mem_regions_mutex = PTHREAD_MUTEX_INITIALIZER;
static __thread chpl_bool allow_task_yield = true;

//
// This is the memory region for the guaranteed NIC-registered memory
// in which the memory region map, remote fork descriptors and their
// is-free flags, and temporary bounce buffers live.  It saves time
// not to have to look it up.
//
static mem_region_t* gnr_mreg;
static mem_region_t* gnr_mreg_map;

//
// These data objects support catching SIGBUS signals due to hugepage
// fault-in failures, and reporting out-of-memory in response.
//
static struct sigaction previous_SIGBUS_sigact;

struct mregs_supp {
  chpl_mem_descInt_t desc;
  int ln;
  int32_t fn;
};

struct mregs_supp* mr_mregs_supplement;  // parallels mem_regions->mregs[]

static chpl_bool exit_without_cleanup = false;


//
// Declarations common to memory pools.
//
#define _SYM_REALLY_CAT(pfx, sfx)  pfx##sfx
#define _SYM_CAT(pfx, sfx)         _SYM_REALLY_CAT(pfx, sfx)
#define _MPOOL_IDX_SYM(pfx)        _SYM_CAT(pfx, _MPOOL_IDX_BASE_T)

#define _MPOOL_IDX_BASE_T int_least16_t
#define _MPOOL_IDX_T      _MPOOL_IDX_SYM(atomic_)

typedef _MPOOL_IDX_BASE_T mpool_idx_base_t;
typedef _MPOOL_IDX_T      mpool_idx_t;

static inline
void mpool_idx_init(mpool_idx_t* pvar, mpool_idx_base_t val) {
  _MPOOL_IDX_SYM(atomic_init_)(pvar, val);
}

static inline
mpool_idx_base_t mpool_idx_load(mpool_idx_t* pvar) {
  return _MPOOL_IDX_SYM(atomic_load_)(pvar);
}

static inline
void mpool_idx_store(mpool_idx_t* pvar, mpool_idx_base_t val) {
  _MPOOL_IDX_SYM(atomic_store_)(pvar, val);
}

static inline
mpool_idx_base_t mpool_idx_exchange(mpool_idx_t* pvar, mpool_idx_base_t val) {
  return _MPOOL_IDX_SYM(atomic_exchange_)(pvar, val);
}

static inline
mpool_idx_base_t mpool_idx_finc(mpool_idx_t* pvar) {
  return _MPOOL_IDX_SYM(atomic_fetch_add_)(pvar, 1);
}



//
// Declarations having to do with communication domains.
//

//
// This structure contains all the state pertaining to our use of one
// uGNI communication domain.
//
// busy:          Is this communication domain in use?
// firmly_bound:  Set to "true" if the communication domain is
//                permanently owned by a particular task/thread, as
//                for example the polling thread.
// nih:           NIC handle.
// remote_eps:    Remote endpoints.
// cqh:           Completion queue handle.
// cq_cnt_max:    Completion queue size.
// cq_cnt_curr:   Number of pending completions outstanding.
//

#define CD_ACTIVE_TRANS_MAX 128     // Max transactions in flight, per cd

typedef uint32_t cq_cnt_t;
typedef atomic_uint_least32_t cq_cnt_atomic_t;

#define CQ_CNT_STORE(cd, val) \
        atomic_store_uint_least32_t(&(cd)->cq_cnt_curr, val)
#define CQ_CNT_LOAD(cd)       \
        atomic_load_uint_least32_t(&(cd)->cq_cnt_curr)
#define CQ_CNT_INC(cd)        \
        (void) atomic_fetch_add_uint_least32_t(&(cd)->cq_cnt_curr, 1)
#define CQ_CNT_DEC(cd)        \
        (void) atomic_fetch_sub_uint_least32_t(&(cd)->cq_cnt_curr, 1)

typedef struct {
  atomic_bool        busy;
  chpl_bool          firmly_bound;
  gni_nic_handle_t   nih;
  gni_ep_handle_t*   remote_eps;
  gni_cq_handle_t    cqh;
  cq_cnt_t           cq_cnt_max;
  cq_cnt_atomic_t    cq_cnt_curr;
#ifdef DEBUG_STATS
  uint64_t           acqs;
  uint64_t           acqs_looks;
  uint64_t           acqs_with_rb;
  uint64_t           acqs_with_rb_looks;
  uint64_t           reacqs;
#endif
  uint64_t           cache_spacer[8];    // prevent comm_doms[] inter-element
                                         //   cache line sharing; ra-atomics
                                         //     perf suffers without this
} comm_dom_t;


//
// Communication domain descriptors.
//
static uint32_t     comm_dom_cnt;
static uint32_t     comm_dom_cnt_max;

static comm_dom_t*  comm_doms;

static __thread int comm_dom_free_idx;
static __thread comm_dom_t* cd = NULL;
static __thread int cd_idx = -1;

#define INIT_CD_BUSY(cd)      atomic_init_bool(&(cd)->busy, false)
#define CHECK_CD_BUSY(cd)     atomic_load_bool(&(cd)->busy)
#define ACQUIRE_CD_MAYBE(cd)  (atomic_exchange_bool(&(cd)->busy, true) == false)
#define RELEASE_CD(cd)        atomic_store_bool(&(cd)->busy, false)


//
// Declarations having to do with individual remote references.
//

// FMA supports up to 1GB transfers (this is the total size that can
// be transferred for chained transactions)
#define MAX_FMA_TRANS_SZ ((size_t) 1 << 30)
// BTE RDMA supports up to ~4GB transfers (2^31 - 1), but the size of
// gets must be 4 byte aligned. This just follows gasnet-aries and
// uses the nearest 4MB aligned value
#define MAX_RDMA_TRANS_SZ ((size_t) 0xFFC00000)

// BTE RDMA is profitable around 1-4K. It's neck-and-neck under 4K, so
// for now follow gasnet-aries and use the higher default of 4K
#define DEFAULT_RDMA_THRESHOLD 4096
static size_t rdma_threshold = DEFAULT_RDMA_THRESHOLD;

#define ALIGN_32_DN(x)    ALIGN_DN((x), sizeof(int32_t))
#define ALIGN_32_UP(x)    ALIGN_UP((x), sizeof(int32_t))
#define IS_ALIGNED_32(x)  ((x) == ALIGN_32_DN(x))

#define ALIGN_64_DN(x)    ALIGN_DN((x), sizeof(int64_t))
#define ALIGN_64_UP(x)    ALIGN_UP((x), sizeof(int64_t))
#define IS_ALIGNED_64(x)  ((x) == ALIGN_64_DN(x))

#define VP_TO_UI64(x)     ((uint64_t) (intptr_t) (x))
#define UI64_TO_VP(x)     ((void*) (intptr_t) (x))

//
// Maximum number of PUTs/AMOs in a chained transaction list.  This
// number was determined empirically (on XC/Aries).  Doing more than
// this at once didn't seem to improve performance.
//
#define MAX_CHAINED_PUT_LEN 64
#define MAX_CHAINED_AMO_LEN 64


//
// Declarations having to do with non-blocking PUTs and GETs.
//
// For most non-blocking transactions, we need descriptors that allow
// us to determine when they have completed.  (For certain internal
// non-blocking PUTs we won't need this, but for all non-blocking user
// transactions we do.)  When a transaction completes, what we get
// from GNI_GetCompleted() is a pointer to the gni_post_descriptor_t
// for that transaction.  So in order to match postings with their
// later completions, we need the post descriptor to exist from the
// time the transaction is posted until when the initiating task sees
// it complete.  Here we define pools of post descriptors to use for
// these non-blocking PUTs and GETs.  Each pool entry contains the
// post descriptor itself, a "done" flag, and free list link.  We put
// the address of the "done" flag in the post_id member of the post
// descriptor so that we can set it when we receive the completion.
//
// We allocate these up front, with a fixed size.  There are
// NB_DESC_NUM_POOLS pools, with NB_DESC_NUM_PER_POOL in each one.
// The requirements/constraints on these values are as follows.
//   - We don't need to acquire one of these unless we're holding a
//     comm domain, so we don't need more pools than we have comm
//     domains.  An Aries NIC supports 128 comm domains (FMA windows),
//     so that is our maximum.
//   - We cannot have more than CD_ACTIVE_TRANS_MAX NB transactions
//     outstanding at the same time, per comm domain, so we don't need
//     more that per pool.
//   - We emulate an unsigned mod by NB_DESC_NUM_POOLS by means of
//     & (NB_DESC_NUM_POOLS - 1), so that has to be a power of 2.
//   - The code does divides and mods with NB_DESC_NUM_PER_POOL, so
//     for performance that should be a power of 2.
//
#define NB_DESC_NUM_POOLS 128
#define NB_DESC_NUM_PER_POOL CD_ACTIVE_TRANS_MAX

typedef struct {
  gni_post_descriptor_t post_desc;  // POST descriptor for an NB transaction
  atomic_bool done;                 // transaction has completed?
  int cdi;                          // index of comm domain used for post
  mpool_idx_base_t next;            // free list index
} nb_desc_t;

static nb_desc_t nb_desc_pool[NB_DESC_NUM_POOLS][NB_DESC_NUM_PER_POOL];
static mpool_idx_t nb_desc_pool_head[NB_DESC_NUM_POOLS];
static atomic_bool nb_desc_pool_lock[NB_DESC_NUM_POOLS];

static mpool_idx_t nb_desc_pool_i;

static inline
mpool_idx_base_t nb_desc_next_pool_i(void) 
{
  return mpool_idx_finc(&nb_desc_pool_i) & (NB_DESC_NUM_POOLS - 1);
}

typedef uint16_t nb_desc_idx_t;


//
// Declarations having to do with remote fork.  None of this has to
// be set up until the polling task is running and can use it.
//

static gni_cq_handle_t rf_cqh;          // completion queue handle

static gni_mem_handle_t  rf_mdh;        // remote fork req space GNI mem handle
static gni_mem_handle_t* rf_mdh_map;    // all locales' remote fork space mdhs

//
// Blocking remote forks need a "remote fork done" (rf_done) flag, for
// the remote side to set when it completes.  Such flags have to be in
// memory registered with the NIC so that the remote side can PUT to
// them directly.  When the initiating side's stack is in registered
// memory we can use an rf_done flag local to the fork function.  But
// if not, we allocate an rf_done flag out of these pools, which we
// have arranged to be always in registered memory.
//
// To ensure that these are in registered memory we allocate them up
// front, with a fixed size, through the registered-memory manager.
// There are RF_DONE_NUM_POOLS pools, with RF_DONE_NUM_PER_POOL in
// each one.  The requirements/constraints on these values are as
// follows.
//   - RF_DONE_NUM_POOLS limits the allocate/free concurrency, so it
//     should be at least as large as the number of hardware threads
//     in use.
//   - We emulate an unsigned mod by RF_DONE_NUM_POOLS by means of
//     & (RF_DONE_NUM_POOLS - 1), so that has to be a power of 2.
//   - The code does divides and mods with RF_DONE_NUM_PER_POOL, so
//     for performance that should be a power of 2.
//   - It's possible (though highly unlikely) that every task in the
//     program could need one of these at the same time, and we can't
//     get more dynamically, so we potentially need a lot of them: the
//     product of RF_DONE_NUM_POOLS and RF_DONE_NUM_PER_POOL should be
//     "large".  Fortunately they're small, so over-provisioning isn't
//     particularly costly.
//
#define RF_DONE_NUM_POOLS 128
#define RF_DONE_NUM_PER_POOL 128

typedef mpool_idx_base_t rf_done_t;
typedef mpool_idx_base_t rf_done_pool_t;

static rf_done_pool_t (*rf_done_pool)[RF_DONE_NUM_PER_POOL];
static mpool_idx_t rf_done_pool_head[RF_DONE_NUM_POOLS];
static atomic_bool rf_done_pool_lock[RF_DONE_NUM_POOLS];

static mpool_idx_t rf_done_pool_i;

static inline
mpool_idx_base_t rf_done_next_pool_i(void) 
{
  return mpool_idx_finc(&rf_done_pool_i) & (RF_DONE_NUM_POOLS - 1);
}

//
// Each locale has an array of spaces for fork requests targeted to
// that locale.  The array is triply indexed, first by the index of
// the locale from which the request originated, then by the index of
// the originating communication domain on that locale, then to select
// among multiple request buffers for that locale and comm domain.
// The extent of the second index of this array is the maximum of the
// number of communication domains on any locale.  This will waste
// some space if the number of communication domains is not the same
// on all locales, but the entries are not that big and the simplicity
// makes both sending requests and acknowledging them easier, so the
// waste seems worthwhile.
//
// The fork_reqs array has FORK_REQ_BUFS_PER_CD space designated for
// fork requests from a particular communication domain on a
// particular locale.  A communication domain C on a locale L sends
// its fork requests to the following address on locale Target_L:
//
//   fork_reqs_map[Target_L]
//   + ((L * comm_dom_cnt_max) + C) * FORK_REQ_BUFS_PER_CD + rbi
//
// where rbi selects one of the FORK_REQ_BUFS_PER_CD fork request
// buffers belonging to that locale and comm domain.  The
// fork_reqs_map array is indexed by locale; each element [i] holds
// locale i's fork_reqs base address.
//
// There is an obvious tension on FORK_T_MAX_ARG_SIZE here.  The more
// data we can store in the fixed-sized elements of fork_reqs, the
// fewer fork requests there will be for which the remote end has to
// do a remote GET of an argument larger than that.  But there can be
// many fork_reqs elements.  For a hypothetical application running on
// 1k locales with 16 communication domains per locale and 2 fork
// request buffers per comm domain, the current FORK_T_MAX_ARG_SIZE
// means that each locale has about 2 MiB of space dedicated to fork
// requests.  That's not much, but one can see that things could get
// out of hand quickly if FORK_T_MAX_ARG_SIZE were very large.  As of
// this writing (11/21/11) we don't have a good handle on the
// distribution of remote fork argument sizes.  Some better
// information about that would be nice to have.
//
typedef enum {
  fork_op_nil,
  fork_op_small_call,
  fork_op_large_call,
  fork_op_put,
  fork_op_get,
  fork_op_free,
  fork_op_amo,
  fork_op_shutdown,
  fork_op_num_ops
} fork_op_t;

#define FORK_OP_BITS 3

typedef struct {
  unsigned char op: FORK_OP_BITS;    // operation
  c_nodeid_t    caller;              // requesting locale
  rf_done_t*    rf_done;             // where to indicate completion
#ifdef DEBUG
  uint_least64_t seq;
#endif
} fork_base_info_t;

typedef struct {
  fork_base_info_t b;

  c_sublocid_t  subloc;  // target sublocale
  unsigned char fast:          1;
  unsigned char blocking:      1;
  unsigned char payload_size;
  chpl_fn_int_t fid;

  // TODO: is there a way to "compress" this?
  chpl_task_ChapelData_t state;
} fork_small_call_info_t;

// Note: fork_small_call_info_t.payload_size must be able to store
// a number at least this large. That means it should be at most
// 255 as long as payload_size is an unsigned char.
#define MAX_SMALL_CALL_PAYLOAD 64
#define FORK_T_MAX_SIZE \
  (sizeof(fork_small_call_info_t) + MAX_SMALL_CALL_PAYLOAD)


typedef struct {
  fork_small_call_info_t b;
  c_sublocid_t           subloc;  // target sublocale
  unsigned int           arg_size;
  void*                  arg;
} fork_large_call_info_t;


typedef struct {
  fork_base_info_t b;
  void*            tgt;                 // target loc
  void*            src;                 // source loc
  size_t           size;                // size
} fork_xfer_info_t;

typedef struct {
  fork_base_info_t b;
  void*            p;                   // pointer to memory to be freed
} fork_free_info_t;

typedef enum {
  put_32,
  put_64,
  get_32,
  get_64,
  xchg_32,
  xchg_64,
  cmpxchg_32,
  cmpxchg_64,
  and_i32,
  and_i64,
  or_i32,
  or_i64,
  xor_i32,
  xor_i64,
  add_i32,
  add_i64,
  add_r32,
  add_r64,
  num_fork_amo_cmds
} fork_amo_cmd_t;

typedef union {
  int     i;    // used by amo_res_*() mgmt of temp AMO result buffers
  int64_t i64;  // unref'd; present only to 8-byte align enclosing union type
} fork_amo_data_t;

typedef struct {
  fork_base_info_t b;
  fork_amo_cmd_t   cmd;                 // the AMO command
  void*            obj;                 // address of target datum
  fork_amo_data_t  opnd1;               // first or only operand
  fork_amo_data_t  opnd2;               // second operand
  void*            res;                 // if non-NULL, where to send result
} fork_amo_info_t;

typedef struct {
  fork_base_info_t b;
} fork_shutdown_info_t;

typedef struct {
  unsigned char buf[FORK_T_MAX_SIZE];
} fork_space_t;

typedef union fork_t {
  fork_base_info_t b;
  fork_small_call_info_t sc;
  fork_large_call_info_t lc;
  fork_xfer_info_t x;
  fork_free_info_t f;
  fork_amo_info_t  a;
  fork_shutdown_info_t s;
  fork_space_t bytes; // get fork_t to be >= FORK_T_MAX_SIZE bytes
} fork_t;

typedef struct {
  chpl_task_bundle_t task;
  fork_xfer_info_t x;
} fork_xfer_task_t;

typedef struct {
  chpl_task_bundle_t task;
  fork_large_call_info_t large;
} fork_large_call_task_t;

typedef struct {
  // unlike xfer/large call, need comm_on_bundle here for two reasons:
  //  1) the generated code puts a comm_on_bundle_t as the first field
  //     in any argument bundle for an on-statement
  //  2) we need somewhere to store information to indicate completion.
  chpl_comm_on_bundle_t bundle;
  unsigned char buf[MAX_SMALL_CALL_PAYLOAD];
} fork_small_call_task_t;

#ifdef DEBUG
static int _fork_req_bufs_per_cd = 2;
#define FORK_REQ_BUFS_PER_CD     _fork_req_bufs_per_cd
#else
#define FORK_REQ_BUFS_PER_CD     2

#if FORK_REQ_BUFS_PER_CD > (1 << _IID_RBI_BITS)
#error too many request buffers per CD for internal encoding
#endif
#endif

#define FORK_REQ_BUFS_PER_LOCALE (chpl_numNodes                         \
                                  * comm_dom_cnt_max                    \
                                  * FORK_REQ_BUFS_PER_CD)

static fork_t*  fork_reqs     = NULL;
static fork_t** fork_reqs_map = NULL;

//
// These access the fork request buffers.
//
// SEND_SIDE_FORK_REQ_BUF_ADDR gives the address on receiving locale
// li of one of the request buffers that belongs to the current locale
// and communication domain.
//
// RECV_SIDE_FORK_REQ_BUF_ADDR gives the address of that same request
// buffer, but on the receiving side.  Here the receiving locale index
// is known already (it's the current one), and the li and cdi arguments
// correspond to the sender's locale and communication domain indices,
// respectively.
//
// _FRB_IDX is a private building block function, which does the index
// calculation for the fork request buffers.
//

#define _FRB_IDX(li, cdi, rbi) \
        (((((li) * comm_dom_cnt_max) + (cdi)) * FORK_REQ_BUFS_PER_CD) + (rbi))
#define SEND_SIDE_FORK_REQ_BUF_ADDR(r_li, cdi, rbi) \
        (fork_reqs_map[r_li] + _FRB_IDX(chpl_nodeID, cdi, rbi))
#define RECV_SIDE_FORK_REQ_BUF_ADDR(s_li, cdi, rbi) \
        (&fork_reqs[_FRB_IDX(s_li, cdi, rbi)])

//
// Each locale also maintains an array of flags telling whether each
// of its remote fork buffers is free or busy.  Unlike the request
// buffers themselves, however, these flags are local.  The request
// buffer on receiving locale rli, used by sending locale sli and
// communication domain cdi and request buffer index rbi, is
//
//   fork_reqs[_FRB_IDX(sli, cdi, rbi)]
//
// The free/busy flag corresponding to that buffer is on locale sli
// itself, at
//
//   fork_reqs_free[_FRB_IDX(rli, cdi, rbi)]
//
// The free/busy flags are maintained on the sending side because the
// receiving side only needs to mark them free, while the sending side
// needs both to mark them busy and to wait for them to be marked free
// by the receiving side.  This waiting may result in many references,
// which we don't want to do over the network.
//
static chpl_bool32*  fork_reqs_free     = NULL;
static chpl_bool32** fork_reqs_free_map = NULL;

//
// These access the fork request buffer free flags.
//
// SEND_SIDE_FORK_REQ_FREE_ADDR is used on the sending side to get the
// address of the free/busy flag corresponding to the request buffer
// associated with the given remote locale, communication domain, and
// request buffer index.
//
// RECV_SIDE_FORK_REQ_FREE_ADDR is used on the receiving side to get
// the address on the sending side, of that same free/busy flag.
//
#define SEND_SIDE_FORK_REQ_FREE_ADDR(r_li, cdi, rbi) \
        (&fork_reqs_free[_FRB_IDX(r_li, cdi, rbi)])
#define RECV_SIDE_FORK_REQ_FREE_ADDR(s_li, cdi, rbi) \
        (fork_reqs_free_map[s_li] + _FRB_IDX(chpl_nodeID, cdi, rbi))


//
// Tables of NIC AMO opcodes indexed by our own network atomic codes
// (fork_amo_cmd_t) for Gemini and Aries, non-fetching and fetching.
//
static gni_fma_cmd_type_t nic_amos_gem_fetch[]  // Gemini, fetching
           = { -1,                       // put_32
               -1,                       // put_64
               -1,                       // get_32
               -1,                       // get_64
               -1,                       // xchg_32
               -1,                       // xchg_64 (special-cased in code)
               -1,                       // cmpxchg_32
               GNI_FMA_ATOMIC_CSWAP,     // cmpxchg_64
               -1,                       // and_i32
               GNI_FMA_ATOMIC_FAND,      // and_i64
               -1,                       // or_i32
               GNI_FMA_ATOMIC_FOR,       // or_i64
               -1,                       // xor_i32
               GNI_FMA_ATOMIC_FXOR,      // xor_i64
               -1,                       // add_i32
               GNI_FMA_ATOMIC_FADD,      // add_i64
               -1,                       // add_r32
               -1                        // add_r64
             };

static gni_fma_cmd_type_t nic_amos_gem[]        // Gemini, non-fetching
           = { -1,                       // put_32
               -1,                       // put_64
               -1,                       // get_32
               -1,                       // get_64
               -1,                       // xchg_32
               -1,                       // xchg_64
               -1,                       // cmpxchg_32
               -1,                       // cmpxchg_64
               -1,                       // and_i32
               GNI_FMA_ATOMIC_AND,       // and_i64
               -1,                       // or_i32
               GNI_FMA_ATOMIC_OR,        // or_i64
               -1,                       // xor_i32
               GNI_FMA_ATOMIC_XOR,       // xor_i64
               -1,                       // add_i32
               GNI_FMA_ATOMIC_ADD,       // add_i64
               -1,                       // add_r32
               -1                        // add_r64
             };

static gni_fma_cmd_type_t nic_amos_ari_fetch[]  // Aries, fetching
           = { -1,                       // put_32
               -1,                       // put_64
               -1,                       // get_32
               -1,                       // get_64
               GNI_FMA_ATOMIC2_FSWAP_S,  // xchg_32
               GNI_FMA_ATOMIC2_FSWAP,    // xchg_64
               GNI_FMA_ATOMIC2_FCSWAP_S, // cmpxchg_32
               GNI_FMA_ATOMIC2_FCSWAP,   // cmpxchg_64
               GNI_FMA_ATOMIC2_FAND_S,   // and_i32
               GNI_FMA_ATOMIC2_FAND,     // and_i64
               GNI_FMA_ATOMIC2_FOR_S,    // or_i32
               GNI_FMA_ATOMIC2_FOR,      // or_i64
               GNI_FMA_ATOMIC2_FXOR_S,   // xor_i32
               GNI_FMA_ATOMIC2_FXOR,     // xor_i64
               GNI_FMA_ATOMIC2_FIADD_S,  // add_i32
               GNI_FMA_ATOMIC2_FIADD,    // add_i64
               GNI_FMA_ATOMIC2_FFPADD_S, // add_r32
               -1                        // add_r64
             };

static gni_fma_cmd_type_t nic_amos_ari[]        // Aries, non-fetching
           = { -1,                       // put_32
               -1,                       // put_64
               -1,                       // get_32
               -1,                       // get_64
               -1,                       // xchg_32
               -1,                       // xchg_64
               -1,                       // cmpxchg_32
               -1,                       // cmpxchg_64
               GNI_FMA_ATOMIC2_AND_S,    // and_i32
               GNI_FMA_ATOMIC2_AND,      // and_i64
               GNI_FMA_ATOMIC2_OR_S,     // or_i32
               GNI_FMA_ATOMIC2_OR,       // or_i64
               GNI_FMA_ATOMIC2_XOR_S,    // xor_i32
               GNI_FMA_ATOMIC2_XOR,      // xor_i64
               GNI_FMA_ATOMIC2_IADD_S,   // add_i32
               GNI_FMA_ATOMIC2_IADD,     // add_i64
               GNI_FMA_ATOMIC2_FPADD_S,  // add_r32
               -1                        // add_r64
             };


//
// For remote GETs, there are a couple of requirements on the (local)
// target buffer.  It has to be in registered memory, and it has to be
// 4-byte aligned.  The GET size also has to be a multiple of 4-bytes.
// If any of these requirements aren't met by the user-specific local
// buffer or size, we acquire a temporary buffer to do the GET into
// and then copy the desired data into the user's buffer.  If our
// stack is in NIC-registered memory we try to use a statically-sized
// local buffer, but if it isn't or the static size is too small then
// we allocate one dynamically from one of the pools defined here.  We
// arrange for these pools always to be in registered memory.  For
// now, though, note that if the GET size is big enough, the logic
// currently is not able to provide a buffer and the program will
// halt.  This is a temporary limitation and we expect to resolve it
// in the near future.
//
// There are pools here for buffers of size 8, 64, 512, and 4096.  To
// ensure that these are in registered memory we allocate them up
// front, with a fixed size, through the registered-memory manager.
// Per size, there are gbp_N_num_pools pools, with gbp_N_num_per_pool
// items in each one.  The requirements/constraints on these values
// are as follows.
//   - gbp_N_num_pools limits the allocate/free concurrency, so it
//     should be at least as large as the number of hardware threads
//     in use.
//   - We emulate an unsigned mod by gbp_N_num_pools by means of
//     & (gbp_N_num_pools - 1), so that has to be a power of 2.
//   - The code does divides and mods with gbp_N_num_per_pool, so
//     for performance that should be a power of 2.
//   - It's possible (though highly unlikely) that every task in the
//     program could need one of these at the same time.  We can't
//     get more dynamically, so we potentially need a lot of them.
//     Thus the product of gbp_N_num_pools and gbp_N_num_per_pool
//     should be "large".  However, we expect less demand for larger
//     buffers, so we provide many of the little ones and fewer of
//     the big ones.
//

#define DECL_GET_BUF_POOL(size, nPools, nPerPool)                       \
        static const int gbp_##size##_num_pools = nPools;               \
        static const int gbp_##size##_num_per_pool = nPerPool;          \
        static int64_t* gbp_##size;                                     \
        static mpool_idx_t gbp_##size##_head[nPools];                   \
        static atomic_bool gbp_##size##_lock[nPools];                   \
        static mpool_idx_t gbp_##size##_pool_i;                         \
        static inline                                                   \
        mpool_idx_base_t gbp_##size##_next_pool_i(void)                 \
        {                                                               \
          return mpool_idx_finc(&gbp_##size##_pool_i) & (nPools - 1);   \
        }

DECL_GET_BUF_POOL(   8, 128, 128)
DECL_GET_BUF_POOL(  64, 128, 128)
DECL_GET_BUF_POOL( 512,  64,  32)
DECL_GET_BUF_POOL(4096,  32,   8)

#undef DECL_GET_BUF_POOL

static const int gbp_max_size = 4096;


//
// For fetching remote AMOs, the remote side does a PUT to store the
// result.  The target (on the initiating side) of this PUT must be in
// memory registered with the NIC so that the remote side can do the
// PUT directly.  The caller of a remote AMO function supplies a
// result buffer.  If this is not in NIC-registered memory we try to
// use one on the stack, local to the AMO function.  If this in turn
// is not in NIC-registered memory we allocate one from the pools
// defined here.  We arrange for these pools to be in registered
// memory always, so one way or another the remote AMO can always
// store the result.
//
// To ensure that these are in registered memory we allocate them up
// front, with a fixed size, through the registered-memory manager.
// There are AMO_RES_NUM_POOLS pools, with AMO_RES_NUM_PER_POOL in
// each one.  The requirements/constraints on these values are as
// follows.
//   - AMO_RES_NUM_POOLS limits the allocate/free concurrency, so it
//     should be at least as large as the number of hardware threads
//     in use.
//   - We emulate an unsigned mod by AMO_RES_NUM_POOLS by means of
//     & (AMO_RES_NUM_POOLS - 1), so that has to be a power of 2.
//   - The code does divides and mods with AMO_RES_NUM_PER_POOL, so
//     for performance that should be a power of 2.
//   - It's possible (though highly unlikely) that every task in the
//     program could need one of these at the same time, and we can't
//     get more dynamically, so we potentially need a lot of them: the
//     product of AMO_RES_NUM_POOLS and AMO_RES_NUM_PER_POOL should be
//     "large".  Fortunately they're small, so over-provisioning isn't
//     particularly costly.
//
#define AMO_RES_NUM_POOLS 128
#define AMO_RES_NUM_PER_POOL 128

static fork_amo_data_t (*amo_res_pool)[AMO_RES_NUM_PER_POOL];
static mpool_idx_t amo_res_pool_head[AMO_RES_NUM_POOLS];
static atomic_bool amo_res_pool_lock[AMO_RES_NUM_POOLS];

static mpool_idx_t amo_res_pool_i;

static inline
mpool_idx_base_t amo_res_next_pool_i(void) 
{
  return mpool_idx_finc(&amo_res_pool_i) & (AMO_RES_NUM_POOLS - 1);
}


//
// Declarations having to do with barriers.
//
// We do a simple tree-based split-phase barrier, with locale 0 as the
// root of the tree.  Each of the locales has a barrier_info_t struct,
// and knows the address of that struct in its child locales (locales
// num_children*my_idx+1 - num_children*my_idx+num_children) and its
// parent (locale (my_idx-1)/num_children).  Notify and release flags on
// all locales start out 0.  The notify step consists of each locale
// waiting for its children, if it has any, to set the child_notify
// flags in its own barrier info struct to 1, and then if it is not
// locale 0, setting the child_notify flag corresponding to itself in
// its parent's barrier info struct to 1.  Thus notification propagates
// up from the leaves of the tree to the root.  In the wait phase each
// locale except locale 0 waits for the parent_release flag in its own
// barrier info struct to become 1.  Once a locale sees that, it clears
// all of the flags in its own struct and then sets the parent_release
// flags in both of its existing children to 1.  Thus releases propagate
// down from locale 0 to the leaves.  Once waiting is complete at the
// leaves, all of the flags throughout the job are back to 0 and the
// process can repeat.
//
// Note that we can (and do) do other things while waiting for notify
// and release flags to be set.
//
// Since we do a vector/chained put, make the number of children based
// on the max chained put length. Any smaller and we'd be unnecessarily
// adding locales and thus extra 1-way network delays (each additional
// layer in a tree-based spawn adds at least the cost of a network trip
// (plus the time for the child's task to wake up). Any larger and the
// parent locale would have to wait for the round trip ACK back from the
// chained put. This seems like a good balance (assuming a child can
// wake up within roughly a 1-way network trip.)
//
#define BAR_TREE_NUM_CHILDREN MAX_CHAINED_PUT_LEN

typedef struct {
  volatile uint32_t child_notify[BAR_TREE_NUM_CHILDREN];
  volatile uint32_t parent_release;
} barrier_info_t;

static uint32_t bar_min_child;
static uint32_t bar_num_children;
static uint32_t bar_parent;

static barrier_info_t  bar_info;
static barrier_info_t* child_bar_info[BAR_TREE_NUM_CHILDREN];
static barrier_info_t* parent_bar_info;


//
// These flags tell tell the state of, or give direction to, the polling
// task.
//
static volatile chpl_bool polling_task_running     = false;
static volatile chpl_bool polling_task_please_exit = false;
static volatile chpl_bool polling_task_done        = false;

static chpl_bool polling_task_blocking_cq;


//
// These tell the state of, or give direction to, the main process
//
static chpl_bool can_shutdown = false;
static pthread_mutex_t shutdown_mutex = PTHREAD_MUTEX_INITIALIZER;
static pthread_cond_t shutdown_cond = PTHREAD_COND_INITIALIZER;


//
// Specialized argument type and values for the may_remote_proxy
// argument to do_remote_put() and ..._get().
//
typedef enum {
  may_proxy_false = false,
  may_proxy_true = true
} drpg_may_proxy_t;


//
// Local functions.
//
static uint32_t  gni_get_nic_address(int);
static void      compute_comm_dom_cnt(void);
static void      gni_setup_per_comm_dom(int);
static void      gni_init(gni_nic_handle_t*, int);
static uint8_t   GNIT_Ptag(void);
static uint32_t  GNIT_Cookie(void);
static void      mem_regions_all_pre_init(void);
static void      register_memory(void);
static chpl_bool get_next_rw_memory_range(uint64_t*, uint64_t*, char*, size_t);
static gni_return_t register_mem_region(uint64_t, uint64_t, gni_mem_handle_t*,
                                        chpl_bool);
static void      deregister_mem_region(mem_region_t*);
static mem_region_t* mreg_for_addr(void*, mem_region_table_t*);
static mem_region_t* mreg_for_local_addr(void*);
static mem_region_t* mreg_for_remote_addr(void*, c_nodeid_t);
static void      polling_task(void*);
static void      set_up_for_polling(void);
static void      ensure_registered_heap_info_set(void);
static void      make_registered_heap(void);
static size_t    get_hugepage_size(void);
static void      set_hugepage_info(void);
static void      install_SIGBUS_handler(void);
static void      SIGBUS_handler(int, siginfo_t *, void *);
static void      regMemLock(void);
static void      regMemUnlock(void);
static void      regMemBroadcast(int, int, chpl_bool);
static void      exit_all(int);
static void      exit_any(int);
static void      rf_handler(gni_cq_entry_t*);
static void      fork_call_wrapper_blocking(chpl_comm_on_bundle_t*);
static void      fork_call_wrapper_large(fork_large_call_task_t*);
static void      fork_get_wrapper(fork_xfer_task_t*);
static size_t    do_amo_on_cpu(fork_amo_cmd_t, void*, void*, void*, void*);
static void      fork_amo_wrapper(fork_amo_info_t*);
static void      release_req_buf(uint32_t, int, int);
static void      indicate_done(fork_base_info_t* b);
static void      indicate_done2(int, rf_done_t *);
static void      send_polling_response(void*, c_nodeid_t, void*, size_t,
                                       mem_region_t*);
static nb_desc_idx_t nb_desc_idx_encode(int, int);
static void      nb_desc_idx_decode(int*, int*, nb_desc_idx_t);
static nb_desc_t* nb_desc_idx_2_ptr(nb_desc_idx_t);
static chpl_comm_nb_handle_t nb_desc_idx_2_handle(nb_desc_idx_t);
static nb_desc_idx_t nb_desc_handle_2_idx(chpl_comm_nb_handle_t);
static void      nb_desc_init(void);
static nb_desc_idx_t nb_desc_alloc(void);
static void      nb_desc_free(nb_desc_idx_t);
static void      rf_done_pre_init(void);
static void      rf_done_init(void);
static rf_done_t* rf_done_alloc(void);
static void      rf_done_free(rf_done_t*);
static void      get_buf_pre_init(void);
static void      get_buf_init(void);
static void*     get_buf_alloc(size_t);
static void      get_buf_free(int64_t*);
static void      amo_res_pre_init(void);
static void      amo_res_init(void);
static fork_amo_data_t* amo_res_alloc(void);
static void      amo_res_free(fork_amo_data_t*);
static void      consume_all_outstanding_cq_events(int);
static void      do_remote_put(void*, c_nodeid_t, void*, size_t,
                               mem_region_t*, drpg_may_proxy_t);
static void      do_remote_put_V(int, void**, c_nodeid_t*, void**, size_t*,
                                 mem_region_t**, drpg_may_proxy_t);
static void      do_remote_get(void*, c_nodeid_t, void*, size_t,
                               drpg_may_proxy_t);
static void      do_nic_get(void*, c_nodeid_t, mem_region_t*,
                            void*, size_t, mem_region_t*);
static int       amo_cmd_2_nic_op(fork_amo_cmd_t, int);
static void      do_nic_amo(void*, void*, c_nodeid_t, void*, size_t,
                            gni_fma_cmd_type_t, void*, mem_region_t*);
static void      do_nic_amo_nf(void*, c_nodeid_t, void*, size_t,
                               gni_fma_cmd_type_t, mem_region_t*);
static void      buff_amo_init(void);
static void      do_nic_amo_nf_buff(void*, c_nodeid_t, void*, size_t,
                                    gni_fma_cmd_type_t, mem_region_t*);
static void      amo_add_real32_cpu_cmpxchg(void*, void*, void*);
static void      amo_add_real64_cpu_cmpxchg(void*, void*, void*);
static void      fork_call_common(int, c_sublocid_t,
                                  chpl_fn_int_t,
                                  chpl_comm_on_bundle_t*, size_t,
                                  chpl_bool, chpl_bool);
static void      fork_put(void*, c_nodeid_t, void*, size_t);
static void      fork_get(void*, c_nodeid_t, void*, size_t);
static void      fork_free(c_nodeid_t, void*);
static void      fork_amo(fork_t*, c_nodeid_t);
static void      fork_shutdown(c_nodeid_t);
static void      do_fork_post(c_nodeid_t, chpl_bool,
                              uint64_t, fork_base_info_t* const, int*, int*);
static void      acquire_comm_dom(void);
static void      acquire_comm_dom_and_req_buf(c_nodeid_t, int*);
static void      release_comm_dom(void);
static chpl_bool reacquire_comm_dom(int);
static int       post_fma(c_nodeid_t, gni_post_descriptor_t*);
static void      post_fma_and_wait(c_nodeid_t, gni_post_descriptor_t*,
                                   chpl_bool);
#if HAVE_GNI_FMA_CHAIN_TRANSACTIONS
static int       post_fma_ct(c_nodeid_t*, gni_post_descriptor_t*);
static void      post_fma_ct_and_wait(c_nodeid_t*, gni_post_descriptor_t*);
#endif
static int       post_rdma(c_nodeid_t, gni_post_descriptor_t*);
static void      post_rdma_and_wait(c_nodeid_t, gni_post_descriptor_t*,
                                    chpl_bool);
static chpl_bool can_task_yield(void);
static void      local_yield(void);


//
// More debug support.
//
#ifdef DEBUG
static void dbg_init(void);
static void dbg_init(void)
{
  atomic_init_uint_least32_t(&next_thread_idx, 0);
  proc_thread_id = pthread_self();

  debug_flag = (uint64_t) chpl_env_rt_get_int("COMM_UGNI_DEBUG", 0);
  if (debug_flag != 0) {
    debug_nodeID = (int) chpl_env_rt_get_int("COMM_UGNI_DEBUG_NODE", -1);
    if (debug_nodeID >= 0)
      debug_flag |= DBGF_1_NODE;
  }

  debug_file = stderr;
  if (_DBG_DO(DBGF_IN_FILE)) {
    char fname[100];
    FILE* f;

    (void) snprintf(fname, sizeof(fname),
                    "debug-ugni.%d.out", (int) chpl_nodeID);
    if ((f = fopen(fname, "w")) != NULL) {
      debug_file = f;
      setbuf(debug_file, NULL);
    }
  }

  {
    char buf[100];

    (void) gethostname(buf, sizeof(buf));
    DBG_P_L(DBGF_NODENAME,
            "chpl_nodeID %d is on hostname \"%.*s\"",
            (int) chpl_nodeID, (int) sizeof(buf), buf);
  }

  const int evNode = (int) chpl_env_rt_get_int("COMM_UGNI_DEBUG_CORE_NODE", -1);
  if (evNode >= 0) {
    if ((int) chpl_nodeID != evNode) {
      struct rlimit rl;
      rl.rlim_cur = 0;
      rl.rlim_max = RLIM_SAVED_MAX;
      if (setrlimit(RLIMIT_CORE, &rl) != 0)
        CHPL_INTERNAL_ERROR("setrlimit(RLIMIT_CORE)");
      printf("%d: core limit set to 0\n", (int) chpl_nodeID);
      fflush(stdout);
    }
  }

  debug_stats_flag = chpl_env_rt_get_int("COMM_UGNI_DEBUG_STATS", 0);

#ifdef DEBUG
  FORK_REQ_BUFS_PER_CD =
      chpl_env_rt_get_int("COMM_UGNI_FORK_REQ_BUFS_PER_CD", 1);
#endif
}


static const char* fork_op_name(fork_op_t);
static const char* fork_op_name(fork_op_t op)
{
  static const char* names[] = { "nil",
                                 "small_call",
                                 "large_call",
                                 "put",
                                 "get",
                                 "free",
                                 "amo" };
  return ((int)op >= 0 && op < fork_op_num_ops) ? names[op] : "?op?";
}


static atomic_uint_least64_t dbg_fork_seq;
#define DBG_SET_SEQ(s) (s = atomic_fetch_add_uint_least64_t(&dbg_fork_seq, 1))


static const char* fork_amo_name(fork_amo_cmd_t);
static const char* fork_amo_name(fork_amo_cmd_t cmd)
{
  static const char* names[] = { "put_32",
                                 "put_64",
                                 "get_32",
                                 "get_64",
                                 "xchg_32",
                                 "xchg_64",
                                 "cmpxchg_32",
                                 "cmpxchg_64",
                                 "and_i32",
                                 "and_i64",
                                 "or_i32",
                                 "or_i64",
                                 "xor_i32",
                                 "xor_i64",
                                 "add_i32",
                                 "add_i64",
                                 "add_r32",
                                 "add_r64" };
  return ((int)cmd >= 0 && cmd < num_fork_amo_cmds) ? names[cmd] : "?cmd?";
}


static char* sprintf_rf_req(int, void*);
static char* sprintf_rf_req(int loc, void* f_in)
{
  static __thread char buf[100];
  int bufcnt;
  fork_base_info_t* f = (fork_base_info_t*) f_in;
  fork_op_t op = f->op;

  bufcnt = snprintf(buf, sizeof(buf),
                    "<%" PRIu64 ">: %s loc %i ",
                    f->seq, fork_op_name(op), loc);

  switch (op) {
  case fork_op_small_call:
    {
      fork_small_call_info_t* pc = (fork_small_call_info_t*) f;

      snprintf(&buf[bufcnt], sizeof(buf) - bufcnt,
               "ftable[%d](%d bytes)%s%s",
               pc->fid, (int) pc->payload_size,
               pc->fast ? ", fast" : "",
               pc->blocking ? "" : ", nb");
    }
    break;

  case fork_op_large_call:
    {
      fork_large_call_info_t* lc = (fork_large_call_info_t*) f;

      snprintf(&buf[bufcnt], sizeof(buf) - bufcnt,
               "ftable[%d](%d bytes) (arg %p %d)%s%s, large",
               lc->b.fid, (int) lc->b.payload_size,
               lc->arg, (int) lc->arg_size,
               lc->b.fast ? ", fast" : "",
               lc->b.blocking ? "" : ", nb");

      assert(lc->arg != NULL);
      assert(lc->arg_size > 0);
    }
    break;

  case fork_op_put:
    {
      fork_xfer_info_t* px = (fork_xfer_info_t*) f;
      snprintf(&buf[bufcnt], sizeof(buf) - bufcnt,
               "%p -> %d:%p, %zd bytes",
               px->src, loc, px->tgt, px->size);
    }
    break;

  case fork_op_get:
    {
      fork_xfer_info_t* px = (fork_xfer_info_t*) f;
      snprintf(&buf[bufcnt], sizeof(buf) - bufcnt,
               "%p <- %d:%p, %zd bytes",
               px->tgt, loc, px->src, px->size);
    }
    break;

  case fork_op_free:
    {
      fork_free_info_t* fr = (fork_free_info_t*) f;
      snprintf(&buf[bufcnt], sizeof(buf) - bufcnt, "%p", fr->p);
    }
    break;

  case fork_op_amo:
    {
      fork_amo_info_t* pa = (fork_amo_info_t*) f;
      snprintf(&buf[bufcnt], sizeof(buf) - bufcnt, "%d:%p <- %s(%p)",
               loc, pa->res, fork_amo_name(pa->cmd), pa->obj);
    }
    break;

  default:
    snprintf(&buf[bufcnt], sizeof(buf) - bufcnt, "(op %d)", (int) op);
    break;
  }

  return buf;
}


static void dbg_catf(FILE*, const char*, const char*);
static void dbg_catf(FILE* out_f, const char* in_fname, const char* match)
{
  FILE* in_f;
  char buf[1000];

  if ((in_f = fopen(in_fname, "r")) == NULL)
    CHPL_INTERNAL_ERROR("fopen() failed");

  (void) fprintf(out_f, "==============================\nfile: %s\n\n",
                 in_fname);

  while (fgets(buf, sizeof(buf), in_f) != NULL) {
    if (match == NULL || strstr(buf, match) != NULL)
      (void) fputs(buf, out_f);
  }

  (void) fclose(in_f);
}

#define DBG_CATF(flg, out_f, in_fname, match)                           \
  do {                                                                  \
    if (_DBG_DO(flg)) dbg_catf(out_f, in_fname, match);                 \
  } while (0)

#else

#define DBG_SET_SEQ(s)

#define DBG_CATF(flg, out_f, in_fname, match)

#endif


//
// Chapel interface starts here
//

int32_t chpl_comm_getMaxThreads(void)
{
  return 0;
}


void chpl_comm_init(int *argc_p, char ***argv_p)
{
  // Sanity check: a maximal small call fits into a fork_t
  assert(sizeof(fork_small_call_info_t)+MAX_SMALL_CALL_PAYLOAD
         <= sizeof(fork_t));

  if (fork_op_num_ops > (1 << FORK_OP_BITS))
    CHPL_INTERNAL_ERROR("too many fork OPs for internal encoding");

  {
    PMI_BOOL initialized;
    PMI_BOOL spawned;

    if (PMI_Initialized(&initialized) != PMI_SUCCESS)
      CHPL_INTERNAL_ERROR("PMI_Initialized() failed");
    if (initialized != PMI_TRUE && PMI_Init(&spawned) != PMI_SUCCESS)
      CHPL_INTERNAL_ERROR("PMI_Init() failed");
  }

  {
    int rank;

    if (PMI_Get_rank_in_app(&rank) != PMI_SUCCESS)
      CHPL_INTERNAL_ERROR("PMI_Get_rank_in_app() failed");
    chpl_nodeID = (int32_t) rank;
  }

  DBG_INIT();  // needs chpl_nodeID
  PERFSTATS_INIT();

  {
    int app_size;

    if (PMI_Get_size(&app_size) != PMI_SUCCESS)
      CHPL_INTERNAL_ERROR("PMI_Get_size() failed");
    chpl_numNodes = (int32_t) app_size;
    if (chpl_numNodes > (1 << _IID_LI_BITS))
      CHPL_INTERNAL_ERROR("too many locales for internal encoding");
  }

  {
    GNI_CHECK(GNI_GetDeviceType(&nic_type));
    if (nic_type != GNI_DEVICE_GEMINI
        && nic_type != GNI_DEVICE_ARIES)
      CHPL_INTERNAL_ERROR("unexpected GNI device type");
  }

  //
  // Supporting data for node-level barriers depends on the number of
  // nodes and our specific node ID.
  //
  bar_min_child = BAR_TREE_NUM_CHILDREN * chpl_nodeID + 1;
  if (bar_min_child >= chpl_numNodes)
    bar_num_children = 0;
  else {
    bar_num_children = BAR_TREE_NUM_CHILDREN;
    if (bar_min_child + bar_num_children >= chpl_numNodes)
      bar_num_children = chpl_numNodes - bar_min_child;
  }
  bar_parent = (chpl_nodeID - 1) / BAR_TREE_NUM_CHILDREN;

#define _PSV_INIT(psv) atomic_init_uint_least64_t(&_PSV_VAR(psv), 0);
  PERFSTATS_DO_ALL(_PSV_INIT);
#undef _PSTAT_INIT

  //
  // We can easily reach 4k memory regions on Aries.  We can reach a
  // bit more than 3500 memory regions on Gemini but getting there is
  // tricky because we start bumping up against a number of limits
  // all at once (node memory sizes, limits on number of registered
  // pages, available page sizes).  Reflecting that, on Gemini dial
  // back the default max number of registered memory regions to 2k.
  //
  max_mem_regions =
    chpl_env_rt_get_int("COMM_UGNI_MAX_MEM_REGIONS",
                        (nic_type == GNI_DEVICE_GEMINI) ? 2048 : 4096);

  //
  // We have to create the local memory region table before the first
  // call to regMemAlloc() is made.  But that could come from the memory
  // layer, which is initialized after this, so we can't get the memory
  // from there.  We don't want to get it from our own internal memory
  // manager because that isn't set up yet and it would give us remotely
  // accessible memory anyway, which we don't need for this.  So, just
  // allocate the space from the system.
  //
  mem_regions_size = sizeof(mem_regions[0])
                     + max_mem_regions * sizeof(mem_regions->mregs[0]);
  mem_regions = (mem_region_table_t*) sys_calloc(1, mem_regions_size);
  mem_regions->mreg_cnt = 0;
  atomic_init_int_least32_t(&mreg_free_cnt, max_mem_regions);

  mr_mregs_supplement =
    (struct mregs_supp*) sys_calloc(max_mem_regions,
                                    sizeof(mr_mregs_supplement[0]));
}


void chpl_comm_post_mem_init(void)
{
  //
  // Empty.
  //
}


//
// No support for gdb for now
//
int chpl_comm_run_in_gdb(int argc, char* argv[], int gdbArgnum, int* status)
{
  return 0;
}


int chpl_comm_numPollingTasks(void)
{
  return 1;
}


void chpl_comm_post_task_init(void)
{
  if (chpl_numNodes == 1)
    return;

  //
  // Do various hugepage-related checks.  These are delayed until this
  // point in order to allow command line argument processing to happen
  // first, so that the warnings here can be turned off via --quiet.
  //
  if (getenv("HUGETLB_DEFAULT_PAGE_SIZE") == NULL) {
    if (chpl_nodeID == 0) {
      chpl_warning("without hugepages, communication performance will suffer",
                   0, 0);
    }
  } else if (chpl_comm_getenvMaxHeapSize() == 0) {
    if (chpl_nodeID == 0) {
      if (getenv("HUGETLB_NO_RESERVE") == NULL) {
        chpl_warning("dynamic heap on hugepages "
                     "needs HUGETLB_NO_RESERVE set to something",
                     0, 0);
      }

      if (strcmp(CHPL_MEM, "jemalloc") == 0
          && getenv(chpl_comm_ugni_jemalloc_conf_ev_name()) == NULL) {
        char buf[100];
        (void) snprintf(buf, sizeof(buf),
                        "dynamic heap on hugepages needs %s set properly",
                        chpl_comm_ugni_jemalloc_conf_ev_name());
        chpl_warning(buf, 0, 0);
      }
    }
  }

  //
  // Now that the memory layer and tasking have been set up, we can
  // allocate the various data we need and fill it in.  Some of this
  // need not be shared and so we could have allocated it earlier, but
  // the logical flow is clearer if we do all this in one place.
  //

  //
  // Figure out how many comm domains we need.
  //
  compute_comm_dom_cnt();

  //
  // Get FMA/BTE threshold
  //
  rdma_threshold = chpl_env_rt_get_size("UGNI_RDMA_THRESHOLD",
                                        DEFAULT_RDMA_THRESHOLD);

  //
  // Get our NIC address and share it around the job.
  //
  // To avoid having to link in MPI, we use PMI_Allgather() here.  But
  // that routine yields unordered results, so we have to figure out
  // which nic_addr_map identifier goes with which locale ourselves.  We
  // do this by gathering (locale, nic_addr) pairs and then scattering
  // the nic_addr values into the map, which is indexed by locale.
  //
  // While we're at it, also compute the maximum number of communication
  // domains on any node and share the barrier info struct addresses
  // around the job.
  //
  {
    uint32_t nic_addr;

    nic_addr = gni_get_nic_address(0);
    nic_addr_map =
        (uint32_t*) chpl_mem_allocMany(chpl_numNodes, sizeof(nic_addr_map[0]),
                                       CHPL_RT_MD_COMM_PER_LOC_INFO,
                                       0, 0);

    {
      typedef struct {
        c_nodeid_t nodeID;
        uint32_t nic_addr;
        uint32_t comm_dom_cnt;
        barrier_info_t* bar_info;
      } gdata_t;

      gdata_t  my_gdata = { chpl_nodeID, nic_addr, comm_dom_cnt, &bar_info };
      gdata_t* gdata;

      gdata = (gdata_t*) chpl_mem_allocMany(chpl_numNodes, sizeof(gdata[0]),
                                            CHPL_RT_MD_COMM_PER_LOC_INFO,
                                            0, 0);
      if (PMI_Allgather(&my_gdata, gdata, sizeof(gdata[0])) != PMI_SUCCESS)
        CHPL_INTERNAL_ERROR("PMI_Allgather(nic_addr_map etc.) failed");

      comm_dom_cnt_max = gdata[0].comm_dom_cnt;  // redundant, but safe

      for (int i = 0; i < chpl_numNodes; i++) {
        nic_addr_map[gdata[i].nodeID] = gdata[i].nic_addr;
        if (gdata[i].comm_dom_cnt > comm_dom_cnt_max)
          comm_dom_cnt_max = gdata[i].comm_dom_cnt;

        if (gdata[i].nodeID >= bar_min_child
            && gdata[i].nodeID < bar_min_child + bar_num_children)
          child_bar_info[gdata[i].nodeID - bar_min_child] = gdata[i].bar_info;
        else if (chpl_nodeID != 0 && gdata[i].nodeID == bar_parent)
          parent_bar_info = gdata[i].bar_info;
      }

      chpl_mem_free(gdata, 0, 0);
    }
  }

  //
  // We now have all the variable values (specifically: number of
  // nodes and max number of comm domains on any node) that go into
  // computing how much NIC-registered memory we need.  Tell the
  // registered-memory module how much we need and then allocate it.
  //
  mem_regions_all_pre_init();
  get_buf_pre_init();
  rf_done_pre_init();
  amo_res_pre_init();

  chpl_comm_mem_reg_init();

  get_buf_init();
  nb_desc_init();
  rf_done_init();
  amo_res_init();
  buff_amo_init();

  //
  // Create all the communication domains, including their GNI NIC
  // handles, endpoints, and completion queues.
  //
  comm_doms =
    (comm_dom_t*) chpl_mem_allocMany(comm_dom_cnt, sizeof(comm_doms[0]),
                                     CHPL_RT_MD_COMM_PER_LOC_INFO, 0, 0);

  for (int i = 0; i < comm_dom_cnt; i++)
    gni_setup_per_comm_dom(i);

  comm_dom_free_idx = 0;

  //
  // Register memory.
  //
  register_memory();

  //
  // Start the polling task.
  //
  if (chpl_task_createCommTask(polling_task, NULL) != 0)
    CHPL_INTERNAL_ERROR("unable to start comm task for uGNI comm layer");

  //
  // Wait for the polling task to be running before we return.  This is
  // to ensure that we don't initiate any remote forks until the target
  // locales are ready to handle them.  There is an implicit assumption
  // here that any subsidiary pthreads cannot initiate remote forks
  // until they find work (tasks) to do.  That can't happen until after
  // we return from here, since we are the main thread.  This also makes
  // sure that the polling task acquires its permanently-assigned comm
  // domain before anyone else starts grabbing any.
  //
  while (polling_task_running == false)
    sched_yield();

  //
  // Initialize the caching layer, if it is active.
  //
  chpl_cache_init();
}


static
uint32_t gni_get_nic_address(int device_id)
{
  unsigned int address;
  unsigned int cpu_id;
  int          i;
  int          alps_dev_id = -1;
  int          alps_address = -1;
  char*        token;
  char*        p_ptr;

  p_ptr = getenv("PMI_GNI_DEV_ID");
  if (!p_ptr) {
    GNI_CHECK(GNI_CdmGetNicAddress(device_id, &address, &cpu_id));
  }
  else {
    while ((token = strtok(p_ptr,":")) != NULL) {
      alps_dev_id = atoi(token);
      if (alps_dev_id == device_id)
        break;
      p_ptr = NULL;
    }
    assert(alps_dev_id != -1);
    p_ptr = getenv("PMI_GNI_LOC_ADDR");
    assert(p_ptr != NULL);
    i = 0;
    while ((token = strtok(p_ptr, ":")) != NULL) {
      if (i == alps_dev_id) {
        alps_address = atoi(token);
        break;
      }
      p_ptr = NULL;
      ++i;
    }
    assert(alps_address != -1);
    address = alps_address;
  }

  return (uint32_t) address;
}


//
// This may call the tasking layer, so don't call it before that is
// initialized.
//
static void compute_comm_dom_cnt(void)
{
  int commConcurrency = -1;

  //
  // See if the user specified a comm layer concurrency value in the
  // environment.
  //
  {
    const char* s;
    int         ev;

    if ((s = getenv("CHPL_RT_COMM_CONCURRENCY")) != NULL
        && sscanf(s, "%d", &ev) == 1) {
      if (ev >= 0)
        commConcurrency = ev;
      else
        chpl_warning("CHPL_RT_COMM_CONCURRENCY < 0, ignored", 0, 0);
    }
  }

  //
  // If the user specified a communication concurrency value then make
  // that many comm domains.  Otherwise, if they specified the number
  // of hardware threads for tasking, make that many.  Otherwise, make
  // as many as the tasking layer's expected maximum useful level of
  // parallelism.  In the unlikely event that none of this was done or
  // is known, make 16.  In any case, always add one for the polling
  // task.
  //
  comm_dom_cnt = 0;
  if (commConcurrency == 0)
    comm_dom_cnt = 1;
  else if (commConcurrency > 0)
    comm_dom_cnt = commConcurrency;
  else {
    const char* s;
    int         ev;

    if ((s = getenv("CHPL_RT_NUM_HARDWARE_THREADS")) != NULL
        && sscanf(s, "%d", &ev) == 1) {
      if (ev > 0)
        comm_dom_cnt = ev;
      else
        chpl_warning("CHPL_RT_NUM_HARDWARE_THREADS <= 0, ignored", 0, 0);
    }

    if (comm_dom_cnt == 0) {
      uint32_t maxPar;

      if ((maxPar = chpl_task_getMaxPar()) > 0)
        comm_dom_cnt = maxPar;
    }

    if (comm_dom_cnt == 0)
      comm_dom_cnt = 16;
  }

  comm_dom_cnt++;  // count the polling task's dedicated comm domain

  //
  // Limit us to 30 communication domains on Gemini (architectural
  // limit = 32) and 120 on Aries (architectural limit = 128).
  //
  {
    int max_comm_dom_cnt = (nic_type == GNI_DEVICE_GEMINI) ? 30 : 120;
    if (comm_dom_cnt > max_comm_dom_cnt)
      comm_dom_cnt = max_comm_dom_cnt;
  }

  if (comm_dom_cnt >= (1 << _IID_CDI_BITS))
    CHPL_INTERNAL_ERROR("too many comm domains for internal encoding");
}


static
void gni_setup_per_comm_dom(int cdi)
{
  comm_dom_t*  cd = &comm_doms[cdi];
  uint32_t     i;

  INIT_CD_BUSY(cd);
  cd->firmly_bound = false;

  //
  // Create communication domain.
  //
  gni_init(&cd->nih, cdi);

  //
  // Create completion queue.
  //
  // TODO: The cq_cnt_max value specified here allows for up to
  //       CD_ACTIVE_TRANS_MAX transactions at a time to be active on
  //       the comm domain.  At some point we should collect some
  //       statistics on demands and delays, and select a better
  //       number.  (Also, the value appropriate for the polling
  //       comm domain may be different than that for initiators.)
  //
  cd->cq_cnt_max  = CD_ACTIVE_TRANS_MAX;
  CQ_CNT_STORE(cd, 0);
  GNI_CHECK(GNI_CqCreate(cd->nih, cd->cq_cnt_max, 0, GNI_CQ_NOBLOCK, NULL,
                         NULL, &cd->cqh));

  //
  // Create GNI EndPoints (EPs) for the nodes, and bind them to their
  // nodes.  This can be replaced by an EP-Pool for better scalability.
  //
  cd->remote_eps =
    (gni_ep_handle_t*) chpl_mem_allocMany(chpl_numNodes,
                                          sizeof(cd->remote_eps[0]),
                                          CHPL_RT_MD_COMM_PER_LOC_INFO,
                                          0, 0);
  for (i = 0; i < chpl_numNodes; i++) {
    GNI_CHECK(GNI_EpCreate(cd->nih, cd->cqh, &cd->remote_eps[i]));
    GNI_CHECK(GNI_EpBind(cd->remote_eps[i], nic_addr_map[i], cdi));
  }

#ifdef DEBUG_STATS
  cd->acqs               = 0;
  cd->acqs_looks         = 0;
  cd->acqs_with_rb       = 0;
  cd->acqs_with_rb_looks = 0;
  cd->reacqs             = 0;
#endif
}


static
void gni_init(gni_nic_handle_t* nih, int cdi)
{
  int              device_id = 0;
  uint32_t         ptag;
  uint32_t         cookie;
  uint32_t         modes = (GNI_CDM_MODE_FORK_NOCOPY
                            | GNI_CDM_MODE_ERR_NO_KILL
                            | GNI_CDM_MODE_FMA_DEDICATED
                            | GNI_CDM_MODE_CQ_NIC_LOCAL_PLACEMENT);
  uint32_t         local_address = 0;
  gni_cdm_handle_t cdm_handle;

  ptag = GNIT_Ptag();
  cookie = GNIT_Cookie();

/* -------------------------------------------------------------------------- *\
  GNI_CDM_MODES:
  - Check _FORK options for the data server
\* -------------------------------------------------------------------------- */
  GNI_CHECK(GNI_CdmCreate(cdi, ptag, cookie, modes, &cdm_handle));
  GNI_CHECK(GNI_CdmAttach(cdm_handle, device_id, &local_address, nih));
}


static
uint8_t GNIT_Ptag(void)
{
#define DEFAULT_PTAG   10

  char *p_ptr,*token;
  uint8_t ptag;
  int iptag;

  if (getenv("MPIRUN_ID")) {
    iptag = atoi(getenv("MPIRUN_ID"));
    ptag = (uint8_t) (iptag & 0xff);
    if (ptag < GNI_PTAG_USER_START)
      ptag += GNI_PTAG_USER_START;
    if (ptag > GNI_PTAG_USER_END) {
      ptag = DEFAULT_PTAG;
      fprintf(stderr,"Switching to legal ptag %d\n", ptag);
    }
  }
  else {
    p_ptr = getenv("PMI_GNI_PTAG");
    if (!p_ptr)
      return DEFAULT_PTAG;
    token = strtok(p_ptr, ":");
    ptag = (uint8_t) atoi(token);
  }

  return ptag;
}

static
uint32_t GNIT_Cookie(void)
{
#define DEFAULT_COOKIE 10

  uint32_t cookie;
  char *p_ptr,*token;

  if (getenv("MPIRUN_ID"))
    cookie = DEFAULT_COOKIE;
  else {
    p_ptr = getenv("PMI_GNI_COOKIE");
    if (!p_ptr)
      return DEFAULT_COOKIE;
    token = strtok(p_ptr, ":");
    cookie = (uint32_t) atoi(token);
  }

  return cookie;
}


static
void mem_regions_all_pre_init(void)
{
  chpl_comm_mem_reg_add_request(chpl_numNodes * mem_regions_size);
}


static
void register_memory(void)
{
  uint64_t  addr;
  uint64_t  len;
  char      pathname[100];
  void*     gnr_addr;
  int       have_hugepage_module
              = (getenv("HUGETLB_DEFAULT_PAGE_SIZE") != NULL);

  //
  // Register read/write memory regions found in /proc/self/maps.  If
  // the HUGETLB_DEFAULT_PAGE_SIZE environment variable is present,
  // indicating that we are using a craype-hugepage* module, then
  // register only non-anonymous regions (those associated with a path).
  // However, don't register device memory other than from /dev/zero.
  // This gets us the hugepage regions, the stack, and some other useful
  // things.  Only the max_mem_regions largest regions are registered,
  // except that the guaranteed NIC-registered region is registered no
  // matter how small it is.  In order to enhance the performance of
  // lookups we sort the regions in our memory map by size, from large
  // to small.  The hope is that the larger regions are referenced more
  // frequently than the smaller ones.
  //
  // If HUGETLB_DEFAULT_PAGE_SIZE is absent, indicating that we don't
  // have a hugepage module loaded, only record the guaranteed
  // NIC-registered segment.
  //
  chpl_comm_mem_reg_tell(&gnr_addr, NULL);

  DBG_CATF(DBGF_MEMMAPS, debug_file, "/proc/self/maps", NULL);
  DBG_CATF(DBGF_MEMMAPS, debug_file, "/proc/self/numa_maps", NULL);

  //
  // Register any already-recorded memory regions with uGNI.
  //
  for (int i = 0; i < mem_regions->mreg_cnt; i++) {
    (void) register_mem_region(mem_regions->mregs[i].addr,
                               mrtl_len(mem_regions->mregs[i].len),
                               &mem_regions->mregs[i].mdh,
                               false /*allow_failure*/);
    mrtl_setReg(&mem_regions->mregs[i].len);
  }

  while (get_next_rw_memory_range(&addr, &len, pathname, sizeof(pathname))) {
    int i;

    //
    // Skip this region if we've already seen it.  This happens when we
    // encounter regions in /proc/self/maps that have already been added
    // by chpl_comm_impl_regMemAlloc() before we were called.
    //
    i = 0;
    while (i < mem_regions->mreg_cnt
           && (addr != mem_regions->mregs[i].addr
               || len != mrtl_len(mem_regions->mregs[i].len))) {
      i++;
    }
    if (i < mem_regions->mreg_cnt)
      continue;

    //
    // We always register the guaranteed-registered memory region, and
    // if we aren't using hugepages that's all we try to register.  But
    // if we are using hugepages then we also try to register anything
    // with a non-empty path, with the exception of device paths that
    // aren't /dev/zero.
    //
    chpl_bool register_this_one = false;
    if (addr == (uint64_t) (intptr_t) gnr_addr) {
      register_this_one = true;
    } else if (have_hugepage_module && strlen(pathname) > 0) {
      if (strncmp(pathname, "/dev/", 5) != 0
          || strcmp(pathname, "/dev/zero") == 0
          || strncmp(pathname, "/dev/zero ", 10) == 0) {
        register_this_one = true;
      }
    }

    if (!register_this_one)
      continue;

    //
    // Try to register this segment.  If we can do so then keep it.
    // Otherwise, if its presence is mandatory then complain and halt,
    // and if its presence is optional then skip it.  The mandatory
    // regions are anything on hugepages.  This ends up including at
    // least the static data segment and all our dynamic allocations.
    //
    gni_mem_handle_t mdh;
    gni_return_t gni_rc;
    if ((gni_rc = register_mem_region(addr, len, &mdh, true /*allow_failure*/))
        != GNI_RC_SUCCESS) {
      if (strstr(pathname, "huge") != NULL) {
        GNI_FAIL(gni_rc, "register_mem_region()");
      } else {
        DBG_P_L(DBGF_MEMREG,
                "GNI_MemRegister(%#" PRIx64 ", %#" PRIx64 ", \"%s\") failed "
                "-- skipping",
                addr, len, pathname);
        continue;
      }
    }

    //
    // Put the memory region in the table, keeping it sorted by
    // decreasing size.
    //
    if (mem_regions->mreg_cnt >= max_mem_regions)
      CHPL_INTERNAL_ERROR("too many preexisting memory regions");

    for (i = mem_regions->mreg_cnt;
         i > 0 && len > mrtl_len(mem_regions->mregs[i - 1].len);
         i--) {
      mem_regions->mregs[i] = mem_regions->mregs[i - 1];
    }

    mem_regions->mregs[i].addr = addr;
    mem_regions->mregs[i].len = mrtl_encode(len, true);
    mem_regions->mregs[i].mdh = mdh;
    mem_regions->mreg_cnt++;
    (void) atomic_fetch_sub_int_least32_t(&mreg_free_cnt, 1);
  }

  if (mem_regions->mreg_cnt == 0) {
    CHPL_INTERNAL_ERROR("no registerable memory regions?");
  }

  if (mem_regions->mreg_cnt > mreg_cnt_max)
    mreg_cnt_max = mem_regions->mreg_cnt;

  //
  // Find the memory region associated with guaranteed NIC-registered
  // memory.  Recording this saves time looking it up later.
  //
  {
    void* p;

    chpl_comm_mem_reg_tell(&p, NULL);

    for (int i = 0; i < mem_regions->mreg_cnt; i++) {
      if ((void*) (intptr_t) mem_regions->mregs[i].addr == p) {
        gnr_mreg = &mem_regions->mregs[i];
        break;
      }
    }

    if (gnr_mreg == NULL)
      CHPL_INTERNAL_ERROR("cannot find gnr_mreg");
  }

  //
  // Figure out how many memory region descriptors we will need to
  // exchange in the next step.  The number of memory regions active
  // at this point can vary from node to node, but the allgather needs
  // to exchange the same amount of data from each.  We could exchange
  // all max_mem_regions (default 4k) of them instead, but we probably
  // have only a couple dozen active and 2 much smaller allgathers are
  // way faster than one much larger one.
  //
  uint32_t max_mreg_cnt = mem_regions->mreg_cnt;

  {
    uint32_t all_mc[chpl_numNodes];
    if (PMI_Allgather(&max_mreg_cnt, all_mc, sizeof(*all_mc)) != PMI_SUCCESS)
      CHPL_INTERNAL_ERROR("PMI_Allgather(mreg_cnt) failed");
    for (int i = 0; i < chpl_numNodes; i++) {
      if (all_mc[i] > max_mreg_cnt)
        max_mreg_cnt = all_mc[i];
    }
  }

  //
  // Share the per-locale memory descriptors around the job.
  //

  // Must be directly communicable without proxy.
  mem_regions_all = (mem_region_table_t*)
                      chpl_comm_mem_reg_allocMany(chpl_numNodes,
                                                  mem_regions_size,
                                                  CHPL_RT_MD_COMM_PER_LOC_INFO,
                                                  0, 0);
  mem_regions_all_entries =
    (mem_region_table_t**)
      chpl_mem_allocMany(chpl_numNodes, sizeof(mem_regions_all_entries[0]),
                         CHPL_RT_MD_COMM_PER_LOC_INFO, 0, 0);
  for (int i = 0; i < chpl_numNodes; i++) {
    mem_regions_all_entries[i] =
      (mem_region_table_t*) ((char*) mem_regions_all + i * mem_regions_size);
  }

  mem_regions_all_my_entry_map =
    (mem_region_table_t**)
      chpl_mem_allocMany(chpl_numNodes,
                         sizeof(mem_regions_all_my_entry_map[0]),
                         CHPL_RT_MD_COMM_PER_LOC_INFO,
                         0, 0);
  gnr_mreg_map = (mem_region_t*)
                   chpl_mem_allocMany(chpl_numNodes, sizeof(gnr_mreg_map[0]),
                                      CHPL_RT_MD_COMM_PER_LOC_INFO, 0, 0);

  {
    typedef struct {
      c_nodeid_t nodeID;
      mem_region_table_t* mem_regions_all;
      mem_region_t gnr_mreg;
      uint32_t mreg_cnt;
      mem_region_t mregs[];
    } gdata_t;

    gdata_t* my_gdata;
    size_t gdata_mregs_size = max_mreg_cnt * sizeof(my_gdata->mregs[0]);
    size_t gdata_size = sizeof(my_gdata[0]) + gdata_mregs_size;
    my_gdata =
      (gdata_t*) chpl_mem_alloc(gdata_size,
                                CHPL_RT_MD_COMM_PER_LOC_INFO,
                                0, 0);
    my_gdata->nodeID = chpl_nodeID;
    my_gdata->mem_regions_all = mem_regions_all;
    my_gdata->gnr_mreg = *gnr_mreg;
    my_gdata->mreg_cnt = mem_regions->mreg_cnt;
    memcpy(my_gdata->mregs, mem_regions->mregs, gdata_mregs_size);

    gdata_t* gdata;
    gdata = (gdata_t*) chpl_mem_allocMany(chpl_numNodes, gdata_size,
                                          CHPL_RT_MD_COMM_PER_LOC_INFO,
                                          0, 0);
    if (PMI_Allgather(my_gdata, gdata, gdata_size) != PMI_SUCCESS)
      CHPL_INTERNAL_ERROR("PMI_Allgather(sdata/heap/etc. memory maps) failed");

    for (int i = 0; i < chpl_numNodes; i++) {
      gdata_t* gdp = (gdata_t*) ((char*) gdata + i * gdata_size);
      int node = gdp->nodeID;

      gnr_mreg_map[node] = gdp->gnr_mreg;
      mem_regions_all_entries[node]->mreg_cnt = gdp->mreg_cnt;
      memcpy(&mem_regions_all_entries[node]->mregs, &gdp->mregs,
             mem_regions_size);
      mem_regions_all_my_entry_map[node] =
          (mem_region_table_t*)
          ((char*) gdp->mem_regions_all + chpl_nodeID * mem_regions_size);
    }

    chpl_mem_free(gdata, 0, 0);
    chpl_mem_free(my_gdata, 0, 0);
  }

  can_register_memory = true;
  atomic_thread_fence(memory_order_release);
}


static
chpl_bool get_next_rw_memory_range(uint64_t* addr, uint64_t* len,
                                   char* pathname, size_t pathname_size)
{
  static FILE*  f = NULL;
  uint64_t      lo_addr;
  uint64_t      hi_addr;
  char          perms[5];
  int           p_idx;
  int           ch;
  int           scn_cnt;

  if (f == NULL) {
    if ((f = fopen("/proc/self/maps", "r")) == NULL)
      CHPL_INTERNAL_ERROR("cannot fopen(\"/proc/self/maps\")");
  }

  while (true) {
    scn_cnt = fscanf(f, "%lx-%lx%4s%*x%*x:%*x%*x", &lo_addr, &hi_addr, perms);
    if (scn_cnt == EOF)
      break;
    else if (scn_cnt != 3)
      CHPL_INTERNAL_ERROR("unrecognized /proc/self/maps line format");

    //
    // Skip regions that are not read/write.
    //
    if (perms[0] != 'r' || perms[1] != 'w') {
      while ((ch = fgetc(f)) != EOF && ch != '\n')
        ;
      continue;
    }

    if (pathname == NULL) {
      //
      // Pathname not wanted -- skip the rest of this line.
      //
      while ((ch = fgetc(f)) != EOF && ch != '\n')
        ;
    }
    else {
      //
      // Pathname wanted -- skip leading white space, then pick up as
      // many characters as will fit in supplied buffer.
      //
      while ((ch = fgetc(f)) == ' ' || ch == '\t')
        ;

      for (p_idx = 0; ch != EOF && ch != '\n'; ch = fgetc(f)) {
        if (p_idx < pathname_size)
          pathname[p_idx++] = ch;
      }
      pathname[p_idx++] = '\0';
    }

    *addr = lo_addr;
    *len  = hi_addr - lo_addr;
    return true;
  }

  (void) fclose(f);
  f = NULL;
  return false;
}


static
inline
gni_return_t register_mem_region(uint64_t addr, uint64_t len,
                                 gni_mem_handle_t* mdh, chpl_bool allow_failure)
{
  uint32_t flags = GNI_MEM_READWRITE | GNI_MEM_RELAXED_PI_ORDERING;
  gni_return_t gni_rc;

  DBG_P_L(DBGF_MEMREG,
          "GNI_MemRegister(%#" PRIx64 ", %#" PRIx64 ")",
          addr, len);
  if ((gni_rc = GNI_MemRegister(comm_doms[0].nih, addr, len,
                                NULL, flags, -1, mdh))
      != GNI_RC_SUCCESS) {
    if (allow_failure)
      DBG_P_L(DBGF_MEMREG, "GNI_MemRegister(): %d", (int) gni_rc);
    else
      GNI_FAIL(gni_rc, "GNI_MemRegister()");
  }

  return gni_rc;
}


static
inline
void deregister_mem_region(mem_region_t* mr)
{
  DBG_P_L(DBGF_MEMREG,
          "GNI_MemDeregister(%#" PRIx64 ", %#" PRIx64 ")",
          mr->addr, mrtl_len(mr->len));
  GNI_CHECK(GNI_MemDeregister(comm_doms[0].nih, &mr->mdh));
}


static
inline
mem_region_t* mreg_for_addr(void* addr, mem_region_table_t* tab)
{
  uint64_t addr_ui = (uint64_t) addr;
  mem_region_t* mr;

  mr = tab->mregs;
  for (int i = 0; i < tab->mreg_cnt; i++, mr++) {
    if (addr_ui >= mr->addr
        && addr_ui < mr->addr + mrtl_len(mr->len)
        && mrtl_isReg(mr->len))
      return mr;
  }

  return NULL;
}


static
inline
mem_region_t* mreg_for_local_addr(void* addr)
{
  static __thread mem_region_t* mr;
  PERFSTATS_INC(local_mreg_cnt);
  PERFSTATS_TSTAMP(pstStart);
  if (mr == NULL
      || (uint64_t) addr < mr->addr
      || (uint64_t) addr >= mr->addr + mrtl_len(mr->len)
      || !mrtl_isReg(mr->len)) {
    mr = mreg_for_addr(addr, mem_regions);
    PERFSTATS_ADD(local_mreg_cmps,
                  ((mr == NULL)
                   ? mem_regions->mreg_cnt
                   : (mr - &mem_regions->mregs[0] + 1)));
  }
  PERFSTATS_ADD(local_mreg_nsecs, PERFSTATS_TELAPSED(pstStart));
  return mr;
}


static
inline
mem_region_t* mreg_for_remote_addr(void* addr, c_nodeid_t locale)
{
  static __thread mem_region_t** mrs;
  mem_region_t* mr;
  if (mrs == NULL) {
    mrs = (mem_region_t**) chpl_mem_allocManyZero(chpl_numNodes,
                                                  sizeof(mrs[0]),
                                                  CHPL_RT_MD_COMM_PER_LOC_INFO,
                                                  0, 0);
  }
  PERFSTATS_INC(remote_mreg_cnt);
  PERFSTATS_TSTAMP(pstStart);
  if ((mr = mrs[locale]) == NULL
      || (uint64_t) addr < mr->addr
      || (uint64_t) addr >= mr->addr + mrtl_len(mr->len)
      || !mrtl_isReg(mr->len)) {
    mr = mrs[locale] = mreg_for_addr(addr, mem_regions_all_entries[locale]);
    PERFSTATS_ADD(remote_mreg_cmps,
                  ((mr == NULL)
                   ? mem_regions_all_entries[locale]->mreg_cnt
                   : (mr - &mem_regions_all_entries[locale]->mregs[0] + 1)));
  }
  PERFSTATS_ADD(remote_mreg_nsecs, PERFSTATS_TELAPSED(pstStart));
  return mr;
}


static
void polling_task(void* ignore)
{
  set_up_for_polling();

  polling_task_running = true;

  while (!polling_task_please_exit) {
    gni_cq_entry_t ev;
    gni_return_t   gni_rc;

    //
    // Process CQ events due to PUT data arriving in the remote-fork
    // request memory.
    if (polling_task_blocking_cq)
      gni_rc = GNI_CqWaitEvent(rf_cqh, 100, &ev);
    else
      gni_rc = GNI_CqGetEvent(rf_cqh, &ev);

    if (gni_rc == GNI_RC_SUCCESS)
      rf_handler(&ev);
    else if (gni_rc == GNI_RC_NOT_DONE)
      sched_yield();
    else if (gni_rc == GNI_RC_TIMEOUT)
      ; // no-op
    else
      GNI_CQ_EV_FAIL(gni_rc, ev, "GNI_Cq*Event(rf_cqh)");

    //
    // Process CQ events due to our request responses completing.
    //
    consume_all_outstanding_cq_events(cd_idx);
  }

  polling_task_done = true;
}


static
void set_up_for_polling(void)
{
  cq_cnt_t cq_cnt;
  uint32_t i;

  //
  // Grab a communication domain permanently.
  //
  acquire_comm_dom();
  cd->firmly_bound = true;

  //
  // Make the fork request and acknowledgement space, and communicate
  // the location of that space across the locales.
  //

  // Must be directly communicable without proxy.
  fork_reqs =
    (fork_t*) chpl_comm_mem_reg_allocMany(FORK_REQ_BUFS_PER_LOCALE,
                                          sizeof(fork_reqs[0]),
                                          CHPL_RT_MD_COMM_FRK_RCV_INFO,
                                          0, 0);

  fork_reqs_map =
    (fork_t**) chpl_mem_allocMany(chpl_numNodes, sizeof(fork_reqs_map[0]),
                                  CHPL_RT_MD_COMM_PER_LOC_INFO,
                                  0, 0);

  // Must be directly communicable without proxy.
  fork_reqs_free =
    (chpl_bool32*) chpl_comm_mem_reg_allocMany(FORK_REQ_BUFS_PER_LOCALE,
                                               sizeof(fork_reqs_free[0]),
                                               CHPL_RT_MD_COMM_FRK_DONE_FLAG,
                                               0, 0);
  for (uint32_t i = 0; i < FORK_REQ_BUFS_PER_LOCALE; i++)
    fork_reqs_free[i] = true;

  fork_reqs_free_map =
    (chpl_bool32**) chpl_mem_allocMany(chpl_numNodes,
                                       sizeof(fork_reqs_free_map[0]),
                                       CHPL_RT_MD_COMM_PER_LOC_INFO,
                                       0, 0);

  {
    typedef struct {
      c_nodeid_t   nodeID;
      fork_t*      fork_reqs;
      chpl_bool32* fork_reqs_free;
    } gdata_t;

    gdata_t  my_gdata = { chpl_nodeID,
                          fork_reqs, (chpl_bool32*) fork_reqs_free };
    gdata_t* gdata;

    gdata = (gdata_t*) chpl_mem_allocMany(chpl_numNodes, sizeof(gdata[0]),
                                          CHPL_RT_MD_COMM_PER_LOC_INFO,
                                          0, 0);
    if (PMI_Allgather(&my_gdata, gdata, sizeof(gdata[0])) != PMI_SUCCESS)
      CHPL_INTERNAL_ERROR("PMI_Allgather(fork_reqs_map) failed");

    for (i = 0; i < chpl_numNodes; i++) {
      fork_reqs_map[gdata[i].nodeID]      = gdata[i].fork_reqs;
      fork_reqs_free_map[gdata[i].nodeID] = gdata[i].fork_reqs_free;
    }

    chpl_mem_free(gdata, 0, 0);
  }

  //
  // Create remote fork completion queue.
  //
    {
    uint32_t cq_mode = GNI_CQ_NOBLOCK;

    polling_task_blocking_cq = chpl_env_rt_get_bool("COMM_UGNI_BLOCKING_CQ",
                                                    true);

    if (polling_task_blocking_cq)
      cq_mode = GNI_CQ_BLOCKING;

    cq_cnt = FORK_REQ_BUFS_PER_LOCALE;
    GNI_CHECK(GNI_CqCreate(cd->nih, cq_cnt, 0, cq_mode, NULL, NULL, &rf_cqh));
  }

  //
  // Register the fork request memory.
  //
  {
    uint64_t addr  = (uint64_t) (intptr_t) fork_reqs;
    uint64_t len   = (uint64_t)
                     (FORK_REQ_BUFS_PER_LOCALE * sizeof(fork_reqs[0]));
    uint32_t flags = GNI_MEM_READWRITE | GNI_MEM_RELAXED_PI_ORDERING;

    DBG_P_L(DBGF_MEMREG,
            "RemFork space: GNI_MemRegister(%#" PRIx64 ", %#" PRIx64")",
            addr, len);
    GNI_CHECK(GNI_MemRegister(cd->nih, addr, len, rf_cqh, flags, -1, &rf_mdh));
  }

  //
  // Share the per-locale fork request memory descriptors around the
  // job.
  //
  rf_mdh_map =
    (gni_mem_handle_t*) chpl_mem_allocMany(chpl_numNodes,
                                           sizeof(rf_mdh_map[0]),
                                           CHPL_RT_MD_COMM_PER_LOC_INFO,
                                           0, 0);

  {
    typedef struct {
      c_nodeid_t       nodeID;
      gni_mem_handle_t rf_mdh;
    } gdata_t;

    gdata_t  my_gdata = { chpl_nodeID, rf_mdh };
    gdata_t* gdata;

    gdata = (gdata_t*) chpl_mem_allocMany(chpl_numNodes, sizeof(gdata[0]),
                                          CHPL_RT_MD_COMM_PER_LOC_INFO,
                                          0, 0);
    if (PMI_Allgather(&my_gdata, gdata, sizeof(gdata[0])) != PMI_SUCCESS)
      CHPL_INTERNAL_ERROR("PMI_Allgather(rf_mdh_map) failed");

    for (i = 0; i < chpl_numNodes; i++)
      rf_mdh_map[gdata[i].nodeID] = gdata[i].rf_mdh;

    chpl_mem_free(gdata, 0, 0);
  }
}


void chpl_comm_rollcall(void)
{
  // Initialize diags
  chpl_comm_diags_init();

  chpl_msg(2, "executing on node %d of %d node(s): %s\n", chpl_nodeID,
           chpl_numNodes, chpl_nodeName());

  if (chpl_numNodes == 1)
    return;
}


static
void ensure_registered_heap_info_set(void)
{
  if (!registered_heap_info_set
      && pthread_once(&registered_heap_once_flag, make_registered_heap) != 0) {
    CHPL_INTERNAL_ERROR("pthread_once(&registered_heap_once_flag) failed");
  }
}


static
void make_registered_heap(void)
{
  size_t page_size = get_hugepage_size();
  size_t size_from_env;

  if (page_size == 0
      || getenv("HUGETLB_MORECORE") == NULL
      || (size_from_env = chpl_comm_getenvMaxHeapSize()) == 0) {
    registered_heap_size  = 0;
    registered_heap_start = NULL;
    registered_heap_info_set = 1;
    atomic_thread_fence(memory_order_release);
    return;
  }

  //
  // The heap is supposed to be of fixed size and on hugepages.  Set
  // it up.  (If it's to be dynamically extensible, that's handled
  // separately through chpl_comm_impl_regMem*().)
  //
  size_t nic_mem_map_limit;
  size_t nic_max_mem;
  size_t max_heap_size;
  size_t size;
  size_t decrement;
  void*  start;

  //
  // Considering the data size we'll register, compute the maximum
  // heap size that will allow all registrations to fit in the NIC
  // TLB.  Except on Gemini only, aim for only 95% of what will fit
  // because there we'll get an error if we go over.
  //
  if (nic_type == GNI_DEVICE_GEMINI) {
    const size_t nic_max_pages = (size_t) 1 << 14; // not publicly defined
    nic_max_mem = nic_max_pages * page_size;
    nic_mem_map_limit = ALIGN_DN((size_t) (0.95 * nic_max_mem), page_size);
  } else {
    const size_t nic_TLB_cache_pages = 512; // not publicly defined
    nic_max_mem = nic_TLB_cache_pages * page_size;
    nic_mem_map_limit = nic_max_mem;
  }

  {
    uint64_t  addr;
    uint64_t  len;
    size_t    data_size;

    data_size = 0;
    while (get_next_rw_memory_range(&addr, &len, NULL, 0))
      data_size += ALIGN_UP(len, page_size);

    if (data_size >= nic_mem_map_limit)
      max_heap_size = 0;
    else
      max_heap_size = nic_mem_map_limit - data_size;
  }

  //
  // As a hedge against silliness, first reduce any request so that it's
  // no larger than the physical memory.  As a beneficial side effect
  // when the user request is ridiculously large, this also causes the
  // reduce-by-5% loop below to run faster and produce a final size
  // closer to the maximum available.
  //
  size = size_from_env;
  const size_t size_phys = ALIGN_DN(chpl_sys_physicalMemoryBytes(), page_size);
  if (size > size_phys)
    size = size_phys;
  
  //
  // On Gemini-based systems, if necessary reduce the heap size until
  // we can fit all the registered pages in the NIC TLB.  Otherwise,
  // we'll get GNI_RC_ERROR_RESOURCE when we try to register memory.
  // Warn about doing this.
  //
  if (nic_type == GNI_DEVICE_GEMINI && size > max_heap_size) {
    if (chpl_nodeID == 0) {
      char buf1[20], buf2[20], buf3[20], msg[200];
      chpl_snprintf_KMG_z(buf1, sizeof(buf1), nic_max_mem);
      chpl_snprintf_KMG_z(buf2, sizeof(buf2), page_size);
      chpl_snprintf_KMG_f(buf3, sizeof(buf3), max_heap_size);
      (void) snprintf(msg, sizeof(msg),
                      "Gemini TLB can cover %s with %s pages; heap "
                      "reduced to %s to fit",
                      buf1, buf2, buf3);
      chpl_warning(msg, 0, 0);
    }

    if (nic_type == GNI_DEVICE_GEMINI)
      size = max_heap_size;
  }

  //
  // Work our way down from the starting size in (roughly) 5% steps
  // until we can actually get that much from the system.
  //
  size = ALIGN_DN(size, page_size);
  if ((decrement = ALIGN_DN((size_t) (0.05 * size), page_size)) < page_size) {
    decrement = page_size;
  }

  size += decrement;
  do {
    size -= decrement;

    start = get_huge_pages(size, GHP_DEFAULT);

    DBG_P_LP(DBGF_HUGEPAGES, "HUGEPAGES get_huge_pages(%#zx) returned %p",
            size, start);
  } while (start == NULL && size > decrement);

  if (start == NULL)
    chpl_error("cannot initialize heap: cannot get hugepage space", 0, 0);

  DBG_P_LP(DBGF_HUGEPAGES, "HUGEPAGES allocated heap start=%p size=%#zx\n",
           start, size);

  //
  // On Aries-based systems, warn if the size is larger than what will
  // fit in the TLB cache.  But since that may reduce performance but
  // won't affect function, don't reduce the size to fit.
  //
  if (nic_type == GNI_DEVICE_ARIES && size > max_heap_size) {
    if (chpl_nodeID == 0) {
      char buf1[20], buf2[20], buf3[20], msg[200];
      chpl_snprintf_KMG_z(buf1, sizeof(buf1), nic_max_mem);
      chpl_snprintf_KMG_z(buf2, sizeof(buf2), page_size);
      chpl_snprintf_KMG_f(buf3, sizeof(buf3), size);
      (void) snprintf(msg, sizeof(msg),
                      "Aries TLB cache can cover %s with %s pages; "
                      "with %s heap,\n"
                      "         cache refills may reduce performance",
                      buf1, buf2, buf3);
      chpl_warning(msg, 0, 0);
    }
  }

  registered_heap_size  = size;
  registered_heap_start = start;
  registered_heap_info_set = 1;
  atomic_thread_fence(memory_order_release);
}


static
size_t get_hugepage_size(void)
{
  if (!hugepage_info_set
      && pthread_once(&hugepage_once_flag, set_hugepage_info) != 0) {
    CHPL_INTERNAL_ERROR("pthread_once(&hugepage_once_flag) failed");
  }

  return hugepage_size;
}


static
void set_hugepage_info(void)
{
  if (chpl_numNodes > 1
      && getenv("HUGETLB_DEFAULT_PAGE_SIZE") != NULL) {
    hugepage_size = gethugepagesize();
  }

  //
  // With HUGETLB_NO_RESERVE=yes, we want to report out-of-memory in
  // response to SIGBUS signals resulting from (as best we can tell)
  // being unable to acquire hugepages at fault-in time.
  //
  {
    char const *ev;

    if ((ev = getenv("HUGETLB_NO_RESERVE")) != NULL
        && strcasecmp(ev, "yes") == 0) {
      install_SIGBUS_handler();
    }
  }

  hugepage_info_set = 1;
  atomic_thread_fence(memory_order_release);

  DBG_P_L(DBGF_HUGEPAGES,
          "setting hugepage info: use hugepages %s, sz %#zx",
          (hugepage_size > 0) ? "YES" : "NO", hugepage_size);
}


static
void install_SIGBUS_handler(void)
{
  struct sigaction act;

  act.sa_flags = SA_RESTART | SA_SIGINFO;
  if (sigemptyset(&act.sa_mask) != 0) {
    CHPL_INTERNAL_ERROR("sigemptyset() failed");
  }
  act.sa_sigaction = SIGBUS_handler;
  if (sigaction(SIGBUS, &act, &previous_SIGBUS_sigact) != 0) {
    CHPL_INTERNAL_ERROR("sigaction(SIGBUS) failed");
  }
}


static
void SIGBUS_handler(int signo, siginfo_t *info, void *context)
{
  //
  // See if this was within an as-yet-unregistered region where we may
  // be faulting in pages as a side effect of initialization.  If so,
  // report allocation failure and exit.  Note that we're not holding
  // the dynamic registration mutex and thus mem_regions->mreg_cnt may
  // vary while we're executing this loop.  However, if the SIGBUS is
  // the result of a fault-in failure on some region in the table, that
  // count won't drop below the index of that region, because we can't
  // remove the region until after it's registered and we can't finish
  // registering it without faulting in all its pages.
  // 
  // Also note that although we replicate the format of the "official"
  // message chpl_memhook_check_post() produces, we can't just call it
  // directly or use the same functions as it does, because they're not
  // signal-safe.
  //
  if (info->si_code == BUS_ADRERR) {
    uint64_t addr = (uint64_t) (intptr_t) info->si_addr;

    int mr_i;
    mem_region_t* mr;

    for (mr_i = mem_regions->mreg_cnt - 1, mr = &mem_regions->mregs[mr_i];
         mr_i >= 0 && (addr < mr->addr
                       || addr >= mr->addr + mrtl_len(mr->len)
                       || mrtl_isReg(mr->len));
         mr_i--, mr--)
      ;

    if (mr_i >= 0) {
      char buf[1024];
      chpl_error_vs(buf, sizeof(buf),
                    mr_mregs_supplement[mr_i].ln, mr_mregs_supplement[mr_i].fn,
                    "Out of memory allocating \"%s\"",
                    chpl_mem_descString(mr_mregs_supplement[mr_i].desc));
      write(fileno(stderr), buf, strlen(buf));
      exit_without_cleanup = true;
      atomic_thread_fence(memory_order_release);
      chpl_exit_any(1);
    }
  }

  //
  // This was not due to allocation failure on a hugepage we were trying
  // to fault in.  Restore the previous handler and re-raise the SIGBUS.
  // It should get dealt with as it would have without our handler.  If
  // the old handler returns and execution continues, install our new
  // handler again.
  //
  if (sigaction(SIGBUS, &previous_SIGBUS_sigact, NULL) != 0) {
    CHPL_INTERNAL_ERROR("sigaction(SIGBUS) to reinstall old handler failed");
  }

  {
    sigset_t sigbus_set;

    if (sigemptyset(&sigbus_set) != 0
        || sigaddset(&sigbus_set, SIGBUS) != 0
        || pthread_sigmask(SIG_UNBLOCK, &sigbus_set, NULL) != 0
        || raise(SIGBUS) != 0
        || pthread_sigmask(SIG_BLOCK, &sigbus_set, NULL) != 0) {
      CHPL_INTERNAL_ERROR("cannot re-raise SIGBUS");
    }
  }

  install_SIGBUS_handler();
}


size_t chpl_comm_impl_regMemHeapPageSize(void)
{
  size_t sz;
  if ((sz = get_hugepage_size()) > 0)
    return sz;
  return chpl_getSysPageSize();
}


void chpl_comm_impl_regMemHeapInfo(void** start_p, size_t* size_p)
{
  ensure_registered_heap_info_set();
  *start_p = registered_heap_start;
  *size_p  = registered_heap_size;
}


inline
size_t chpl_comm_impl_regMemAllocThreshold(void)
{
  size_t sz;
  if ((sz = get_hugepage_size()) > 0)
    return sz;
  return SIZE_MAX;
}


#ifdef PERFSTATS_TIME_ZERO_INIT
static __thread uint64_t defaultInit_ts;
#endif

void* chpl_comm_impl_regMemAlloc(size_t size,
                                 chpl_mem_descInt_t desc, int ln, int32_t fn)
{
  int mr_i;
  mem_region_t* mr;
  void* p;

  if (get_hugepage_size() == 0)
    return NULL;

  PERFSTATS_INC(regMemAlloc_cnt);

  //
  // Do we have room for another registered memory region?
  //
  if (atomic_fetch_sub_int_least32_t(&mreg_free_cnt, 1) < 1) {
    atomic_fetch_add_int_least32_t(&mreg_free_cnt, 1);

    static atomic_int_least8_t spoke;
    if (atomic_compare_exchange_strong_int_least8_t(&spoke, 0, 1)) {
      char buf[200];
      snprintf(buf, sizeof(buf),
               "no more registered memory region table entries (max is %d).\n"
               "         Change using CHPL_RT_COMM_UGNI_MAX_MEM_REGIONS.",
               max_mem_regions);
      chpl_warning(buf, 0, 0);
    }

    DBG_P_LP(DBGF_MEMREG, "chpl_regMemAlloc(%#zx): out of table entries", size);
    return NULL;
  }

  //
  // Try to get the memory.
  //
  PERFSTATS_TSTAMP(alloc_ts);
  p = get_huge_pages(ALIGN_UP(size, get_hugepage_size()), GHP_DEFAULT);
  PERFSTATS_ADD(regMem_alloc_nsecs, PERFSTATS_TELAPSED(alloc_ts));
  if (p == NULL) {
    atomic_fetch_add_int_least32_t(&mreg_free_cnt, 1);

    DBG_P_LP(DBGF_MEMREG, "chpl_regMemAlloc(%#zx): no hugepages", size);
    return NULL;
  }

  regMemLock();

  //
  // Find an entry to use and fill it in.  There must be one available,
  // because we didn't underflow the free-entry-count check above.
  //
  for (mr_i = 0;
       mr_i < max_mem_regions && mem_regions->mregs[mr_i].addr != 0;
       mr_i++)
    ;

  assert(mr_i < max_mem_regions);

  mr = &mem_regions->mregs[mr_i];
  mr->addr = (uint64_t) (uintptr_t) p;
  mr->len = mrtl_encode(size, false);

  mr_mregs_supplement[mr_i].desc = desc;
  mr_mregs_supplement[mr_i].ln = ln;
  mr_mregs_supplement[mr_i].fn = fn;

  //
  // Adjust the region count, if necessary.
  //
  if (mr_i >= mem_regions->mreg_cnt) {
    mem_regions->mreg_cnt = mr_i + 1;
    if (mem_regions->mreg_cnt > mreg_cnt_max)
      mreg_cnt_max = mem_regions->mreg_cnt;
  }

  regMemUnlock();

  DBG_P_LP(DBGF_MEMREG,
           "chpl_regMemAlloc(%#" PRIx64 "): "
           "mregs[%d] = %#" PRIx64 ", cnt %d",
           size, mr_i, mr->addr, (int) mem_regions->mreg_cnt);

#ifdef PERFSTATS_TIME_ZERO_INIT
  const size_t pgSize = get_hugepage_size();
  PERFSTATS_TSTAMP(kpage_ts);
  for (int i = 0; i < size; i += pgSize) {
    ((char*) p)[i] = 0;
  }
  PERFSTATS_TGET(defaultInit_ts);
  PERFSTATS_ADD(regMem_kpage_nsecs, PERFSTATS_TDIFF(defaultInit_ts, kpage_ts));
#endif

  return p;
}


void chpl_comm_impl_regMemPostAlloc(void* p, size_t size)
{
  mem_region_t* mr;
  int mr_i;

#ifdef PERFSTATS_TIME_ZERO_INIT
  PERFSTATS_ADD(regMem_defaultInit_nsecs, PERFSTATS_TELAPSED(defaultInit_ts));
#endif

  PERFSTATS_INC(regMemPostAlloc_cnt);

  if (get_hugepage_size() == 0)
    CHPL_INTERNAL_ERROR("chpl_comm_impl_regMemPostAlloc(): "
                        "this isn't my memory");

  DBG_P_LP(DBGF_MEMREG,
           "chpl_comm_impl_regMemPostAlloc(%p, %#" PRIx64 ")",
           p, size);

  //
  // Find the memory region table entry for this memory.
  //
  for (mr_i = mem_regions->mreg_cnt - 1, mr = &mem_regions->mregs[mr_i];
       mr_i >= 0 && (mr->addr != (uint64_t) p || mrtl_len(mr->len) != size);
       mr_i--, mr--)
    ;

  if (mr_i < 0)
    CHPL_INTERNAL_ERROR("chpl_comm_impl_regMemPostAlloc(): "
                        "can't find the memory");

  assert(!mrtl_isReg(mr->len));

  //
  // If we're in early setup and can't register memory yet then we're
  // done.  This entry will get registered and broadcast along with
  // the static entries, when we get to that.  Otherwise, register it.
  //
  if (!can_register_memory)
    return;

  PERFSTATS_TSTAMP(reg_ts);
  (void) register_mem_region(mr->addr, mrtl_len(mr->len), &mr->mdh,
                             false /*allow_failure*/);
  mrtl_setReg(&mr->len);
  PERFSTATS_ADD(regMem_reg_nsecs, PERFSTATS_TELAPSED(reg_ts));

  regMemLock();

  //
  // Update the copies of our memory regions on all nodes.  If this
  // entry is within the already-known range of our table entries then
  // send only this one.  Otherwise, send both all the entries beyond
  // the already-known range and the new count.  In general this will
  // include some new unregistered entries for which we have an address
  // but no length or MDH.  But the presence of those won't create
  // confusion because the remote nodes won't by trying to address
  // within them yet anyway, and later when we do register them we may
  // be able to send just the entries and not the count again.
  //
  if (mr_i < mem_regions_all_entries[chpl_nodeID]->mreg_cnt) {
    DBG_P_L(DBGF_MEMREG_BCAST,
            "chpl_comm_impl_regMemPostAlloc(): entry %d, bcast",
            mr_i);
    PERFSTATS_INC(regMem_bCast_cnt);
    regMemBroadcast(mr_i, 1, false /*send_mreg_cnt*/);
  } else {
    const uint32_t mreg_cnt_public =
                     mem_regions_all_entries[chpl_nodeID]->mreg_cnt;

    DBG_P_L(DBGF_MEMREG_BCAST,
            "chpl_comm_impl_regMemPostAlloc(): "
            "entry %d, bcast %d-%d and cnt %d",
            mr_i,
            (int) mreg_cnt_public, (int) mem_regions->mreg_cnt - 1,
            (int) mem_regions->mreg_cnt);
    PERFSTATS_INC(regMem_bCast_cnt);
    regMemBroadcast(mreg_cnt_public, mem_regions->mreg_cnt - mreg_cnt_public,
                    true /*send_mreg_cnt*/);
  }

  regMemUnlock();
}


chpl_bool chpl_comm_impl_regMemFree(void* p, size_t size)
{
  mem_region_t* mr;
  int mr_i;

  if (get_hugepage_size() == 0)
    return false;

  //
  // Is this memory in our table?
  //
  for (mr_i = mem_regions->mreg_cnt - 1, mr = &mem_regions->mregs[mr_i];
       mr_i >= 0 && (mr->addr != (uint64_t) p || mrtl_len(mr->len) != size);
       mr_i--, mr--)
    ;

  if (mr_i < 0)
    return false;

  assert(mrtl_isReg(mr->len));

  PERFSTATS_INC(regMemFree_cnt);

  DBG_P_LP(DBGF_MEMREG,
           "chpl_comm_impl_regMemFree(%p, %#" PRIx64 "): [%d]",
           p, size, mr_i);

  //
  // Deregister the memory and empty the entry in our table.  Note that
  // even with single-threading we can't compress the table or do
  // anything else that would move entries around, because other threads
  // may be doing lookups in it and they aren't locked out.  Also, we
  // have to finish broadcasting the update before we unlock, because as
  // soon as we unlock, the entry could be reused.
  //
  PERFSTATS_TSTAMP(dereg_ts);
  deregister_mem_region(mr);
  PERFSTATS_ADD(regMem_dereg_nsecs, PERFSTATS_TELAPSED(dereg_ts));

  regMemLock();

  mr->addr = 0;
  mr->len = 0;
  mr->mdh = (gni_mem_handle_t) { 0 };

  //
  // Adjust the memory region count downward, if this was the last
  // active region.
  //
  if (mr_i == mem_regions->mreg_cnt - 1) {
    int j;
    for (j = mr_i - 1; j >= 0 && mem_regions->mregs[j].addr == 0; j--)
      ;
    assert(j >= 0);
    mem_regions->mreg_cnt = j + 1;
  }

  //
  // Update the copies of our memory regions on all nodes.  If removing
  // this entry shortened our table then we just send the new count.
  // Note that this may leave remnant (and misleading) non-0 values in
  // table entries past the new end of the active area in remote nodes'
  // copies of our region table.  This is okay as long as these entries
  // always get overwritten if the table grows past them again, as is
  // the case now.  If removing the entry didn't change the length of
  // the table then we can just send the now-empty entry.
  //
  if (mem_regions->mreg_cnt < mem_regions_all_entries[chpl_nodeID]->mreg_cnt) {
    DBG_P_L(DBGF_MEMREG_BCAST,
            "chpl_comm_impl_regMemFree(): entry %d, bcast cnt %d",
            mr_i, (int) mem_regions->mreg_cnt);
    PERFSTATS_INC(regMem_bCast_cnt);
    regMemBroadcast(0, 0, true /*send_mreg_cnt*/);
  } else {
    DBG_P_L(DBGF_MEMREG_BCAST,
            "chpl_comm_impl_regMemFree(): entry %d, bcast",
            mr_i);
    PERFSTATS_INC(regMem_bCast_cnt);
    regMemBroadcast(mr_i, 1, false /*send_mreg_cnt*/);
  }

  regMemUnlock();

  atomic_fetch_add_int_least32_t(&mreg_free_cnt, 1);

  PERFSTATS_TSTAMP(free_ts);
  free_huge_pages(p);
  PERFSTATS_ADD(regMem_free_nsecs, PERFSTATS_TELAPSED(free_ts));

  return true;
}


#ifdef PERFSTATS_COMM_UGNI
static _PSV_C_TYPE critsec_ts;
#endif

static inline
void regMemLock(void) {
  PERFSTATS_TSTAMP(pstStart);
  if (pthread_mutex_lock(&mem_regions_mutex) != 0)
    CHPL_INTERNAL_ERROR("cannot acquire mem region lock");
  PERFSTATS_TGET(critsec_ts);
  PERFSTATS_ADD(regMem_lock_nsecs, PERFSTATS_TDIFF(critsec_ts, pstStart));
  PERFSTATS_INC(regMem_locks);
  allow_task_yield = false;
}


static inline
void regMemUnlock(void) {
  PERFSTATS_ADD(regMem_critsec_nsecs, PERFSTATS_TELAPSED(critsec_ts));
  if (pthread_mutex_unlock(&mem_regions_mutex) != 0)
    CHPL_INTERNAL_ERROR("cannot release mem region lock");
  allow_task_yield = true;
}


static inline
void regMemBroadcast(int mr_i, int mr_cnt, chpl_bool send_mreg_cnt)
{
  void* src_v[MAX_CHAINED_PUT_LEN];
  int32_t node_v[MAX_CHAINED_PUT_LEN];
  void* tgt_v[MAX_CHAINED_PUT_LEN];
  size_t size_v[MAX_CHAINED_PUT_LEN];
  mem_region_t* remote_mr_v[MAX_CHAINED_PUT_LEN];
  const int vi_limit = (mr_cnt > 0 && send_mreg_cnt)
                       ? (MAX_CHAINED_PUT_LEN - 1)  // using 2 V elems per node
                       : MAX_CHAINED_PUT_LEN;       // using 1 V elems per node
  int vi;

  vi = 0;
  for (int ni = 0; ni < (int) chpl_numNodes; ni++) {
    if (ni == chpl_nodeID) {
      //
      // Update our own map in place.
      //
      if (mr_cnt > 0) {
        memcpy((char*) &mem_regions_all_my_entry_map[ni]->mregs[mr_i],
               (char*) &mem_regions->mregs[mr_i],
               mr_cnt * sizeof(mem_region_t));
      }

      if (send_mreg_cnt) {
        mem_regions_all_my_entry_map[ni]->mreg_cnt = mem_regions->mreg_cnt;
      }
    } else {
      //
      // Update every other node's map remotely.
      //
      if (vi >= vi_limit) {
        do_remote_put_V(vi, src_v, node_v, tgt_v, size_v, remote_mr_v,
                        may_proxy_false);
        vi = 0;
      }

      if (mr_cnt > 0) {
        src_v[vi] = (char*) &mem_regions->mregs[mr_i];
        node_v[vi] = ni;
        tgt_v[vi] = (char*) &mem_regions_all_my_entry_map[ni]->mregs[mr_i];
        size_v[vi] = mr_cnt * sizeof(mem_region_t);
        remote_mr_v[vi] = &gnr_mreg_map[ni];
        vi++;
      }

      if (send_mreg_cnt) {
        src_v[vi] = (char*) &mem_regions->mreg_cnt;
        node_v[vi] = ni;
        tgt_v[vi] = (char*) &mem_regions_all_my_entry_map[ni]->mreg_cnt;
        size_v[vi] = sizeof(mem_regions->mreg_cnt);
        remote_mr_v[vi] = &gnr_mreg_map[ni];
        vi++;
      }
    }
  }

  if (vi > 0) {
    do_remote_put_V(vi, src_v, node_v, tgt_v, size_v, remote_mr_v,
                    may_proxy_false);
  }
}


void chpl_comm_broadcast_global_vars(int numGlobals)
{
  int i;

  DBG_P_LP(DBGF_IFACE, "IFACE chpl_comm_broadcast_global_vars(%d)",
           numGlobals);

  if (chpl_nodeID != 0) {
    for (i = 0; i < numGlobals; i++)
      do_remote_get(chpl_globals_registry[i], 0, chpl_globals_registry[i],
                    sizeof(wide_ptr_t), may_proxy_true);
  }
}


void chpl_comm_broadcast_private(int id, size_t size, int32_t tid)
{
  int i;

  DBG_P_LP(DBGF_IFACE, "IFACE chpl_comm_broadcast_private(%d, %zd)", id, size);

  //
  // TODO: Currently this does a PUT and wait for remote completion to
  //       each remote locale.  A performance improvement would be to
  //       do all, or a batch of, the PUTs and only then wait for the
  //       associated CQ events.
  //
  for (i = 0; i < chpl_numNodes; i++) {
    if (i != chpl_nodeID) {
      do_remote_put(chpl_private_broadcast_table[id], i,
                    chpl_private_broadcast_table[id], size,
                    NULL, may_proxy_true);
    }
  }
}


void chpl_comm_barrier(const char *msg)
{
  DBG_P_L(DBGF_IFACE, "IFACE chpl_comm_barrier(\"%s\")", msg);

  if (chpl_numNodes == 1)
    return;

  chpl_comm_diags_verbose_printf("barrier for '%s'", msg);

  //
  // If we can't communicate yet, just do a PMI barrier.
  //
  if (!polling_task_running) {
    if (PMI_Barrier() != PMI_SUCCESS)
      CHPL_INTERNAL_ERROR("PMI_Barrier() failed");
    return;
  }

  //
  // Wait for our child locales to notify us that they have reached the
  // barrier.
  //
  DBG_P_LP(DBGF_BARRIER, "BAR wait for %d children", (int) bar_num_children);
  for (uint32_t i = 0; i < bar_num_children; i++) {
    while (bar_info.child_notify[i] == 0) {
      PERFSTATS_INC(lyield_in_bar_1_cnt);
      local_yield();
    }
  }

  if (chpl_nodeID != 0) {
    //
    // Notify our parent locale that we have reached the barrier.
    //
    static uint32_t bar_flag = 1;
    uint32_t child_in_parent = (chpl_nodeID - 1) % BAR_TREE_NUM_CHILDREN;

    DBG_P_LP(DBGF_BARRIER, "BAR notify parent %d", (int) bar_parent);
    do_remote_put(&bar_flag, bar_parent,
                  (void*) &parent_bar_info->child_notify[child_in_parent],
                  sizeof(bar_flag), NULL, may_proxy_true);

    //
    // Wait for our parent locale to release us from the barrier.
    //
    DBG_P_LP(DBGF_BARRIER, "BAR wait for parental release");
    while (bar_info.parent_release == 0) {
      PERFSTATS_INC(lyield_in_bar_2_cnt);
      local_yield();
    }
  }

  //
  // Clear all our barrier flags.
  //
  for (uint32_t i = 0; i < bar_num_children; i++)
    bar_info.child_notify[i] = 0;
  bar_info.parent_release = 0;

  //
  // Release our children.
  //
  if (bar_num_children > 0) {
    void* src_v[MAX_CHAINED_PUT_LEN];
    int32_t node_v[MAX_CHAINED_PUT_LEN];
    void* tgt_v[MAX_CHAINED_PUT_LEN];
    size_t size_v[MAX_CHAINED_PUT_LEN];

    // TODO handle this case instead of forcing children < MAX_CHAINED_PUT_LEN
    assert(bar_num_children < MAX_CHAINED_PUT_LEN);

    DBG_P_LP(DBGF_BARRIER, "BAR release %d children", (int) bar_num_children);
    for (uint32_t i = 0; i < bar_num_children; i++) {
      static uint32_t release_flag = 1;
      src_v[i] = &release_flag;
      node_v[i] = bar_min_child + i;
      tgt_v[i] = (void*) &child_bar_info[i]->parent_release;
      size_v[i] = sizeof(release_flag);
    }
    do_remote_put_V(bar_num_children, src_v, node_v, tgt_v, size_v, NULL,
                    may_proxy_true);
  }
}


void chpl_comm_pre_task_exit(int all)
{
  if (exit_without_cleanup)
    return;

  if (chpl_numNodes == 1)
    return;

  if (all) {
    if (chpl_nodeID == 0) {
      int i;
      for (i = 0; i < chpl_numNodes; i++) {
        if (i != chpl_nodeID) {
          fork_shutdown(i);
        }
      }
    } else {
      pthread_mutex_lock(&shutdown_mutex);
      while (!can_shutdown) {
        pthread_cond_wait(&shutdown_cond, &shutdown_mutex);
      }
      pthread_mutex_unlock(&shutdown_mutex);
    }

    chpl_comm_barrier("chpl_comm_pre_task_exit");

    polling_task_please_exit = true;

    if (chpl_nodeID == 0) {
      while (!polling_task_done)
        sched_yield();
    }
  }

  //
  // It's handy to be able to print the registered memory regions
  // high water mark whether set up for debug info or not.
  //
  {
#ifdef DEBUG
    const int test = _DBG_DO(DBGF_MEMREG)
                     || (chpl_nodeID == 0
                         && chpl_env_rt_get_bool("COMM_UGNI_MEMREG_HWM",
                                                 false));
    FILE* f = debug_file;
#else
    const int test = (chpl_nodeID == 0
                      && chpl_env_rt_get_bool("COMM_UGNI_MEMREG_HWM", false));
    FILE* f = stdout;
#endif

    if (test) {
      fprintf(f, "ugni comm: reg mem regions high water mark %d\n",
              (int) mreg_cnt_max);
    }
  }

  for (uint32_t i = 0; i < comm_dom_cnt; i++) {
    DBGSTAT_P_L(DBGSF_ANY, "cd[%d] acqs:               %12" PRIu64, i,
                comm_doms[i].acqs);
    DBGSTAT_P_L(DBGSF_ANY, "cd[%d] acqs_looks:         %12" PRIu64, i,
                comm_doms[i].acqs_looks);
    DBGSTAT_P_L(DBGSF_ANY, "cd[%d] acqs_with_rb:       %12" PRIu64, i,
                comm_doms[i].acqs_with_rb);
    DBGSTAT_P_L(DBGSF_ANY, "cd[%d] acqs_with_rb_looks: %12" PRIu64, i,
                comm_doms[i].acqs_with_rb_looks);
    DBGSTAT_P_L(DBGSF_ANY, "cd[%d] reacqs:             %12" PRIu64, i,
                comm_doms[i].reacqs);
  }

  //
  // Here we would like to shut everything down and free up all the
  // memory we've allocated.  But we can't do that yet, because we may
  // do a little bit more communication in support of internal things
  // like memory reporting.  (See the shutdown logic in chplexit.c.)
  // So, although at this point we can't do remote forks because we've
  // stopped the polling thread, we still have to wait until later to
  // get rid of the rest of our uGNI infrastructure and free all our
  // memory.
  //
}


void chpl_comm_exit(int all, int status)
{
  if (exit_without_cleanup)
    return;

#ifdef DEBUG
  debug_exiting = true;
#endif

  chpl_comm_mem_reg_exit();

  if (all)
    exit_all(status);
  else
    exit_any(status);
}


static
void exit_all(int status)
{
  {
    PMI_BOOL initialized;

    if (PMI_Initialized(&initialized) != PMI_SUCCESS)
      CHPL_INTERNAL_ERROR("PMI_Initialized() failed");
    if (initialized == PMI_TRUE && PMI_Finalize() != PMI_SUCCESS)
      CHPL_INTERNAL_ERROR("PMI_Finalize() failed");
  }

  if (chpl_numNodes == 1)
    return;
}


static
void exit_any(int status)
{
  //
  // Don't clean up anything. Just shut everything down right now.
  //
}


static
void rf_handler(gni_cq_entry_t* ev)
{
  //
  // This is invoked for each event on the rf_cqh completion queue.
  // It has to be fast, because its speed sets the limit on how fast
  // we can handle inbound fork requests.  For that reason, we do
  // not allow it to communicate remotely.  Any communication must
  // be done in an invoked task, not in the handler itself.
  //
  uint32_t inst_id;
  uint32_t req_li;
  int      req_cdi;
  int      req_rbi;
  fork_t*  f;

  inst_id = GNI_CQ_GET_REM_INST_ID(*ev);
  GNI_DECODE_REM_INST_ID(req_li, req_cdi, req_rbi, inst_id);
  f = RECV_SIDE_FORK_REQ_BUF_ADDR(req_li, req_cdi, req_rbi);

  switch (f->b.op) {
  case fork_op_small_call:
    DBG_P_LP(DBGF_RF, "forkFrom(%d) %s",
             (int) req_li, sprintf_rf_req(-1, f)); 
    {
      fork_small_call_info_t* f_c = (fork_small_call_info_t*) f;
      
      // Reconstruct the chpl_comm_on_bundle_t and copy the arguments to it
      fork_small_call_task_t space;
      chpl_comm_on_bundle_t* on_bundle = &space.bundle;

      size_t payload_size = f_c->payload_size;
      size_t bundle_size;
      chpl_fn_p fn;

      // Copy task state (e.g. serial state) to space.
      on_bundle->task_bundle.state = f_c->state;

      // Copy the payload to space.
      // Note ptr+1 here is the same as (unsigned char*)ptr + sizeof(*ptr)
      // and it refers to the memory just after that structure.
      // Also note that we could copy to space.buf directly, but
      // it's possible for the C compiler to add padding before the buf field.
      memcpy(on_bundle + 1, f_c + 1, payload_size);
      bundle_size = sizeof(chpl_comm_on_bundle_t) + payload_size;

      if (f_c->fast) {
        chpl_ftable_call(f_c->fid, on_bundle);
        indicate_done(&f_c->b);
        // doesn't call release_req_buf, because that
        // is handled on the sender side for fast forks
      }
      else {
        if (f_c->blocking)
          fn = (chpl_fn_p) fork_call_wrapper_blocking;
        else
          fn = (chpl_fn_p) chpl_ftable[f_c->fid];

        // Save fid, caller, ack so the wrapper function can use these.
        // these are saved in the comm portion of the on_bundle.
        on_bundle->comm.fid = f_c->fid;
        on_bundle->comm.caller = f_c->b.caller;
        on_bundle->comm.rf_done = f_c->b.rf_done;

        chpl_task_startMovedTask(f_c->fid,
                                 fn,
                                 chpl_comm_on_bundle_task_bundle(on_bundle),
                                 bundle_size,
                                 f_c->subloc,
                                 chpl_nullTaskID);

        release_req_buf(req_li, req_cdi, req_rbi);
      }
    }
    break;

  case fork_op_large_call:
    DBG_P_LP(DBGF_RF, "forkFrom(%d) %s",
             (int) req_li, sprintf_rf_req(-1, f)); 
    {
      fork_large_call_info_t* f_lc = (fork_large_call_info_t*) f;
      fork_small_call_info_t* f_c = &f_lc->b;
      
      // Create a task bundle to complete a large call
      fork_large_call_task_t bundle;

      // Copy task state (e.g. serial state) to space.
      bundle.task.state = f_c->state;

      // copy the fork_large_call_info_t to it
      bundle.large = *f_lc;

      chpl_task_startMovedTask(f_c->fid,
                               (chpl_fn_p) fork_call_wrapper_large,
                               &bundle.task, sizeof(fork_large_call_task_t),
                               f_c->subloc,
                               chpl_nullTaskID);

      release_req_buf(req_li, req_cdi, req_rbi);
    }
    break;

  case fork_op_put:
    DBG_P_LP(DBGF_GETPUT|DBGF_RF, "forkFrom(%d) %s",
             (int) req_li, sprintf_rf_req((int) req_li, f));

    {
      fork_xfer_info_t f_x = f->x;

      release_req_buf(req_li, req_cdi, req_rbi);
      do_remote_put(f_x.src, req_li, f_x.tgt, f_x.size, NULL, may_proxy_false);
      indicate_done(&f_x.b);
    }
    break;

  case fork_op_get:
    DBG_P_LP(DBGF_GETPUT|DBGF_RF, "forkFrom(%d) %s",
             (int) req_li, sprintf_rf_req((int) req_li, f));

    {
      fork_xfer_task_t bundle = {.x = f->x};

      release_req_buf(req_li, req_cdi, req_rbi);
      chpl_task_startMovedTask(FID_NONE, (chpl_fn_p) fork_get_wrapper,
                               &bundle.task, sizeof(fork_xfer_task_t),
                               c_sublocid_any, chpl_nullTaskID);
    }
    break;

  case fork_op_free:
    DBG_P_LP(DBGF_RF, "forkFrom(%d) %s",
             (int) req_li, sprintf_rf_req(-1, f));

    {
      void* p = f->f.p;
      release_req_buf(req_li, req_cdi, req_rbi);
      chpl_mem_free(p, 0, 0);
    }
    break;

  case fork_op_amo:
    DBG_P_LP(DBGF_AMO|DBGF_RF, "forkFrom(%d) %s",
             (int) req_li, sprintf_rf_req((int) req_li, f));

    {
      fork_amo_info_t f_a = f->a;
      release_req_buf(req_li, req_cdi, req_rbi);
      fork_amo_wrapper(&f_a);
    }
    break;

  case fork_op_shutdown:
    DBG_P_LP(DBGF_RF, "shutdownFrom(%d) %s",
             (int) req_li, sprintf_rf_req(-1, f));

    {
      release_req_buf(req_li, req_cdi, req_rbi);
      pthread_mutex_lock(&shutdown_mutex);
      can_shutdown = true;
      pthread_cond_signal(&shutdown_cond);
      pthread_mutex_unlock(&shutdown_mutex);
    }
    break;

  default:
    CHPL_INTERNAL_ERROR("unexpected fork request operation");
    break;
  }
}

static
void fork_call_wrapper_blocking(chpl_comm_on_bundle_t* f)
{
  // Call the on body 
  chpl_ftable_call(f->comm.fid, f);

  //
  // In the blocking case, let the caller know we're done.  It will free
  // the copy of the argument it made on our behalf.  In the nonblocking
  // case, we have to do a remote fork back to the initiating locale to
  // free that argument ourselves.
  //

  indicate_done2(f->comm.caller, (rf_done_t*) f->comm.rf_done);
}
  
static
void fork_call_wrapper_large(fork_large_call_task_t* f)
{
  fork_large_call_info_t* lc = &f->large;
  int caller;
  chpl_comm_on_bundle_t* bundle;
  chpl_bool blocking;
  size_t arg_size;
  void* remote_arg = NULL;
  rf_done_t* rf_done;
 
  blocking = lc->b.blocking;
  caller   = lc->b.b.caller;
  rf_done  = lc->b.b.rf_done;

  remote_arg = lc->arg;
  arg_size   = lc->arg_size;

  assert(remote_arg);
  assert(arg_size > 0);

  // Allocate a buffer to hold the complete on bundle
  bundle = chpl_mem_alloc(arg_size, CHPL_RT_MD_COMM_FRK_RCV_INFO, 0, 0);

  // Get the complete on-bundle from the initiating side.
  do_remote_get(bundle, caller, remote_arg, arg_size, may_proxy_true);

  // In the large nonblocking case, we have to do a remote fork back to the
  // initiating locale to free that argument ourselves. This can be
  // done before the user code starts running in order to reduce
  // memory pressure.
  if (!blocking) {
    fork_free(caller, remote_arg);
  }
  
  // Call the on body 
  chpl_ftable_call(lc->b.fid, bundle);

  // Free the bundle we just allocated. 
  chpl_mem_free(bundle, 0, 0);

  //
  // In the blocking case, let the caller know we're done.  It will free
  // the copy of the argument it made on our behalf.  In the nonblocking
  // case, we have to do a remote fork back to the initiating locale to
  // free that argument ourselves.
  //
  if (blocking) {
    // Blocking forks need to notify the caller that the
    // request has completed.
    indicate_done2(caller, rf_done);
  }
}

static
void fork_get_wrapper(fork_xfer_task_t* f)
{
  do_remote_get(f->x.tgt, f->x.b.caller, f->x.src, f->x.size, may_proxy_false);
  indicate_done(&f->x.b);
}


static
inline
size_t do_amo_on_cpu(fork_amo_cmd_t cmd,
                     void* res, void* obj, void* opnd1, void* opnd2)
{
  size_t res_size = 0;

#define CPU_INT_ARITH_AMO(_o, _t)                                       \
        do {                                                            \
          if (res == NULL) {                                            \
            (void) atomic_fetch_##_o##_##_t((atomic_##_t*) obj,         \
                                            *(_t*) opnd1);              \
          }                                                             \
          else {                                                        \
            _t my_res;                                                  \
            my_res = atomic_fetch_##_o##_##_t((atomic_##_t*) obj,       \
                                              *(_t*) opnd1);            \
            memcpy(res, &my_res, sizeof(my_res));                       \
            res_size = sizeof(my_res);                                  \
          }                                                             \
        } while (0)

  //
  // Here we implement AMOs which the NIC cannot do, either because
  // the target object is not in registered memory or because the NIC
  // lacks native support.  For more information, see the comment
  // before chpl_comm_atomic_put_int32().
  //
  switch (cmd) {
  case put_32:
    atomic_store_int_least32_t((atomic_int_least32_t*) obj,
                               *(int_least32_t*) opnd1);
    break;

  case put_64:
    atomic_store_int_least64_t((atomic_int_least64_t*) obj,
                               *(int_least64_t*) opnd1);
    break;

  case get_32:
    {
      int_least32_t my_res;
      my_res = atomic_load_int_least32_t((atomic_int_least32_t*) obj);
      memcpy(res, &my_res, sizeof(my_res));
      res_size = sizeof(my_res);
    }
    break;

  case get_64:
    {
      int_least64_t my_res;
      my_res = atomic_load_int_least64_t((atomic_int_least64_t*) obj);
      memcpy(res, &my_res, sizeof(my_res));
      res_size = sizeof(my_res);
    }
    break;

  case xchg_32:
    {
      int_least32_t my_res;
      my_res = atomic_exchange_int_least32_t((atomic_int_least32_t*) obj,
                                             *(int_least32_t*) opnd1);
      memcpy(res, &my_res, sizeof(my_res));
      res_size = sizeof(my_res);
    }
    break;

  case xchg_64:
    {
      int_least64_t my_res;
      my_res = atomic_exchange_int_least64_t((atomic_int_least64_t*) obj,
                                             *(int_least64_t*) opnd1);
      memcpy(res, &my_res, sizeof(my_res));
      res_size = sizeof(my_res);
    }
    break;

  case cmpxchg_32:
    {
      chpl_bool32 my_res;
      my_res = atomic_compare_exchange_strong_int_least32_t
                 ((atomic_int_least32_t*) obj,
                  *(int_least32_t*) opnd1,
                  *(int_least32_t*) opnd2);
      memcpy(res, &my_res, sizeof(my_res));
      res_size = sizeof(my_res);
    }
    break;

  case cmpxchg_64:
    //
    // If the object is not in memory registered with the NIC, use the
    // processor.  Otherwise, since the other 64-bit AMOs are done on
    // the NIC, for coherence do this one on the NIC as well.
    //
    {
      chpl_bool32 my_res;
      mem_region_t* mr;
      if ((mr = mreg_for_local_addr(obj)) == NULL) {
        my_res = atomic_compare_exchange_strong_int_least64_t
                   ((atomic_int_least64_t*) obj,
                    *(int_least64_t*) opnd1,
                    *(int_least64_t*) opnd2);
      }
      else {
        int_least64_t nic_res;
        do_nic_amo(opnd1, opnd2, chpl_nodeID, obj, sizeof(nic_res),
                   amo_cmd_2_nic_op(cmpxchg_64, 1), &nic_res, mr);
        my_res = (nic_res == *(int_least64_t*) opnd1) ? true : false;
      }
      memcpy(res, &my_res, sizeof(my_res));
      res_size = sizeof(my_res);
    }
    break;

  case and_i32:
    CPU_INT_ARITH_AMO(and, int_least32_t);
    break;

  case and_i64:
    CPU_INT_ARITH_AMO(and, int_least64_t);
    break;

  case or_i32:
    CPU_INT_ARITH_AMO(or, int_least32_t);
    break;

  case or_i64:
    CPU_INT_ARITH_AMO(or, int_least64_t);
    break;

  case xor_i32:
    CPU_INT_ARITH_AMO(xor, int_least32_t);
    break;

  case xor_i64:
    CPU_INT_ARITH_AMO(xor, int_least64_t);
    break;

  case add_i32:
    CPU_INT_ARITH_AMO(add, int_least32_t);
    break;

  case add_i64:
    CPU_INT_ARITH_AMO(add, int_least64_t);
    break;

  case add_r32:
    //
    // Emulate 32-bit real add using compare-exchange.
    //
    {
      int_least32_t expected;
      int_least32_t desired;
      chpl_bool32 done;

      do {
        expected = atomic_load_int_least32_t((atomic_int_least32_t*) obj);
        *(float*) &desired  = *(float*) &expected + *(float*) opnd1;
        done = atomic_compare_exchange_strong_int_least32_t
                 ((atomic_int_least32_t*) obj, expected, desired);
      } while (!done);

      if (res != NULL) {
        memcpy(res, &expected, sizeof(expected));
        res_size = sizeof(expected);
      }
    }
    break;

  case add_r64:
    //
    // Emulate 64-bit real add using compare-exchange.  If the object
    // is not in memory registered with the NIC, use the processor.
    // Otherwise, since the other 64-bit AMOs are done on the NIC, for
    // coherence do this one on the NIC as well.
    //
    {
      int_least64_t expected;
      int_least64_t desired;
      mem_region_t* mr;

      if ((mr = mreg_for_local_addr(obj)) == NULL) {
        chpl_bool32 done;

        do {
          expected =
            atomic_load_int_least64_t((atomic_int_least64_t*) obj);
          *(double*) &desired = *(double*) &expected + *(double*) opnd1;
          done = atomic_compare_exchange_strong_int_least64_t
                   ((atomic_int_least64_t*) obj, expected, desired);
        } while (!done);
      }
      else {
        int_least64_t nic_res;

        do {
          do_remote_get(&expected, chpl_nodeID, obj, sizeof(expected),
                        may_proxy_false);
          *(double*) &desired = *(double*) &expected + *(double*) opnd1;
          do_nic_amo(&expected, &desired, chpl_nodeID, obj,
                     sizeof(nic_res), amo_cmd_2_nic_op(cmpxchg_64, 1),
                     &nic_res, mr);
        } while (nic_res != expected);
      }

      if (res != NULL) {
        memcpy(res, &expected, sizeof(expected));
        res_size = sizeof(expected);
      }
    }
    break;

  default:
    CHPL_INTERNAL_ERROR("unsupported fork_amo command");
  }

  return res_size;

#undef CPU_INT_ARITH_AMO
}


static
void fork_amo_wrapper(fork_amo_info_t* f_a)
{
  fork_amo_data_t res;
  size_t res_size;

  res_size = do_amo_on_cpu(f_a->cmd, &res, f_a->obj, &f_a->opnd1, &f_a->opnd2);
  if (f_a->res != NULL) {
    do_remote_put(&res, f_a->b.caller, f_a->res, res_size, NULL,
                  may_proxy_false);
  }

  indicate_done(&f_a->b);
}


static
void release_req_buf(uint32_t li, int cdi, int rbi)
{
  static chpl_bool32 free_flag = true;
  send_polling_response(&free_flag, li,
                        RECV_SIDE_FORK_REQ_FREE_ADDR(li, cdi, rbi),
                        sizeof(free_flag), &gnr_mreg_map[li]);
}


static
inline
void indicate_done(fork_base_info_t* b)
{
  indicate_done2(b->caller, b->rf_done);
}


static
inline
void indicate_done2(int caller, rf_done_t *ack)
{
  static rf_done_t done = 1;
  send_polling_response(&done, caller, ack, sizeof(done), NULL);
}


static
void send_polling_response(void* src_addr, c_nodeid_t locale, void* tgt_addr,
                           size_t size, mem_region_t* mr)
{
  gni_post_descriptor_t* post_desc;

  //
  // If we're not the polling task, send the response the regular way.
  // Thus we only do asynchronous completion processing on polling task
  // response transactions initiated on its firmly bound comm domain.
  // This gets nearly all the benefit of not waiting for completions,
  // while avoiding concurrency control entirely.
  //
  if (cd == NULL || !cd->firmly_bound) {
    do_remote_put(src_addr, locale, tgt_addr, size, mr, may_proxy_false);
    return;
  }

  DBG_P_LP(DBGF_GETPUT, "SendPollResp %p -> %d:%p (%#zx)",
           src_addr, (int) locale, tgt_addr, size);

  {
    //
    // This pool of GNI Post descriptors is for the polling task to use
    // for request responses (buffer releases and "done" indicators).
    // To improve throughput, we don't wait for the remote completions
    // when we send these.  Instead, we collect the CQ completion events
    // later, as they come in.  We can have as many request responses in
    // flight simultaneously as we have Post descriptors in the pool.
    // Small-scale runs on Aries-based systems show the polling task can
    // do about 3 minimum-cost requests ("fast" remote forks, etc.) in
    // the minimum network latency of ~1 usec.  The pool size we use
    // here is enough larger that it will cover the max network latency
    // of ~1.5 usec.
    //
    // The post_id members of these are used as alloc/free indicators,
    // with 0 meaning "free".
    //
#define PPDESCS_CNT 8  // must be a power of 2; see PPDI_NEXT()

#define PPDI_NEXT(_i) (((_i) + 1) & (PPDESCS_CNT - 1))

    static gni_post_descriptor_t polling_post_descs[PPDESCS_CNT] = {{ 0 }};
    static int last_ppdi = 0;
    int ppdi;

    ppdi = last_ppdi;
    while (polling_post_descs[ppdi].post_id != 0) {
      if ((ppdi = PPDI_NEXT(ppdi)) == last_ppdi) {
        local_yield();
        consume_all_outstanding_cq_events(cd_idx);
      }
    }

    last_ppdi = PPDI_NEXT(ppdi);

    post_desc = &polling_post_descs[ppdi];
    post_desc->post_id = 1;  // mark as allocated

#undef PPDESCS_CNT
#undef PPDI_NEXT
  }

  //
  // Fill in the POST descriptor.
  //
  if (mr == NULL
      && (mr = mreg_for_remote_addr(tgt_addr, locale)) == NULL) {
    CHPL_INTERNAL_ERROR("send_polling_response(): "
                        "remote address is not NIC-registered");
  }

  post_desc->type            = GNI_POST_FMA_PUT;
  post_desc->cq_mode         = GNI_CQMODE_GLOBAL_EVENT;
  post_desc->dlvr_mode       = GNI_DLVMODE_PERFORMANCE;
  post_desc->rdma_mode       = 0;
  post_desc->src_cq_hndl     = 0;
  post_desc->local_addr      = (uint64_t) (intptr_t) src_addr;
  post_desc->remote_addr     = (uint64_t) (intptr_t) tgt_addr;
  post_desc->remote_mem_hndl = mr->mdh;
  post_desc->length          = size;

  //
  // Initiate the transaction.  Don't wait for it to complete.  We'll
  // consume any completion events later, in various places.
  //
  PERFSTATS_INC(put_cnt);
  PERFSTATS_ADD(put_byte_cnt, size);
  (void) post_fma(locale, post_desc);
}


//
// Non-blocking PUT/GET descriptor management
//

static
inline
nb_desc_idx_t nb_desc_idx_encode(int i, int j)
{
  return (nb_desc_idx_t) (i << 8 | j);
}


static
inline
void nb_desc_idx_decode(int* ip, int* jp, nb_desc_idx_t nbdi)
{
  *ip = nbdi >> 8;
  *jp = nbdi & 0xff;
}


static
inline
nb_desc_t* nb_desc_idx_2_ptr(nb_desc_idx_t nbdi)
{
  int i, j;
  nb_desc_idx_decode(&i, &j, nbdi);
  return &nb_desc_pool[i][j];
}


static
inline
chpl_comm_nb_handle_t nb_desc_idx_2_handle(nb_desc_idx_t nbdi)
{
  //
  // We offset j by 1 in the external handle so that when i==0, j==0
  // it doesn't end up producing a NULL handle pointer.
  //
  return (chpl_comm_nb_handle_t) ((intptr_t) nbdi + 1);
}


static
inline
nb_desc_idx_t nb_desc_handle_2_idx(chpl_comm_nb_handle_t h)
{
  //
  // We offset j by 1 in the external handle so that when i==0, j==0
  // it doesn't end up producing a NULL handle pointer.
  //
  return (nb_desc_idx_t) ((intptr_t) h - 1);
}


static
void nb_desc_init(void)
{
  int i, j;

  if (NB_DESC_NUM_POOLS < comm_dom_cnt)
    chpl_warning("(NB_DESC_NUM_POOLS < comm_dom_cnt) may lead to hangs", 0, 0);

  for (i = 0; i < NB_DESC_NUM_POOLS; i++) {
    for (j = 0; j < NB_DESC_NUM_PER_POOL - 1; j++) {
      atomic_init_bool(&nb_desc_pool[i][j].done, false);
      nb_desc_pool[i][j].next = j + 1;
    }
    nb_desc_pool[i][j].next = -1;

    mpool_idx_init(&nb_desc_pool_head[i], 0);

    atomic_init_bool(&nb_desc_pool_lock[i], false);
  }

  mpool_idx_init(&nb_desc_pool_i, 0);
}


static
inline
nb_desc_idx_t nb_desc_alloc(void)
{
  int i, j;
  nb_desc_idx_t nbdi = 0;

  //
  // Cycle through the pools and find one that contains a free nb_desc
  // flag we can use.  Just keep trying until we find one.
  //
  for (i = nb_desc_next_pool_i(), j = -1;
       j < 0;
       i = (i + 1) % NB_DESC_NUM_POOLS) {
    if (mpool_idx_load(&nb_desc_pool_head[i]) >= 0 &&
        !atomic_exchange_bool(&nb_desc_pool_lock[i], true)) {
      if ((j = mpool_idx_load(&nb_desc_pool_head[i])) >= 0) {
        nbdi = nb_desc_idx_encode(i, j);
        mpool_idx_store(&nb_desc_pool_head[i], nb_desc_pool[i][j].next);
      }

      atomic_store_bool(&nb_desc_pool_lock[i], false);
    }
  }

  return nbdi;
}


static
inline
void nb_desc_free(nb_desc_idx_t nbdi)
{
  int i, j;

  //
  // Add this flag back to its pool.
  //
  nb_desc_idx_decode(&i, &j, nbdi);
  while (atomic_exchange_bool(&nb_desc_pool_lock[i], true))
    ;
  nb_desc_pool[i][j].next = mpool_idx_exchange(&nb_desc_pool_head[i], j);
  atomic_store_bool(&nb_desc_pool_lock[i], false);
}


static
void rf_done_pre_init(void)
{
  //
  // We overload rf_done indicators as pool "next" links, so the
  // latter have to fit in the former.
  //
  assert(sizeof(rf_done_pool_t) <= sizeof(rf_done_t));

  //
  // The fork request buffers and their is-free flags aren't part of
  // the rf_done flags as such, but both have to do with remote forks
  // and the former have to be in NIC-registered memory just as the
  // latter do, so this seems the best place to express that to the
  // registered-memory allocator.
  //
  chpl_comm_mem_reg_add_request(FORK_REQ_BUFS_PER_LOCALE
                                * sizeof(fork_reqs[0]));
  chpl_comm_mem_reg_add_request(FORK_REQ_BUFS_PER_LOCALE
                                * sizeof(fork_reqs_free[0]));

  chpl_comm_mem_reg_add_request(RF_DONE_NUM_POOLS
                                * sizeof(rf_done_pool[0]));
}


static
void rf_done_init(void)
{
  int i, j;

  if (RF_DONE_NUM_POOLS * RF_DONE_NUM_PER_POOL
      < comm_dom_cnt_max * FORK_REQ_BUFS_PER_CD)
    chpl_warning("(RF_DONE_NUM_POOLS * RF_DONE_NUM_PER_POOL "
                 "< comm_dom_cnt_max * FORK_REQ_BUFS_PER_CD) "
                 "may lead to hangs",
                 0, 0);

  // Must be directly communicable without proxy.
  rf_done_pool = (rf_done_pool_t (*)[RF_DONE_NUM_PER_POOL])
                 chpl_comm_mem_reg_allocMany(RF_DONE_NUM_POOLS,
                                             sizeof(rf_done_pool[0]),
                                             CHPL_RT_MD_COMM_PER_LOC_INFO,
                                             0, 0);

  for (i = 0; i < RF_DONE_NUM_POOLS; i++) {
    for (j = 0; j < RF_DONE_NUM_PER_POOL - 1; j++) {
      rf_done_pool[i][j] = j + 1;
    }
    rf_done_pool[i][j] = -1;

    mpool_idx_init(&rf_done_pool_head[i], 0);

    atomic_init_bool(&rf_done_pool_lock[i], false);
  }

  mpool_idx_init(&rf_done_pool_i, 0);
}


static
inline
rf_done_t* rf_done_alloc(void)
{
  int pool_tries;
  int i, j;
  rf_done_pool_t* rf_done_p;

  //
  // Cycle through the pools and find one that contains a free rf_done
  // flag we can use.  We give up when we've looked at all the pools
  // twice without finding anything.
  //
  // We need a termination test because we can actually run out of
  // these, if for example RF_DONE_NUM_POOLS*RF_DONE_NUM_IN_POOL tasks
  // do remote on-stmts all at once, and each of those tries to do
  // another on-stmt.  If we ever see that happen in a program that
  // isn't specifically designed to achieve it, we'll have to revisit
  // how we've approached this.
  //
  for (pool_tries = 0, i = rf_done_next_pool_i(), rf_done_p = NULL;
       pool_tries < 2 * RF_DONE_NUM_POOLS && rf_done_p == NULL;
       pool_tries++, i = (i + 1) % RF_DONE_NUM_POOLS) {
    if (mpool_idx_load(&rf_done_pool_head[i]) >= 0 &&
        !atomic_exchange_bool(&rf_done_pool_lock[i], true)) {
      if ((j = mpool_idx_load(&rf_done_pool_head[i])) >= 0) {
        rf_done_p = &rf_done_pool[i][j];
        mpool_idx_store(&rf_done_pool_head[i], *rf_done_p);
      }

      atomic_store_bool(&rf_done_pool_lock[i], false);
    }
  }

  if (rf_done_p == NULL)
    CHPL_INTERNAL_ERROR("rf_done_pool empty");

  return (rf_done_t*) rf_done_p;
}


static
inline
void rf_done_free(rf_done_t* rf_done_p)
{
  rf_done_pool_t* rfdpp = (rf_done_pool_t*) rf_done_p;
  int i = (rfdpp - (rf_done_pool_t*) rf_done_pool) / RF_DONE_NUM_PER_POOL;
  int j = (rfdpp - (rf_done_pool_t*) rf_done_pool) % RF_DONE_NUM_PER_POOL;

  //
  // Add this flag back to its pool.
  //
  while (atomic_exchange_bool(&rf_done_pool_lock[i], true))
    ;
  rf_done_pool[i][j] = mpool_idx_exchange(&rf_done_pool_head[i], j);
  atomic_store_bool(&rf_done_pool_lock[i], false);
}


static
void get_buf_pre_init(void)
{
#define ADD_REQ(size)                                                   \
  chpl_comm_mem_reg_add_request(gbp_##size##_num_pools                  \
                                * gbp_##size##_num_per_pool             \
                                * size)

  ADD_REQ(8);
  ADD_REQ(64);
  ADD_REQ(512);
  ADD_REQ(4096);

#undef ADD_REQ
}


static
inline
void get_buf_N_init(int size, int nPools, int nPerPool, int64_t **gbp,
                    mpool_idx_t gbp_head[], atomic_bool gbp_lock[],
                    mpool_idx_t *p_gbp_pool_i)
{
  const int pElemSize = size / sizeof(**gbp);

  // Must be directly communicable without proxy.
  *gbp = (int64_t*)
         chpl_comm_mem_reg_allocMany(nPools * nPerPool * pElemSize,
                                     sizeof(**gbp),
                                     CHPL_RT_MD_COMM_XMIT_RCV_BUF,
                                     0, 0);

  for (int i = 0; i < nPools; i++) {
    for (int j = 0; j < nPerPool - 1; j++) {
      (*gbp)[(i * nPerPool + j) * pElemSize] = j + 1;
    }
    (*gbp)[(i * nPerPool + nPerPool - 1) * pElemSize] = -1;

    mpool_idx_init(&gbp_head[i], 0);

    atomic_init_bool(&gbp_lock[i], false);
  }

  mpool_idx_init(p_gbp_pool_i, 0);
}


static
void get_buf_init(void)
{
  get_buf_N_init(8, gbp_8_num_pools, gbp_8_num_per_pool,
                 &gbp_8, gbp_8_head, gbp_8_lock, &gbp_8_pool_i);
  get_buf_N_init(64, gbp_64_num_pools, gbp_64_num_per_pool,
                 &gbp_64, gbp_64_head, gbp_64_lock, &gbp_64_pool_i);
  get_buf_N_init(512, gbp_512_num_pools, gbp_512_num_per_pool,
                 &gbp_512, gbp_512_head, gbp_512_lock, &gbp_512_pool_i);
  get_buf_N_init(4096, gbp_4096_num_pools, gbp_4096_num_per_pool,
                 &gbp_4096, gbp_4096_head, gbp_4096_lock, &gbp_4096_pool_i);
}


static
inline
void* get_buf_N_alloc(int size, int nPools, int nPerPool, int64_t gbp[],
                      mpool_idx_t gbp_head[], atomic_bool gbp_lock[],
                      mpool_idx_base_t gbp_next_pool_i)
{
  const int pElemSize = size / sizeof(gbp[0]);
  int i, j;
  int64_t* p;

  //
  // Cycle through the pools and find one that contains a free GET
  // buffer we can use.  Just keep trying until we find one.  We
  // cannot livelock ourselves here, because unlike for example the
  // rf_done flags, GETs cannot cause other GETs in turn.
  //
  for (i = gbp_next_pool_i, p = NULL; p == NULL; i = (i + 1) % nPools) {
    if (mpool_idx_load(&gbp_head[i]) >= 0 &&
        !atomic_exchange_bool(&gbp_lock[i], true)) {
      if ((j = mpool_idx_load(&gbp_head[i])) >= 0) {
        p = &gbp[(i * nPerPool + j) * pElemSize];
        mpool_idx_store(&gbp_head[i], p[0]);
      }

      atomic_store_bool(&gbp_lock[i], false);
    }
  }

  return p;
}


static
inline
void* get_buf_alloc(size_t size)
{
  if (size <= 8)
    return(get_buf_N_alloc(8, gbp_8_num_pools, gbp_8_num_per_pool,
                           gbp_8, gbp_8_head, gbp_8_lock,
                           gbp_8_next_pool_i()));

  if (size <= 64)
    return(get_buf_N_alloc(64, gbp_64_num_pools, gbp_64_num_per_pool,
                           gbp_64, gbp_64_head, gbp_64_lock,
                           gbp_64_next_pool_i()));

  if (size <= 512)
    return(get_buf_N_alloc(512, gbp_512_num_pools, gbp_512_num_per_pool,
                           gbp_512, gbp_512_head, gbp_512_lock,
                           gbp_512_next_pool_i()));

  if (size <= 4096)
    return(get_buf_N_alloc(4096, gbp_4096_num_pools, gbp_4096_num_per_pool,
                           gbp_4096, gbp_4096_head, gbp_4096_lock,
                           gbp_4096_next_pool_i()));

  CHPL_INTERNAL_ERROR("GET buffer allocation request too big");
  return NULL;    // thwart "failed to return a value"
}


static
inline
chpl_bool get_buf_N_free(int64_t* p,
                         int size, int nPools, int nPerPool, int64_t gbp[],
                         mpool_idx_t gbp_head[], atomic_bool gbp_lock[])
{
  const int pElemSize = size / sizeof(gbp[0]);

  if (p >= &gbp[0]
      && p <= &gbp[(nPools * nPerPool - 1) * pElemSize]) {
    const int i = ((p - gbp) / pElemSize) / nPerPool;
    const int j = ((p - gbp) / pElemSize) % nPerPool;

    while (atomic_exchange_bool(&gbp_lock[i], true))
      sched_yield();
    p[0] = mpool_idx_exchange(&gbp_head[i], j);
    atomic_store_bool(&gbp_lock[i], false);

    return true;
  }

  return false;
}


static
inline
void get_buf_free(int64_t* p)
{
  if (get_buf_N_free(p,
                     8, gbp_8_num_pools, gbp_8_num_per_pool,
                     gbp_8, gbp_8_head, gbp_8_lock))
    return;

  if (get_buf_N_free(p,
                     64, gbp_64_num_pools, gbp_64_num_per_pool,
                     gbp_64, gbp_64_head, gbp_64_lock))
    return;

  if (get_buf_N_free(p,
                     512, gbp_512_num_pools, gbp_512_num_per_pool,
                     gbp_512, gbp_512_head, gbp_512_lock))
    return;

  if (get_buf_N_free(p,
                     4096, gbp_4096_num_pools, gbp_4096_num_per_pool,
                     gbp_4096, gbp_4096_head, gbp_4096_lock))
    return;

  CHPL_INTERNAL_ERROR("GET buffer free pointer was never allocated");
}


static
void amo_res_pre_init(void)
{
  chpl_comm_mem_reg_add_request(AMO_RES_NUM_POOLS
                                * sizeof(amo_res_pool[0]));
}


static
void amo_res_init(void)
{
  int i, j;

  // Must be directly communicable without proxy.
  amo_res_pool = (fork_amo_data_t (*)[AMO_RES_NUM_PER_POOL])
                 chpl_comm_mem_reg_allocMany(AMO_RES_NUM_POOLS,
                                             sizeof(amo_res_pool[0]),
                                             CHPL_RT_MD_COMM_PER_LOC_INFO,
                                             0, 0);

  for (i = 0; i < AMO_RES_NUM_POOLS; i++) {
    for (j = 0; j < AMO_RES_NUM_PER_POOL - 1; j++) {
      amo_res_pool[i][j].i = j + 1;
    }
    amo_res_pool[i][j].i = -1;

    mpool_idx_init(&amo_res_pool_head[i], 0);

    atomic_init_bool(&amo_res_pool_lock[i], false);
  }

    mpool_idx_init(&amo_res_pool_i, 0);
}


static
inline
fork_amo_data_t* amo_res_alloc(void)
{
  int i, j;
  fork_amo_data_t* amo_res_p;

  //
  // Cycle through the pools and find one that contains a free AMO
  // result buffer we can use.  Just keep trying until we find one.
  // We cannot livelock ourselves here, because unlike for example the
  // rf_done flags, remote forks for the purpose of AMOs cannot cause
  // other remote forks in turn.
  //
  for (i = amo_res_next_pool_i(), amo_res_p = NULL;
       amo_res_p == NULL;
       i = (i + 1) % AMO_RES_NUM_POOLS) {
    if (mpool_idx_load(&amo_res_pool_head[i]) >= 0 &&
        !atomic_exchange_bool(&amo_res_pool_lock[i], true)) {
      if ((j = mpool_idx_load(&amo_res_pool_head[i])) >= 0) {
        amo_res_p = &amo_res_pool[i][j];
        mpool_idx_store(&amo_res_pool_head[i], amo_res_p->i);
      }

      atomic_store_bool(&amo_res_pool_lock[i], false);
    }
  }

  return amo_res_p;
}


static
inline
void amo_res_free(fork_amo_data_t* amo_res_p)
{
  int i = (amo_res_p - (fork_amo_data_t*) amo_res_pool) / AMO_RES_NUM_PER_POOL;
  int j = (amo_res_p - (fork_amo_data_t*) amo_res_pool) % AMO_RES_NUM_PER_POOL;

  //
  // Add this flag back to its pool.
  //
  while (atomic_exchange_bool(&amo_res_pool_lock[i], true))
    ;
  amo_res_p->i = mpool_idx_exchange(&amo_res_pool_head[i], j);
  atomic_store_bool(&amo_res_pool_lock[i], false);
}


static
inline
void consume_all_outstanding_cq_events(int cdi)
{
  if (reacquire_comm_dom(cdi)) {
    gni_cq_entry_t         ev;
    gni_post_descriptor_t* post_desc;
    gni_return_t           gni_rc;

    while ((gni_rc = GNI_CqGetEvent(cd->cqh, &ev)) == GNI_RC_SUCCESS) {
      GNI_CHECK(GNI_GetCompleted(cd->cqh, ev, &post_desc));

      if (post_desc->post_id == 1) {
        //
        // This Post descriptor is from the polling task's dedicated
        // pool for responses.  Just mark it free.
        //
        post_desc->post_id = 0;  // mark as free
      } else {
        //
        // This event is for completion of a regular transaction and the
        // post_id is the pointer to the "done" flag the initiating task
        // is waiting on.
        //
        atomic_store_bool((atomic_bool*) (intptr_t) post_desc->post_id, true);
      }
    }

    assert(gni_rc == GNI_RC_NOT_DONE);

    release_comm_dom();
  }
}


void chpl_comm_put(void* addr, c_nodeid_t locale, void* raddr,
                   size_t size, int32_t typeIndex,
                   int32_t commID, int ln, int32_t fn)
{
  DBG_P_LP(DBGF_IFACE|DBGF_GETPUT, "IFACE chpl_comm_put(%p, %d, %p, %zd)",
           addr, (int) locale, raddr, size);

  assert(addr != NULL);
  assert(raddr != NULL);
  if (size == 0)
    return;

  if (locale == chpl_nodeID) {
    memmove(raddr, addr, size);
    return;
  }

  // Communications callback support
  if (chpl_comm_have_callbacks(chpl_comm_cb_event_kind_put)) {
      chpl_comm_cb_info_t cb_data =
        {chpl_comm_cb_event_kind_put, chpl_nodeID, locale,
         .iu.comm={addr, raddr, size, typeIndex, commID, ln, fn}};
      chpl_comm_do_callbacks (&cb_data);
  }

<<<<<<< HEAD
  if (chpl_verbose_comm && !comm_diags_disabled_temporarily)
    printf("%d: %s:%d: remote put to %d, %zu bytes\n", chpl_nodeID,
           chpl_lookupFilename(fn), ln, locale);
  if (chpl_comm_diagnostics && !comm_diags_disabled_temporarily)
    chpl_comm_diags_incr(&comm_diagnostics.put);
=======
  chpl_comm_diags_verbose_printf("%s:%d: remote put to %d",
                                 chpl_lookupFilename(fn), ln, locale);
  chpl_comm_diags_incr(put);
>>>>>>> c5e0eaff

  do_remote_put(addr, locale, raddr, size, NULL, may_proxy_true);
}


static
void do_remote_put(void* src_addr, c_nodeid_t locale, void* tgt_addr,
                   size_t size, mem_region_t* remote_mr,
                   drpg_may_proxy_t may_proxy)
{
  gni_post_descriptor_t post_desc;
  mem_region_t* local_mr;
  chpl_bool do_rdma = false;
  size_t max_trans_sz = MAX_FMA_TRANS_SZ;


  DBG_P_LP(DBGF_GETPUT, "DoRemPut %p -> %d:%p (%#zx), proxy %c",
           src_addr, (int) locale, tgt_addr, size,
           may_proxy ? 'y' : 'n');

  //
  // The source address for a FMA PUT doesn't have to be registered with
  // the local NIC, but the target address does have to be registered
  // with the remote NIC.  If it isn't, then instead of our doing a
  // PUT we arrange for the remote side do a GET from us, dealing with
  // the unregistered target address itself.  If we do this then we
  // also need the source address here to be registered, because GETs
  // must have registered source addresses.
  //
  if (remote_mr == NULL)
    remote_mr = mreg_for_remote_addr(tgt_addr, locale);

  if (remote_mr == NULL) {

    if (!may_proxy) {
      CHPL_INTERNAL_ERROR("do_remote_put(): "
                          "remote address is not NIC-registered");
    }

    local_mr = mreg_for_local_addr(src_addr);
    if (local_mr != NULL) {
      //
      // The local source address is NIC-registered.  The target side
      // can do a direct GET from us.
      //
      fork_get(src_addr, locale, tgt_addr, size);
    }
    else {
      //
      // The local source address is not NIC-registered.  Transfer
      // through a trampoline buffer.
      //
      void* src_addr_xmit;

      if (size <= gbp_max_size) {
        //
        // The transfer will fit in a single trampoline buffer.
        // 
        src_addr_xmit = get_buf_alloc(size);
        memcpy(src_addr_xmit, src_addr, size);
        fork_get(src_addr_xmit, locale, tgt_addr, size);
        get_buf_free(src_addr_xmit);
      }
      else {
        //
        // The transfer is larger than the largest trampoline buffer.
        // Do it in pieces.
        // 
        src_addr_xmit = get_buf_alloc(gbp_max_size);

        do {
          memcpy(src_addr_xmit, src_addr, gbp_max_size);
          fork_get(src_addr_xmit, locale, tgt_addr, gbp_max_size);
          src_addr = (char*) src_addr + gbp_max_size;
          tgt_addr = (char*) tgt_addr + gbp_max_size;
          size -= gbp_max_size;
        } while (size > gbp_max_size);

        memcpy(src_addr_xmit, src_addr, size);
        fork_get(src_addr_xmit, locale, tgt_addr, size);
        get_buf_free(src_addr_xmit);
      }
    }

    return;
  }

  //
  // The remote address is registered, so we can do a direct PUT.
  //

  //
  // Fill in the POST descriptor.
  //
  post_desc.type            = GNI_POST_FMA_PUT;
  post_desc.cq_mode         = GNI_CQMODE_GLOBAL_EVENT;
  post_desc.dlvr_mode       = GNI_DLVMODE_PERFORMANCE;
  post_desc.rdma_mode       = 0;
  post_desc.src_cq_hndl     = 0;

  //
  // If the PUT size merits RDMA and the source addr is registered,
  // then do an RDMA put instead of FMA
  //
 if (size >= rdma_threshold &&
     (local_mr = mreg_for_local_addr(src_addr)) != NULL) {
    do_rdma = true;
    max_trans_sz = MAX_RDMA_TRANS_SZ;

    post_desc.type = GNI_POST_RDMA_PUT;
    post_desc.local_mem_hndl = local_mr->mdh;
  }


  //
  // If the transfer is larger than the maximum transaction length,
  // then we have to break it into smaller pieces.
  //
  while (size > 0) {
    size_t tsz;

    tsz = (size <= max_trans_sz) ? size : max_trans_sz;

    post_desc.local_addr      = (uint64_t) (intptr_t) src_addr;
    post_desc.remote_addr     = (uint64_t) (intptr_t) tgt_addr;
    post_desc.remote_mem_hndl = remote_mr->mdh;
    post_desc.length          = tsz;

    src_addr = (char*) src_addr + tsz;
    tgt_addr = (char*) tgt_addr + tsz;
    size -= tsz;

    //
    // Initiate the transaction and wait for it to complete.
    //
    PERFSTATS_INC(put_cnt);
    PERFSTATS_ADD(put_byte_cnt, tsz);

    if (do_rdma) {
      post_rdma_and_wait(locale, &post_desc, true);
    } else {
      post_fma_and_wait(locale, &post_desc, true);
    }
  }
}


static
void do_remote_put_V(int v_len, void** src_addr_v, c_nodeid_t* locale_v,
                     void** tgt_addr_v, size_t* size_v,
                     mem_region_t** remote_mr_v, drpg_may_proxy_t may_proxy)
{
  DBG_P_LP(DBGF_GETPUT, "DoRemPutV(%d) %p -> %d:%p (%#zx), proxy %c",
           v_len, src_addr_v[0], (int) locale_v[0], tgt_addr_v[0], size_v[0],
           may_proxy ? 'y' : 'n');

#if HAVE_GNI_FMA_CHAIN_TRANSACTIONS

  //
  // This GNI is new enough to support chained transactions.
  //

  //
  // If there are more than we can handle at once, block them up.
  //
  while (v_len > MAX_CHAINED_PUT_LEN) {
    do_remote_put_V(MAX_CHAINED_PUT_LEN, src_addr_v, locale_v, tgt_addr_v,
                    size_v, remote_mr_v, may_proxy);
    v_len -= MAX_CHAINED_PUT_LEN;
    src_addr_v += MAX_CHAINED_PUT_LEN;
    locale_v += MAX_CHAINED_PUT_LEN;
    tgt_addr_v += MAX_CHAINED_PUT_LEN;
    size_v += MAX_CHAINED_PUT_LEN;
  }

  if (v_len <= 0)
    return;

  //
  // Do all these PUTs in one chained transaction.  Except: if we have to
  // proxy any of these PUTs because they refer to unregistered memory on
  // the remote side then defer to the scalar PUT routine for that.
  //
  int vi, ci = -1;
  mem_region_t* remote_mr;
  gni_post_descriptor_t pd;
  gni_ct_put_post_descriptor_t pdc[MAX_CHAINED_PUT_LEN - 1];

  for (vi = 0, ci = -1; vi < v_len; vi++) {
    remote_mr = ((remote_mr_v == NULL)
                 ? mreg_for_remote_addr(tgt_addr_v[vi], locale_v[vi])
                 : remote_mr_v[vi]);
    if (remote_mr == NULL) {
      if (may_proxy) {
        do_remote_put(src_addr_v[vi], locale_v[vi], tgt_addr_v[vi], size_v[vi],
                      NULL, may_proxy);
      } else {
        CHPL_INTERNAL_ERROR("do_remote_put_V(): "
                            "remote address is not NIC-registered");
      }
      continue;
    }

    if (ci == -1) {
      pd.next_descr      = NULL;
      pd.type            = GNI_POST_FMA_PUT;
      pd.cq_mode         = GNI_CQMODE_GLOBAL_EVENT;
      pd.dlvr_mode       = GNI_DLVMODE_PERFORMANCE;
      pd.rdma_mode       = 0;
      pd.src_cq_hndl     = 0;
      pd.local_addr      = (uint64_t) (intptr_t) src_addr_v[vi];
      pd.remote_addr     = (uint64_t) (intptr_t) tgt_addr_v[vi];
      pd.remote_mem_hndl = remote_mr->mdh;
      pd.length          = size_v[vi];

      PERFSTATS_INC(put_cnt);
      PERFSTATS_ADD(put_byte_cnt, size_v[vi]);
    } else {
      if (ci == 0)
        pd.next_descr = &pdc[0];
      else
        pdc[ci - 1].next_descr = &pdc[ci];

      pdc[ci].next_descr      = NULL;
      pdc[ci].local_addr      = (uint64_t) (intptr_t) src_addr_v[vi];
      pdc[ci].remote_addr     = (uint64_t) (intptr_t) tgt_addr_v[vi];
      pdc[ci].remote_mem_hndl = remote_mr->mdh;
      pdc[ci].length          = size_v[vi];

      PERFSTATS_INC(put_cnt);
      PERFSTATS_ADD(put_byte_cnt, size_v[vi]);
    }

    ci++;
  }

  if (ci != -1)
    post_fma_ct_and_wait(locale_v, &pd);

#else // HAVE_GNI_FMA_CHAIN_TRANSACTIONS

  //
  // This GNI is too old to support chained transactions.  Just do
  // normal ones.
  // TODO -- do NB puts and wait for them to complete?
  //
  for (int vi = 0; vi < v_len; vi++) {
    do_remote_put(src_addr_v[vi], locale_v[vi], tgt_addr_v[vi], size_v[vi],
                  (remote_mr_v == NULL) ? NULL : remote_mr_v[vi], may_proxy);
  }

#endif // HAVE_GNI_FMA_CHAIN_TRANSACTIONS
}


void chpl_comm_get(void* addr, c_nodeid_t locale, void* raddr,
                   size_t size, int32_t typeIndex,
                   int32_t commID, int ln, int32_t fn)
{
  DBG_P_LP(DBGF_IFACE|DBGF_GETPUT, "IFACE chpl_comm_get(%p, %d, %p, %zd)",
           addr, (int) locale, raddr, size);

  assert(addr != NULL);
  assert(raddr != NULL);
  if (size == 0)
    return;

  if (locale == chpl_nodeID) {
    memmove(addr, raddr, size);
    return;
  }

  // Communications callback support
  if (chpl_comm_have_callbacks(chpl_comm_cb_event_kind_get)) {
      chpl_comm_cb_info_t cb_data = 
        {chpl_comm_cb_event_kind_get, chpl_nodeID, locale,
         .iu.comm={addr, raddr, size, typeIndex, commID, ln, fn}};
      chpl_comm_do_callbacks (&cb_data);
  }

<<<<<<< HEAD
  if (chpl_verbose_comm && !comm_diags_disabled_temporarily)
    printf("%d: %s:%d: remote get from %d, %zu bytes\n", chpl_nodeID,
           chpl_lookupFilename(fn), ln, locale);
  if (chpl_comm_diagnostics && !comm_diags_disabled_temporarily)
    chpl_comm_diags_incr(&comm_diagnostics.get);
=======
  chpl_comm_diags_verbose_printf("%s:%d: remote get from %d",
                                 chpl_lookupFilename(fn), ln, locale);
  chpl_comm_diags_incr(get);
>>>>>>> c5e0eaff

  do_remote_get(addr, locale, raddr, size, may_proxy_true);
}


static
void do_remote_get(void* tgt_addr, c_nodeid_t locale, void* src_addr,
                   size_t size, drpg_may_proxy_t may_proxy)
{
  mem_region_t*         local_mr;
  mem_region_t*         remote_mr;
  void*                 tgt_addr_xmit;
  uint64_t              xmit_size;
  void*                 src_addr_xmit;
  uint64_t              src_addr_xmit_off;

  DBG_P_LP(DBGF_GETPUT, "DoRemGet %p <- %d:%p (%#zx), proxy %c",
           tgt_addr, (int) locale, src_addr, size, may_proxy ? 'y' : 'n');

  //
  // The source address for a GET has to be registered with the remote
  // NIC.  If it isn't, then instead of our doing a GET we arrange for
  // the remote side to do a PUT to us, handling the unregistered
  // source address itself.  We also need the target address here to
  // be registered, but we don't have to worry about alignment or the
  // minimum-size issues associated with direct GETs.
  //
  remote_mr = mreg_for_remote_addr(src_addr, locale);
  if (remote_mr == NULL) {
    if (!may_proxy) {
      CHPL_INTERNAL_ERROR("do_remote_get(): "
                          "remote address is not NIC-registered");
    }

    local_mr = mreg_for_local_addr(tgt_addr);
    if (local_mr != NULL) {
      //
      // The local target address is NIC-registered.  The source side
      // can do a direct PUT to us.
      //
      fork_put(tgt_addr, locale, src_addr, size);
    }
    else {
      //
      // The local target address is not NIC-registered.  Transfer
      // through a trampoline buffer.
      //
      if (size <= gbp_max_size) {
        //
        // The transfer will fit in a single trampoline buffer.
        //
        tgt_addr_xmit = get_buf_alloc(size);
        fork_put(tgt_addr_xmit, locale, src_addr, size);
        memcpy(tgt_addr, tgt_addr_xmit, size);
        get_buf_free(tgt_addr_xmit);
      }
      else {
        //
        // The transfer is larger than the largest trampoline buffer.
        // Do it in pieces.
        // 
        tgt_addr_xmit = get_buf_alloc(gbp_max_size);

        do {
          fork_put(tgt_addr_xmit, locale, src_addr, gbp_max_size);
          memcpy(tgt_addr, tgt_addr_xmit, gbp_max_size);
          tgt_addr = (char*) tgt_addr + gbp_max_size;
          src_addr = (char*) src_addr + gbp_max_size;
          size -= gbp_max_size;
        } while (size > gbp_max_size);

        fork_put(tgt_addr_xmit, locale, src_addr, size);
        memcpy(tgt_addr, tgt_addr_xmit, size);
        get_buf_free(tgt_addr_xmit);
      }
    }

    return;
  }

  //
  // The remote address is registered, so we can do a direct GET.
  //

  //
  // If the local address isn't in a memory region known to the NIC, the
  // address is unaligned, or the size is unaligned or too short, do the
  // GET into a trampoline buffer instead.  We will copy the result
  // where it needs to go once it arrives.  The variables involved are
  // as follows:
  //
  //   tgt_addr:          caller's local target address
  //   tgt_addr_xmit:     NIC GET local target address; may differ from
  //                      tgt_addr due to registration requirements, or
  //                      alignment or length restrictions
  //   src_addr:          caller's remote source address
  //   src_addr_xmit:     NIC GET remote source address, aligned
  //                      downward to NIC requirements
  //   src_addr_xmit_off: offset of caller's remote source address from
  //                      that used for NIC GET
  //   xmit_size:         NIC GET size, including remote offset and GET
  //                      alignment requirements
  //
  // In the end we GET xmit_size bytes from src_addr_xmit, and then if
  // we need to we copy the data from a trampoline buffer to the user's
  // target address.
  //
  tgt_addr_xmit     = tgt_addr;
  src_addr_xmit     = UI64_TO_VP(ALIGN_32_DN(VP_TO_UI64(src_addr)));
  src_addr_xmit_off = VP_TO_UI64(src_addr) - VP_TO_UI64(src_addr_xmit);
  xmit_size         = ALIGN_32_UP(size + src_addr_xmit_off);

  local_mr = mreg_for_local_addr(tgt_addr_xmit);
  if (local_mr != NULL
      && IS_ALIGNED_32((size_t) (intptr_t) tgt_addr)
      && src_addr_xmit == src_addr
      && xmit_size == size) {
    //
    // The remote and local addresses are both registered and aligned,
    // and the length is aligned, so we can do a direct transfer.
    //
    do_nic_get(tgt_addr, locale, remote_mr, src_addr, size, local_mr);
    return;
  }

  local_mr = gnr_mreg;

  if (xmit_size <= gbp_max_size) {
    //
    // The transfer will fit in a single trampoline buffer.
    //
    tgt_addr_xmit = get_buf_alloc(size);

    do_nic_get(tgt_addr_xmit, locale, remote_mr,
               src_addr_xmit, xmit_size, gnr_mreg);
    memcpy(tgt_addr, (char*) tgt_addr_xmit + src_addr_xmit_off, size);

    get_buf_free(tgt_addr_xmit);
  }
  else {
    //
    // The transfer is larger than the largest trampoline buffer.
    // Do it in pieces.
    //
    tgt_addr_xmit = get_buf_alloc(gbp_max_size);

    // In the first chunk we handle src start address misalignment.
    do_nic_get(tgt_addr_xmit, locale, remote_mr,
               src_addr_xmit, gbp_max_size, gnr_mreg);
    memcpy(tgt_addr, (char*) tgt_addr_xmit + src_addr_xmit_off,
           gbp_max_size - src_addr_xmit_off);
    tgt_addr = (char*) tgt_addr + gbp_max_size - src_addr_xmit_off;
    src_addr_xmit = (char*) src_addr_xmit + gbp_max_size;
    xmit_size -= gbp_max_size;

    // The middle chunks are all full ones.
    while (xmit_size > gbp_max_size) {
      do_nic_get(tgt_addr_xmit, locale, remote_mr,
                 src_addr_xmit, gbp_max_size, gnr_mreg);
      memcpy(tgt_addr, tgt_addr_xmit, xmit_size);
      tgt_addr = (char*) tgt_addr + gbp_max_size;
      src_addr_xmit = (char*) src_addr_xmit + gbp_max_size;
      xmit_size -= gbp_max_size;
    }

    // In the last chunk chunk we handle length misalignment.
    do_nic_get(tgt_addr_xmit, locale, remote_mr,
               src_addr_xmit, xmit_size, gnr_mreg);
    memcpy(tgt_addr, tgt_addr_xmit, (size + src_addr_xmit_off) % gbp_max_size);

    get_buf_free(tgt_addr_xmit);
  }
}


static inline
void do_nic_get(void* tgt_addr, c_nodeid_t locale, mem_region_t* remote_mr,
                void* src_addr, size_t size, mem_region_t* local_mr)
{
  gni_post_descriptor_t post_desc;
  chpl_bool do_rdma = false;
  size_t max_trans_sz = MAX_FMA_TRANS_SZ;

  //
  // Assumes remote and local addresses are both registered and aligned,
  // and length is aligned, so we can do a direct transfer.
  //

  //
  // Fill in the POST descriptor.
  //
  post_desc.type            = GNI_POST_FMA_GET;
  post_desc.cq_mode         = GNI_CQMODE_GLOBAL_EVENT;
  post_desc.dlvr_mode       = GNI_DLVMODE_PERFORMANCE;
  post_desc.rdma_mode       = 0;
  post_desc.src_cq_hndl     = 0;

  //
  // If the GET size merits RDMA do an RDMA get instead of FMA
  //
 if (size >= rdma_threshold) {
    do_rdma = true;
    max_trans_sz = MAX_RDMA_TRANS_SZ;
    post_desc.type = GNI_POST_RDMA_GET;
  }

  //
  // If the transfer is larger than the maximum transaction length,
  // then we have to break it into smaller pieces.
  //
  while (size > 0) {
    size_t tsz;

    tsz = (size <= max_trans_sz) ? size : max_trans_sz;

    post_desc.local_addr      = (uint64_t) (intptr_t) tgt_addr;
    post_desc.local_mem_hndl  = local_mr->mdh;
    post_desc.remote_addr     = (uint64_t) (intptr_t) src_addr;
    post_desc.remote_mem_hndl = remote_mr->mdh;
    post_desc.length          = tsz;

    src_addr = (char*) src_addr + tsz;
    tgt_addr = (char*) tgt_addr + tsz;
    size -= tsz;

    //
    // Initiate the transaction and wait for it to complete.
    //
    PERFSTATS_INC(get_cnt);
    PERFSTATS_ADD(get_byte_cnt, tsz);

    if (do_rdma) {
      post_rdma_and_wait(locale, &post_desc, true);
    } else {
      post_fma_and_wait(locale, &post_desc, true);
    }

  }
}


//
// Strided bulk put/get, adapted from comm-none.c
//


//
// We use non-blocking transactions for the multiple GETs/PUTs of a
// strided transfer.  We can only track so many of these in flight at
// once, obviously.  In practice based on quick experimentation, the
// XC network is only about 10 transactions "wide" at the rate we can
// initiate them in serial code here.  For simplicity, set ourselves
// a static limit a bit larger than that and support up to 20 GETs or
// PUTs in flight at once, subject also to any per-CD limit.
//
// Prefer initiating transactions to retiring them, in order to get
// them started earlier.  Once we have as many transactions in flight
// as we can track and are thus forced to retire some in order to
// initiate more, only retire ones that have already completed.  Don't
// wait for any more to finish.  Then at the end, wait for everything
// to complete.
//
static const size_t strd_maxHandles
                    = (20 < CD_ACTIVE_TRANS_MAX) ? 20 : CD_ACTIVE_TRANS_MAX;

void chpl_comm_put_strd(void* dstaddr_arg, size_t* dststrides,
                        int32_t dstlocale,
                        void* srcaddr_arg, size_t* srcstrides,
                        size_t* count, int32_t stridelevels, size_t elemSize,
                        int32_t typeIndex, int32_t commID, int ln, int32_t fn)
{
  PERFSTATS_INC(put_strd_cnt);
  put_strd_common(dstaddr_arg, dststrides,
                  dstlocale,
                  srcaddr_arg, srcstrides,
                  count, stridelevels, elemSize,
                  strd_maxHandles, local_yield,
                  typeIndex, commID, ln, fn);
}


void chpl_comm_get_strd(void* dstaddr_arg, size_t* dststrides,
                        int32_t srclocale,
                        void* srcaddr_arg, size_t* srcstrides,
                        size_t* count, int32_t stridelevels, size_t elemSize,
                        int32_t typeIndex, int32_t commID, int ln, int32_t fn)
{
  PERFSTATS_INC(get_strd_cnt);
  get_strd_common(dstaddr_arg, dststrides,
                  srclocale,
                  srcaddr_arg, srcstrides,
                  count, stridelevels, elemSize,
                  strd_maxHandles, local_yield,
                  typeIndex, commID, ln, fn);
}


//
// Non-blocking get interface
//
chpl_comm_nb_handle_t chpl_comm_get_nb(void* addr, c_nodeid_t locale,
                                       void* raddr, size_t size,
                                       int32_t typeIndex, int32_t commID,
                                       int ln, int32_t fn)
{
  mem_region_t*          local_mr;
  mem_region_t*          remote_mr;
  nb_desc_idx_t          nbdi;
  nb_desc_t*             nbdp;
  gni_post_descriptor_t* post_desc;
  chpl_bool              do_rdma = false;

  DBG_P_LP(DBGF_IFACE|DBGF_GETPUT, "IFACE chpl_comm_get_nb(%p, %d, %p, %zd)",
           addr, (int) locale, raddr, size);

  assert(addr != NULL);
  assert(raddr != NULL);
  if (size == 0)
    return NULL;

  if (locale < 0 || locale >= chpl_numNodes)
    CHPL_INTERNAL_ERROR("chpl_comm_get_nb(): remote locale out of range");

  if (locale == chpl_nodeID) {
    memmove(addr, raddr, size);
    return NULL;
  }

  // Communications callback support
  if (chpl_comm_have_callbacks(chpl_comm_cb_event_kind_get_nb)) {
    chpl_comm_cb_info_t cb_data = 
      {chpl_comm_cb_event_kind_get_nb, chpl_nodeID, locale,
       .iu.comm={addr, raddr, size, typeIndex, commID, ln, fn}};
    chpl_comm_do_callbacks (&cb_data);
  }

<<<<<<< HEAD
  if (chpl_verbose_comm && !comm_diags_disabled_temporarily)
    printf("%d: %s:%d: remote non-blocking get from %d, %zu bytes\n",
           chpl_nodeID, chpl_lookupFilename(fn), ln, locale);
  if (chpl_comm_diagnostics && !comm_diags_disabled_temporarily)
    chpl_comm_diags_incr(&comm_diagnostics.get_nb);
=======
  chpl_comm_diags_verbose_printf("%s:%d: remote non-blocking get from %d",
                                 chpl_lookupFilename(fn), ln, locale);
  chpl_comm_diags_incr(get_nb);
>>>>>>> c5e0eaff

  //
  // For now, if the local address isn't in a memory region known to the
  // NIC, or if they give us an unaligned address or length, or if the
  // remote address isn't in NIC-registered memory, or if the size is
  // larger than the maximum transaction size, do a blocking GET.
  // Eventually it might be worthwhile to do a nonblocking solution if
  // we can.
  //
  if ((local_mr = mreg_for_local_addr(addr)) == NULL
      || !IS_ALIGNED_32((size_t) (intptr_t) addr)
      || !IS_ALIGNED_32((size_t) (intptr_t) raddr)
      || !IS_ALIGNED_32(size)
      || (remote_mr = mreg_for_remote_addr(raddr, locale)) == NULL
      || size > MAX_RDMA_TRANS_SZ) {
    PERFSTATS_INC(get_nb_b_cnt);
    do_remote_get(addr, locale, raddr, size, may_proxy_true);
    return NULL;
  }

  //
  // Get a nonblocking completion descriptor, and fill in the POST
  // descriptor within it.
  //
  // When we initiate a non-blocking GET the post_id of the reference
  // is the address of the "done" flag in the NB descriptor.  When the
  // reference completes we use that post_id to set the flag.  The
  // POST descriptor has to exist all the way from the time the POST
  // is done until the matching GNI_CqGetCompleted() call, so that we
  // can pull the post_id out of it in order to record the completion.
  // Therefore it, too, is stored in the NB descriptor.  The returned
  // handle is a pointer to the descriptor itself, so that we can poll
  // the right CQ when testing for the completion event.
  //
  nbdi = nb_desc_alloc();
  nbdp = nb_desc_idx_2_ptr(nbdi);
  post_desc = &nbdp->post_desc;
  atomic_store_bool(&nbdp->done, false);

  post_desc->post_id         = (uint64_t) (intptr_t) &nbdp->done;
  post_desc->type            = GNI_POST_FMA_GET;
  post_desc->cq_mode         = GNI_CQMODE_GLOBAL_EVENT;
  post_desc->dlvr_mode       = GNI_DLVMODE_PERFORMANCE;
  post_desc->rdma_mode       = 0;
  post_desc->src_cq_hndl     = 0;

  post_desc->local_addr      = (uint64_t) (intptr_t) addr;
  post_desc->local_mem_hndl  = local_mr->mdh;
  post_desc->remote_addr     = (uint64_t) (intptr_t) raddr;
  post_desc->remote_mem_hndl = remote_mr->mdh;
  post_desc->length          = size;

  //
  // If the GET size merits RDMA do an RDMA get instead of FMA
  //
  if (size >= rdma_threshold) {
    do_rdma = true;
    post_desc->type = GNI_POST_RDMA_GET;
  }

  //
  // Initiate the transaction.  Don't wait for it to complete.
  //
  PERFSTATS_INC(get_nb_cnt);
  PERFSTATS_ADD(get_byte_cnt, size);

  if (do_rdma) {
    nbdp->cdi = post_rdma(locale, post_desc);
  } else {
    nbdp->cdi = post_fma(locale, post_desc);
  }

  return nb_desc_idx_2_handle(nbdi);
}


chpl_comm_nb_handle_t chpl_comm_put_nb(void* addr, c_nodeid_t locale,
                                       void* raddr, size_t size,
                                       int32_t typeIndex, int32_t commID,
                                       int ln, int32_t fn)
{
  DBG_P_LP(DBGF_IFACE|DBGF_GETPUT, "IFACE chpl_comm_put_nb(%p, %d, %p, %zd)",
           addr, (int) locale, raddr, size);

  //
  // For now, just do a blocking PUT.  At some point it will be worth
  // it do a real nonblocking implementation, but right now we don't
  // have time.
  //
  chpl_comm_put(addr, locale, raddr, size, typeIndex, commID, ln, fn);
  return NULL;

#if 0
  // When non blocking PUT is implemented, this is the code to
  // enable for communication callbacks, don't enable while using
  // blocking puts as it will log two communications
  
  // Communication callbacks
  if (chpl_comm_have_callbacks(chpl_comm_cb_event_kind_put_nb)) {
    chpl_comm_cb_info_t cb_data = 
      {chpl_comm_cb_event_kind_put_nb, chpl_nodeID, locale,
       .iu.comm={addr, raddr, size, typeIndex, commID, ln, fn}};
    chpl_comm_do_callbacks (&cb_data);
  }
#endif

}


int chpl_comm_test_nb_complete(chpl_comm_nb_handle_t h)
{
  if (chpl_verbose_comm && chpl_comm_diags_is_enabled()) {
    int i, j;
    nb_desc_idx_decode(&i, &j, nb_desc_handle_2_idx(h));
    chpl_comm_diags_verbose_printf("test nb complete (%d, %d)", i, j);
  }
  chpl_comm_diags_incr(test_nb);

  PERFSTATS_INC(test_nb_cnt);

  return h == NULL;
}


void chpl_comm_wait_nb_some(chpl_comm_nb_handle_t* h, size_t nhandles)
{
  if (chpl_verbose_comm && chpl_comm_diags_is_enabled()) {
    if (nhandles == 1) {
      int i, j;
      nb_desc_idx_decode(&i, &j, nb_desc_handle_2_idx(h[0]));
      chpl_comm_diags_verbose_printf("wait nb (%d, %d)", i, j);
    }
    else
      chpl_comm_diags_verbose_printf("wait nb (%zd handles)", nhandles);
  }
  chpl_comm_diags_incr(wait_nb);

  PERFSTATS_INC(wait_nb_cnt);

  for (int i = 0; i < (int) nhandles; i++) {
    nb_desc_idx_t nbdi;
    nb_desc_t* nbdp;

    if (h[i] == NULL)
      continue;

    nbdi = nb_desc_handle_2_idx(h[i]);
    nbdp = nb_desc_idx_2_ptr(nbdi);

    //
    // Wait for the transaction to complete.  Don't yield initially
    // as we do in some other cases, because we've presumably done
    // all the other work we could already.
    //
    consume_all_outstanding_cq_events(nbdp->cdi);
    while (!atomic_load_explicit_bool(&nbdp->done, memory_order_acquire)) {
      local_yield();
      consume_all_outstanding_cq_events(nbdp->cdi);
    }

    //
    // cq_cnt_curr tells whether we have capacity to initiate another
    // transaction on this CD.  We could decrement it earlier, when we
    // handle the CQ event, but then we'd have a race until we freed
    // the NB descriptor here.  So, we delay the decrement until now.
    //
    CQ_CNT_DEC(&comm_doms[nbdp->cdi]);
    nb_desc_free(nbdi);
  }
}


int chpl_comm_try_nb_some(chpl_comm_nb_handle_t* h, size_t nhandles)
{
  int rv = 0;

  if (chpl_verbose_comm && chpl_comm_diags_is_enabled()) {
    if (nhandles == 1) {
      int i, j;
      nb_desc_idx_decode(&i, &j, nb_desc_handle_2_idx(h[0]));
      chpl_comm_diags_verbose_printf("try nb (%d, %d)", i, j);
    }
    else
      chpl_comm_diags_verbose_printf("try nb (%zd handles)", nhandles);
  }
  chpl_comm_diags_incr(try_nb);

  PERFSTATS_INC(try_nb_cnt);

  for (int i = 0; i < (int) nhandles; i++) {
    nb_desc_idx_t nbdi;
    nb_desc_t* nbdp;

    if (h[i] == NULL)
      continue;

    nbdi = nb_desc_handle_2_idx(h[i]);
    nbdp = nb_desc_idx_2_ptr(nbdi);

    //
    // If the transaction is not already done, try to complete it.
    //
    consume_all_outstanding_cq_events(nbdp->cdi);
    if (atomic_load_explicit_bool(&nbdp->done, memory_order_acquire)) {
      h[i] = NULL;
      rv = 1;

      //
      // cq_cnt_curr tells whether we have capacity to initiate another
      // transaction on this CD.  We could decrement it earlier, when we
      // handle the CQ event, but then we'd have a race until we freed
      // the NB descriptor here.  So, we delay the decrement until now.
      //
      CQ_CNT_DEC(&comm_doms[nbdp->cdi]);
      nb_desc_free(nbdi);
    }
  }

  return rv;
}


int chpl_comm_addr_gettable(c_nodeid_t node, void* start, size_t len)
{
  //
  // We assume here that no object can span a boundary between mapped
  // and unmapped memory, so we only have to check the start address.
  //
  return mreg_for_remote_addr(start, node) != NULL;
}


//
// Atomic operations done by Gemini or Aries are not coherent with
// respect to operations done by the processor.  This includes not
// only atomics done by the processor but also non-atomic equivalents
// to the atomic operations and indeed even loads and stores.  Thus
// ALL the operations on any given atomic variable have to be done
// using either the NIC or the processor. This is why, in addition to
// the bitwise and arithmetic operations, we have GET and PUT here.
//
// For performance, we use the NIC to do atomic operations directly
// over the network whenever we can.  When either the operation or the
// operand type is not supported by the NIC, we do a fast fork to the
// target datum's node and do the operation there.  Whether we use the
// CPU or the NIC to perform the operation is driven by the need for
// coherence with other network AMOs that might operate on the same
// datum.
//
// On Gemini, we only have 64-bit integer AMOs.  Those are all done
// by the NIC.  We don't have a 64-bit exchange, but we emulate that
// with FAX (Fetch and And-Xor).  We also don't have FP AMOs, so FP
// add is emulated using compare-exchange.  32-bit AMOs are all done
// by the CPU, via remote fork.
//
// The Aries 64-bit FP add AMO is broken in hardware and disabled in
// ugni.  It is emulated using compare-exchange on the NIC.
//
// Note that since the Gemini implementation is split, with 32-bit
// AMOs done by the CPU and 64-bit ones done by the NIC, one cannot
// safely do 32-bit integer operations on the halves of 64-bit
// objects, or 64-bit integer operations on pairs of 32-bit objects.
// None of these seem like likely desires, however.
//
// As historical information, at first the 32-bit remote atomics were
// done using 64-bit operations on the qword memory locations that
// contained the dword objects.  The bitwise integer operations were
// done directly, with identity values in the "other" (non-target)
// dwords of the qword containers.  The rest were done via remote fork
// on the target locale, with the actual operation computed on the
// processor, and a 64-bit NIC CSWAP being used to replace the old
// value of the target dword with the new value while leaving the
// other dword unchanged.  This was cute but broken. The problem had
// to do with the other dword.  The NIC/processor incoherence issue
// for AMOs required that if that other dword were the residence of a
// regular variable then it had to be picked up and restored with
// processor loads and stores, and if it were the residence of an
// atomic variable then it had to be picked up and restored with NIC
// GETs and PUTs.  But there was no way to tell which kind of variable
// it was, and thus no safe way to manipulate it.  One way to work
// around this problem would have been to pad all 32-bit atomic
// objects to 64 bits, but the technique we're now using performs
// nearly as well while not wasting memory.
//
// TODO: When the operation or type is not supported natively by the
//       NIC but the target datum is local, we should do the operation
//       directly instead of initiating a remote fork to do it.  There
//       is no functional issue here, just a performance improvement.
//

//
// Is this a 32-bit AMO on a Gemini NIC?
//
// Note that the first clause can be evaluated at compile time, so the
// whole expression turns into a check against the NIC type for 32-bit
// AMOs and disappears entirely for 64-bit ones.
//
#define IS_32_BIT_AMO_ON_GEMINI(_t) \
        (sizeof(_t) == sizeof(int32_t) && nic_type == GNI_DEVICE_GEMINI)

//
// Do an AMO by means of an AM to a remote locale.
//   _f: interface function name suffix (type)
//   _c: network AMO command
//   _t: AMO type
//
#define DEFINE_DO_FORK_AMO(_f, _c, _t)                                  \
  static inline void do_fork_amo_##_c##_##_f(void* obj,                 \
                                             void* res,                 \
                                             void* opnd1,               \
                                             void* opnd2,               \
                                             int32_t loc) {             \
    fork_t rf_req = { .a={.cmd=_c, .obj=obj} };                         \
    if (opnd1 != NULL)                                                  \
      memcpy(&rf_req.a.opnd1, opnd1, sizeof(_t));                       \
    if (opnd2 != NULL)                                                  \
      memcpy(&rf_req.a.opnd2, opnd2, sizeof(_t));                       \
    if (res != NULL && mreg_for_local_addr(res) == NULL) {              \
      rf_req.a.res = amo_res_alloc();                                   \
      fork_amo(&rf_req, loc);                                           \
      memcpy(res, rf_req.a.res, sizeof(_t));                            \
      amo_res_free(rf_req.a.res);                                       \
    }                                                                   \
    else {                                                              \
      rf_req.a.res = res;                                               \
      fork_amo(&rf_req, loc);                                           \
    }                                                                   \
  }

//
// Atomic Put functions:
//   _f: interface function name suffix (type)
//   _c: network AMO command
//   _t: AMO type
//
#define DEFINE_CHPL_COMM_ATOMIC_PUT(_f, _c, _t)                         \
        DEFINE_DO_FORK_AMO(_f, _c, _t)                                  \
                                                                        \
        /*==============================*/                              \
        void chpl_comm_atomic_put_##_f(void* val,                       \
                                       int32_t loc,                     \
                                       void* obj,                       \
                                       int ln, int32_t fn)              \
        {                                                               \
          mem_region_t* remote_mr;                                      \
          DBG_P_LP(DBGF_IFACE|DBGF_AMO,                                 \
                   "IFACE chpl_comm_atomic_put_"#_f"(%p, %d, %p)",      \
                   val, (int) loc, obj);                                \
                                                                        \
          if (chpl_numNodes == 1) {                                     \
            atomic_store_##_t((atomic_##_t*) obj, *(_t*) val);          \
            return;                                                     \
          }                                                             \
                                                                        \
          if (IS_32_BIT_AMO_ON_GEMINI(_t)                               \
              || (remote_mr = mreg_for_remote_addr(obj, loc)) == NULL) {\
            if (loc == chpl_nodeID)                                     \
              (void) do_amo_on_cpu(_c, NULL, obj, val, NULL);           \
            else                                                        \
              do_fork_amo_##_c##_##_f(obj, NULL, val, NULL, loc);       \
          }                                                             \
          else if (nic_type == GNI_DEVICE_GEMINI) {                     \
            /*                                                          \
            ** Gemini PUT and AMO are not coherent (Bug 760752) when    \
            ** the memory segment has GNI_MEM_RELAXED_PI_ORDERING, as   \
            ** ours does.  Therefore, emulate the PUT using a FAX AMO.  \
            ** We don't actually need the result and indeed ignore it,  \
            ** but the corresponding non-fetching AX is broken in       \
            ** hardware and disabled in ugni.                           \
            */                                                          \
            int64_t res;                                                \
            int64_t mask = 0;                                           \
            do_nic_amo(&mask, val, loc, obj, sizeof(_t),                \
                       GNI_FMA_ATOMIC_FAX, &res, remote_mr);            \
          }                                                             \
          else {                                                        \
            do_remote_put(val, loc, obj, sizeof(_t), remote_mr,         \
                          may_proxy_false);                             \
          }                                                             \
        }

DEFINE_CHPL_COMM_ATOMIC_PUT(int32, put_32, int_least32_t)
DEFINE_CHPL_COMM_ATOMIC_PUT(int64, put_64, int_least64_t)
DEFINE_CHPL_COMM_ATOMIC_PUT(uint32, put_32, uint_least32_t)
DEFINE_CHPL_COMM_ATOMIC_PUT(uint64, put_64, uint_least64_t)
DEFINE_CHPL_COMM_ATOMIC_PUT(real32, put_32, int_least32_t)
DEFINE_CHPL_COMM_ATOMIC_PUT(real64, put_64, int_least64_t)

#undef DEFINE_CHPL_COMM_ATOMIC_PUT


//
// Atomic Get functions:
//   _f: interface function name suffix (type)
//   _c: network AMO command
//   _t: AMO type
//
#define DEFINE_CHPL_COMM_ATOMIC_GET(_f, _c, _t)                         \
        DEFINE_DO_FORK_AMO(_f, _c, _t)                                  \
                                                                        \
        /*==============================*/                              \
        void chpl_comm_atomic_get_##_f(void* res,                       \
                                       int32_t loc,                     \
                                       void* obj,                       \
                                       int ln, int32_t fn)              \
        {                                                               \
          mem_region_t* remote_mr;                                      \
          mem_region_t* local_mr;                                       \
          DBG_P_LP(DBGF_IFACE|DBGF_AMO,                                 \
                   "IFACE chpl_comm_atomic_get_"#_f"(%p, %d, %p)",      \
                   res, (int) loc, obj);                                \
                                                                        \
          if (chpl_numNodes == 1) {                                     \
            *(_t*) res = atomic_load_##_t((atomic_##_t*) obj);          \
            return;                                                     \
          }                                                             \
                                                                        \
          if (IS_32_BIT_AMO_ON_GEMINI(_t)                               \
              || (remote_mr = mreg_for_remote_addr(obj, loc)) == NULL) {\
            if (loc == chpl_nodeID)                                     \
              (void) do_amo_on_cpu(_c, res, obj, NULL, NULL);           \
            else                                                        \
              do_fork_amo_##_c##_##_f(obj, res, NULL, NULL, loc);       \
          }                                                             \
          else {                                                        \
            size_t sz = sizeof(_t);                                     \
            if ((local_mr = mreg_for_local_addr(res)) == NULL)          \
              do_remote_get(res, loc, obj, sz, may_proxy_false);        \
            else                                                        \
              do_nic_get(res, loc, remote_mr, obj, sz, local_mr);       \
          }                                                             \
        }

DEFINE_CHPL_COMM_ATOMIC_GET(int32, get_32, int_least32_t)
DEFINE_CHPL_COMM_ATOMIC_GET(int64, get_64, int_least64_t)
DEFINE_CHPL_COMM_ATOMIC_GET(uint32, get_32, uint_least32_t)
DEFINE_CHPL_COMM_ATOMIC_GET(uint64, get_64, uint_least64_t)
DEFINE_CHPL_COMM_ATOMIC_GET(real32, get_32, int_least32_t)
DEFINE_CHPL_COMM_ATOMIC_GET(real64, get_64, int_least64_t)

#undef DEFINE_CHPL_COMM_ATOMIC_GET


//
// Atomic Exchange functions:
//   _f: interface function name suffix (type)
//   _c: network AMO command
//   _t: AMO type
//
#define DEFINE_CHPL_COMM_ATOMIC_XCHG(_f, _c, _t)                        \
        DEFINE_DO_FORK_AMO(_f, _c, _t)                                  \
                                                                        \
        /*==============================*/                              \
        void chpl_comm_atomic_xchg_##_f(void* xchgval,                  \
                                        int32_t loc,                    \
                                        void* obj,                      \
                                        void* res,                      \
                                        int ln, int32_t fn)             \
        {                                                               \
          mem_region_t* remote_mr;                                      \
          DBG_P_LP(DBGF_IFACE|DBGF_AMO,                                 \
                   "IFACE chpl_comm_atomic_xchg_"#_f"(%p, %d, %p, %p)", \
                   xchgval, (int) loc, obj, res);                       \
                                                                        \
          if (chpl_numNodes == 1) {                                     \
            *(_t*) res =                                                \
              atomic_exchange_##_t((atomic_##_t*) obj, *(_t*) xchgval); \
            return;                                                     \
          }                                                             \
                                                                        \
          if (IS_32_BIT_AMO_ON_GEMINI(_t)                               \
              || (remote_mr = mreg_for_remote_addr(obj, loc)) == NULL) {\
            if (loc == chpl_nodeID)                                     \
              (void) do_amo_on_cpu(_c, res, obj, xchgval, NULL);        \
            else                                                        \
              do_fork_amo_##_c##_##_f(obj, res, xchgval, NULL, loc);    \
          }                                                             \
          else if (nic_type == GNI_DEVICE_GEMINI) {                     \
            /*                                                          \
            ** Gemini doesn't have XCHG as such, but FAX (Fetch and     \
            ** And-Xor) can do the same thing with the right mask.      \
            */                                                          \
            int64_t mask = 0;                                           \
            do_nic_amo(&mask, xchgval, loc, obj, sizeof(_t),            \
                       GNI_FMA_ATOMIC_FAX, res, remote_mr);             \
          }                                                             \
          else {                                                        \
            do_nic_amo(xchgval, NULL, loc, obj, sizeof(_t),             \
                       amo_cmd_2_nic_op(_c, 1), res, remote_mr);        \
          }                                                             \
        }

DEFINE_CHPL_COMM_ATOMIC_XCHG(int32, xchg_32, int_least32_t)
DEFINE_CHPL_COMM_ATOMIC_XCHG(int64, xchg_64, int_least64_t)
DEFINE_CHPL_COMM_ATOMIC_XCHG(uint32, xchg_32, uint_least32_t)
DEFINE_CHPL_COMM_ATOMIC_XCHG(uint64, xchg_64, uint_least64_t)
DEFINE_CHPL_COMM_ATOMIC_XCHG(real32, xchg_32, int_least32_t)
DEFINE_CHPL_COMM_ATOMIC_XCHG(real64, xchg_64, int_least64_t)

#undef DEFINE_CHPL_COMM_ATOMIC_XCHG


//
// Atomic Compare-Exchange functions:
//   _f: interface function name suffix (type)
//   _c: network AMO command
//   _t: AMO type
//
#define DEFINE_CHPL_COMM_ATOMIC_CMPXCHG(_f, _c, _t)                     \
        DEFINE_DO_FORK_AMO(_f, _c, _t)                                  \
                                                                        \
        /*==============================*/                              \
        void chpl_comm_atomic_cmpxchg_##_f(void* cmpval,                \
                                           void* xchgval,               \
                                           int32_t loc,                 \
                                           void* obj,                   \
                                           chpl_bool32* res,            \
                                           int ln, int32_t fn)          \
        {                                                               \
          mem_region_t* remote_mr;                                      \
          DBG_P_LP(DBGF_IFACE|DBGF_AMO,                                 \
                   "IFACE chpl_comm_atomic_cmpxchg_"#_f                 \
                   "(%p, %p, %d, %p, %p)",                              \
                   cmpval, xchgval, (int) loc, obj, res);               \
                                                                        \
          if (chpl_numNodes == 1) {                                     \
            *res =                                                      \
              atomic_compare_exchange_strong_##_t((atomic_##_t*) obj,   \
                                                  *(_t*) cmpval,        \
                                                  *(_t*) xchgval);      \
            return;                                                     \
          }                                                             \
                                                                        \
          if (IS_32_BIT_AMO_ON_GEMINI(_t)                               \
              || (remote_mr = mreg_for_remote_addr(obj, loc)) == NULL) {\
            if (loc == chpl_nodeID)                                     \
              (void) do_amo_on_cpu(_c, res, obj, cmpval, xchgval);      \
            else                                                        \
              do_fork_amo_##_c##_##_f(obj, res, cmpval, xchgval, loc);  \
          }                                                             \
          else {                                                        \
            _t my_res = 0;                                              \
            do_nic_amo(cmpval, xchgval, loc, obj, sizeof(_t),           \
                       amo_cmd_2_nic_op(_c, 1), &my_res, remote_mr);    \
            *res = (my_res == *(_t*) cmpval) ? true : false;            \
          }                                                             \
        }

DEFINE_CHPL_COMM_ATOMIC_CMPXCHG(int32, cmpxchg_32, int_least32_t)
DEFINE_CHPL_COMM_ATOMIC_CMPXCHG(int64, cmpxchg_64, int_least64_t)
DEFINE_CHPL_COMM_ATOMIC_CMPXCHG(uint32, cmpxchg_32, uint_least32_t)
DEFINE_CHPL_COMM_ATOMIC_CMPXCHG(uint64, cmpxchg_64, uint_least64_t)
DEFINE_CHPL_COMM_ATOMIC_CMPXCHG(real32, cmpxchg_32, int_least32_t)
DEFINE_CHPL_COMM_ATOMIC_CMPXCHG(real64, cmpxchg_64, int_least64_t)

#undef DEFINE_CHPL_COMM_ATOMIC_CMPXCHG


//
// Atomic ops for ints:
//   _f: interface function name suffix (type)
//   _o: op (and, or, xor, add)
//   _c: network AMO command
//   _t: AMO type
//
#define DEFINE_CHPL_COMM_ATOMIC_INT_OP(_f, _o, _c, _t)                  \
        DEFINE_DO_FORK_AMO(_f, _c, _t)                                  \
                                                                        \
        /*==============================*/                              \
        void chpl_comm_atomic_##_o##_##_f(void* opnd,                   \
                                          int32_t loc,                  \
                                          void* obj,                    \
                                          int ln, int32_t fn)           \
        {                                                               \
          mem_region_t* remote_mr;                                      \
          DBG_P_LP(DBGF_IFACE|DBGF_AMO,                                 \
                   "IFACE chpl_comm_atomic_"#_o"_"#_f                   \
                   "(%p, %d, %p)",                                      \
                   opnd, (int) loc, obj);                               \
                                                                        \
          if (chpl_numNodes == 1) {                                     \
            (void) atomic_fetch_##_o##_##_t((atomic_##_t*) obj,         \
                                            *(_t*) opnd);               \
            return;                                                     \
          }                                                             \
                                                                        \
          if (IS_32_BIT_AMO_ON_GEMINI(_t)                               \
              || (remote_mr = mreg_for_remote_addr(obj, loc)) == NULL) {\
            if (loc == chpl_nodeID)                                     \
              (void) do_amo_on_cpu(_c, NULL, obj, opnd, NULL);          \
            else                                                        \
              do_fork_amo_##_c##_##_f(obj, NULL, opnd, NULL, loc);      \
          }                                                             \
          else {                                                        \
            do_nic_amo_nf(opnd, loc, obj, sizeof(_t),                   \
                          amo_cmd_2_nic_op(_c, 0), remote_mr);          \
          }                                                             \
        }                                                               \
                                                                        \
        /*==============================*/                              \
        void chpl_comm_atomic_##_o##_buff_##_f(void* opnd,              \
                                               int32_t loc,             \
                                               void* obj,               \
                                               int ln, int32_t fn)      \
        {                                                               \
          mem_region_t* remote_mr;                                      \
          DBG_P_LP(DBGF_IFACE|DBGF_AMO,                                 \
                   "IFACE chpl_comm_atomic_"#_o"_buff_"#_f              \
                   "(%p, %d, %p)",                                      \
                   opnd, (int) loc, obj);                               \
                                                                        \
          if (chpl_numNodes == 1) {                                     \
            (void) atomic_fetch_##_o##_##_t((atomic_##_t*) obj,         \
                                            *(_t*) opnd);               \
            return;                                                     \
          }                                                             \
                                                                        \
          if (IS_32_BIT_AMO_ON_GEMINI(_t)                               \
              || (remote_mr = mreg_for_remote_addr(obj, loc)) == NULL) {\
            if (loc == chpl_nodeID)                                     \
              (void) do_amo_on_cpu(_c, NULL, obj, opnd, NULL);          \
            else                                                        \
              do_fork_amo_##_c##_##_f(obj, NULL, opnd, NULL, loc);      \
          }                                                             \
          else {                                                        \
            do_nic_amo_nf_buff(opnd, loc, obj, sizeof(_t),              \
                               amo_cmd_2_nic_op(_c, 0), remote_mr);     \
          }                                                             \
        }                                                               \
                                                                        \
        /*==============================*/                              \
        void chpl_comm_atomic_fetch_##_o##_##_f(void* opnd,             \
                                                int32_t loc,            \
                                                void* obj,              \
                                                void* res,              \
                                                int ln, int32_t fn)     \
        {                                                               \
          mem_region_t* remote_mr;                                      \
          DBG_P_LP(DBGF_IFACE|DBGF_AMO,                                 \
                   "IFACE chpl_comm_atomic_fetch_"#_o"_"#_f             \
                   "(%p, %d, %p, %p)",                                  \
                   opnd, (int) loc, obj, res);                          \
                                                                        \
          if (chpl_numNodes == 1) {                                     \
            *(_t*) res =                                                \
              atomic_fetch_##_o##_##_t((atomic_##_t*) obj,              \
                                       *(_t*) opnd);                    \
            return;                                                     \
          }                                                             \
                                                                        \
          if (IS_32_BIT_AMO_ON_GEMINI(_t)                               \
              || (remote_mr = mreg_for_remote_addr(obj, loc)) == NULL) {\
            if (loc == chpl_nodeID)                                     \
              (void) do_amo_on_cpu(_c, res, obj, opnd, NULL);           \
            else                                                        \
              do_fork_amo_##_c##_##_f(obj, res, opnd, NULL, loc);       \
          }                                                             \
          else {                                                        \
            do_nic_amo(opnd, NULL, loc, obj, sizeof(_t),                \
                       amo_cmd_2_nic_op(_c, 1), res, remote_mr);        \
          }                                                             \
        }

DEFINE_CHPL_COMM_ATOMIC_INT_OP(int32, and, and_i32, int_least32_t)
DEFINE_CHPL_COMM_ATOMIC_INT_OP(int64, and, and_i64, int_least64_t)
DEFINE_CHPL_COMM_ATOMIC_INT_OP(uint32, and, and_i32, uint_least32_t)
DEFINE_CHPL_COMM_ATOMIC_INT_OP(uint64, and, and_i64, uint_least64_t)

DEFINE_CHPL_COMM_ATOMIC_INT_OP(int32, or, or_i32, int_least32_t)
DEFINE_CHPL_COMM_ATOMIC_INT_OP(int64, or, or_i64, int_least64_t)
DEFINE_CHPL_COMM_ATOMIC_INT_OP(uint32, or, or_i32, uint_least32_t)
DEFINE_CHPL_COMM_ATOMIC_INT_OP(uint64, or, or_i64, uint_least64_t)

DEFINE_CHPL_COMM_ATOMIC_INT_OP(int32, xor, xor_i32, int_least32_t)
DEFINE_CHPL_COMM_ATOMIC_INT_OP(int64, xor, xor_i64, int_least64_t)
DEFINE_CHPL_COMM_ATOMIC_INT_OP(uint32, xor, xor_i32, uint_least32_t)
DEFINE_CHPL_COMM_ATOMIC_INT_OP(uint64, xor, xor_i64, uint_least64_t)

DEFINE_CHPL_COMM_ATOMIC_INT_OP(int32, add, add_i32, int_least32_t)
DEFINE_CHPL_COMM_ATOMIC_INT_OP(int64, add, add_i64, int_least64_t)
DEFINE_CHPL_COMM_ATOMIC_INT_OP(uint32, add, add_i32, uint_least32_t)
DEFINE_CHPL_COMM_ATOMIC_INT_OP(uint64, add, add_i64, uint_least64_t)

#undef DEFINE_CHPL_COMM_ATOMIC_INT_OP


//
// Atomic ops for reals:
//   _f: interface function name suffix (type)
//   _c: network AMO command
//   _t: AMO type
//
// Note: FP AMOs aren't supported on Gemini, and 64-bit FP add is
//       broken in Aries hardware and disabled in uGNI, so the only
//       thing we actually use the NIC for here is 32-bit FP add on
//       Aries.
//
#define DEFINE_CHPL_COMM_ATOMIC_REAL_OP(_f, _c, _t)                     \
        DEFINE_DO_FORK_AMO(_f, _c, _t)                                  \
                                                                        \
        /*==============================*/                              \
        void chpl_comm_atomic_add_##_f(void* opnd,                      \
                                       int32_t loc,                     \
                                       void* obj,                       \
                                       int ln, int32_t fn)              \
        {                                                               \
          mem_region_t* remote_mr;                                      \
          DBG_P_LP(DBGF_IFACE|DBGF_AMO,                                 \
                   "IFACE chpl_comm_atomic_add_"#_f                     \
                   "(%p, %d, %p)",                                      \
                   opnd, (int) loc, obj);                               \
                                                                        \
          if (chpl_numNodes == 1) {                                     \
            amo_add_##_f##_cpu_cmpxchg(NULL, obj, opnd);                \
            return;                                                     \
          }                                                             \
                                                                        \
          if (sizeof(_t) == sizeof(int_least32_t)                       \
              && nic_type == GNI_DEVICE_ARIES                           \
              && (remote_mr = mreg_for_remote_addr(obj, loc)) != NULL) {\
            do_nic_amo_nf(opnd, loc, obj, sizeof(_t),                   \
                          amo_cmd_2_nic_op(_c, 0), remote_mr);          \
          }                                                             \
          else {                                                        \
            if (loc == chpl_nodeID)                                     \
              (void) do_amo_on_cpu(_c, NULL, obj, opnd, NULL);          \
            else                                                        \
              do_fork_amo_##_c##_##_f(obj, NULL, opnd, NULL, loc);      \
          }                                                             \
        }                                                               \
                                                                        \
        /*==============================*/                              \
        void chpl_comm_atomic_add_buff_##_f(void* opnd,                 \
                                            int32_t loc,                \
                                            void* obj,                  \
                                            int ln, int32_t fn)         \
        {                                                               \
          mem_region_t* remote_mr;                                      \
          DBG_P_LP(DBGF_IFACE|DBGF_AMO,                                 \
                   "IFACE chpl_comm_atomic_add_buff_"#_f                \
                   "(%p, %d, %p)",                                      \
                   opnd, (int) loc, obj);                               \
                                                                        \
          if (chpl_numNodes == 1) {                                     \
            amo_add_##_f##_cpu_cmpxchg(NULL, obj, opnd);                \
            return;                                                     \
          }                                                             \
                                                                        \
          if (sizeof(_t) == sizeof(int_least32_t)                       \
              && nic_type == GNI_DEVICE_ARIES                           \
              && (remote_mr = mreg_for_remote_addr(obj, loc)) != NULL) {\
            do_nic_amo_nf_buff(opnd, loc, obj, sizeof(_t),              \
                               amo_cmd_2_nic_op(_c, 0), remote_mr);     \
          }                                                             \
          else {                                                        \
            if (loc == chpl_nodeID)                                     \
              (void) do_amo_on_cpu(_c, NULL, obj, opnd, NULL);          \
            else                                                        \
              do_fork_amo_##_c##_##_f(obj, NULL, opnd, NULL, loc);      \
          }                                                             \
        }                                                               \
                                                                        \
        /*==============================*/                              \
        void chpl_comm_atomic_fetch_add_##_f(void* opnd,                \
                                             int32_t loc,               \
                                             void* obj,                 \
                                             void* res,                 \
                                             int ln, int32_t fn)        \
        {                                                               \
          mem_region_t* remote_mr;                                      \
          DBG_P_LP(DBGF_IFACE|DBGF_AMO,                                 \
                   "IFACE chpl_comm_atomic_fetch_add_"#_f               \
                   "(%p, %d, %p, %p)",                                  \
                   opnd, (int) loc, obj, res);                          \
                                                                        \
          if (chpl_numNodes == 1) {                                     \
            amo_add_##_f##_cpu_cmpxchg(res, obj, opnd);                 \
            return;                                                     \
          }                                                             \
                                                                        \
          if (sizeof(_t) == sizeof(int_least32_t)                       \
              && nic_type == GNI_DEVICE_ARIES                           \
              && (remote_mr = mreg_for_remote_addr(obj, loc)) != NULL) {\
            do_nic_amo(opnd, NULL, loc, obj, sizeof(_t),                \
                       amo_cmd_2_nic_op(_c, 1), res, remote_mr);        \
          }                                                             \
          else {                                                        \
            if (loc == chpl_nodeID)                                     \
              (void) do_amo_on_cpu(_c, res, obj, opnd, NULL);           \
            else                                                        \
              do_fork_amo_##_c##_##_f(obj, res, opnd, NULL, loc);       \
          }                                                             \
        }

DEFINE_CHPL_COMM_ATOMIC_REAL_OP(real32, add_r32, float)
DEFINE_CHPL_COMM_ATOMIC_REAL_OP(real64, add_r64, double)

#undef DEFINE_CHPL_COMM_ATOMIC_REAL_OP


//
// Atomic subtract:
//   _f: interface function name suffix (type)
//   _t: AMO type
//
#define DEFINE_CHPL_COMM_ATOMIC_SUB(_f, _t)                             \
        /*==============================*/                              \
        void chpl_comm_atomic_sub_##_f(void* opnd,                      \
                                       int32_t loc,                     \
                                       void* obj,                       \
                                       int ln, int32_t fn)              \
        {                                                               \
          _t nopnd = - *(_t*) opnd;                                     \
                                                                        \
          DBG_P_LP(DBGF_IFACE|DBGF_AMO,                                 \
                   "IFACE chpl_comm_atomic_sub_"#_f                     \
                   "(%p, %d, %p)",                                      \
                   opnd, (int) loc, obj);                               \
                                                                        \
          chpl_comm_atomic_add_##_f(&nopnd, loc, obj, ln, fn);          \
        }                                                               \
                                                                        \
         /*==============================*/                             \
        void chpl_comm_atomic_sub_buff_##_f(void* opnd,                 \
                                            int32_t loc,                \
                                            void* obj,                  \
                                            int ln, int32_t fn)         \
        {                                                               \
          _t nopnd = - *(_t*) opnd;                                     \
                                                                        \
          DBG_P_LP(DBGF_IFACE|DBGF_AMO,                                 \
                   "IFACE chpl_comm_atomic_sub_buff_"#_f                \
                   "(%p, %d, %p)",                                      \
                   opnd, (int) loc, obj);                               \
                                                                        \
          chpl_comm_atomic_add_buff_##_f(&nopnd, loc, obj, ln, fn);     \
        }                                                               \
                                                                        \
        /*==============================*/                              \
        void chpl_comm_atomic_fetch_sub_##_f(void* opnd,                \
                                             int32_t loc,               \
                                             void* obj,                 \
                                             void* res,                 \
                                             int ln, int32_t fn)        \
        {                                                               \
          _t nopnd = - *(_t*) opnd;                                     \
                                                                        \
          DBG_P_LP(DBGF_IFACE|DBGF_AMO,                                 \
                   "IFACE chpl_comm_atomic_fetch_sub_"#_f               \
                   "(%p, %d, %p, %p)",                                  \
                   opnd, (int) loc, obj, res);                          \
                                                                        \
          chpl_comm_atomic_fetch_add_##_f(&nopnd, loc, obj, res,        \
                                          ln, fn);                      \
        }

DEFINE_CHPL_COMM_ATOMIC_SUB(int32, int_least32_t)
DEFINE_CHPL_COMM_ATOMIC_SUB(int64, int_least64_t)
DEFINE_CHPL_COMM_ATOMIC_SUB(uint32, int_least32_t)
DEFINE_CHPL_COMM_ATOMIC_SUB(uint64, int_least64_t)
DEFINE_CHPL_COMM_ATOMIC_SUB(real32, float)
DEFINE_CHPL_COMM_ATOMIC_SUB(real64, double)

#undef DEFINE_CHPL_COMM_ATOMIC_SUB


static
inline
int amo_cmd_2_nic_op(fork_amo_cmd_t cmd, int fetching)
{
  gni_fma_cmd_type_t* table;
  gni_fma_cmd_type_t nic_cmd;

  //
  // Select a NIC AMO command based on our internal one, the kind of
  // NIC we're working with, and whether or not a result is desired.
  //
  table = (  (nic_type == GNI_DEVICE_GEMINI)
           ? (fetching ? nic_amos_gem_fetch : nic_amos_gem)
           : (fetching ? nic_amos_ari_fetch : nic_amos_ari));

  nic_cmd = ((int)cmd >= 0 && cmd < num_fork_amo_cmds) ? table[cmd] : -1;
  if ((int) nic_cmd < 0)
    CHPL_INTERNAL_ERROR("amo_cmd_2_nic_op(): unexpected AMO cmd");

  return nic_cmd;
}

// Sanity checks on amo operations. Ensure valid size and alignment and that
// the remote memory region is registered
static
inline
void check_nic_amo(size_t size, void* object, mem_region_t* remote_mr) {
  if (size == 4) {
    if (!IS_ALIGNED_32(VP_TO_UI64(object)))
      CHPL_INTERNAL_ERROR("remote AMO object must be 4-byte aligned");
  } else if (size == 8) {
    if (!IS_ALIGNED_64(VP_TO_UI64(object)))
      CHPL_INTERNAL_ERROR("remote AMO object must be 8-byte aligned");
  } else {
    CHPL_INTERNAL_ERROR("unexpected AMO size");
  }

  if (remote_mr == NULL)
    CHPL_INTERNAL_ERROR("do_nic_amo(): "
                        "remote address is not NIC-registered");
}


// Max number of threads that can do buffered atomics
#define MAX_BUFF_AMO_THREADS 1024

// pointers to thread local buffered AMO indexes and locks
static int* amo_vi_p[MAX_BUFF_AMO_THREADS];
static atomic_bool* amo_lock_p[MAX_BUFF_AMO_THREADS];

// pointers to thread local buffered AMO argument buffers
static uint64_t* amo_opnd1_vp[MAX_BUFF_AMO_THREADS];
static c_nodeid_t* amo_locale_vp[MAX_BUFF_AMO_THREADS];
static void** amo_object_vp[MAX_BUFF_AMO_THREADS];
static size_t* amo_size_vp[MAX_BUFF_AMO_THREADS];
static gni_fma_cmd_type_t* amo_cmd_vp[MAX_BUFF_AMO_THREADS];
static mem_region_t** amo_remote_mr_vp[MAX_BUFF_AMO_THREADS];

// buffered AMO initialization lock and thread counter
static atomic_bool amo_init_lock;
static atomic_uint_least32_t amo_thread_counter;

static
void buff_amo_init(void) {
  atomic_init_bool(&amo_init_lock, false);
  atomic_init_uint_least32_t(&amo_thread_counter, 0);
}


#if !HAVE_GNI_FMA_CHAIN_TRANSACTIONS

static
void do_remote_amo_nb(int v_len, uint64_t* opnd1_v, c_nodeid_t* locale_v,
                      void** object_v, size_t* size_v,
                      gni_fma_cmd_type_t* cmd_v, mem_region_t** remote_mr_v) {

  gni_post_descriptor_t post_desc_v[MAX_CHAINED_AMO_LEN];
  atomic_bool post_done_v[MAX_CHAINED_AMO_LEN];
  int cdi_v[MAX_CHAINED_AMO_LEN];
  int vi;

  for (vi=0; vi<v_len; vi++) {
    // build up the post descriptor
    post_desc_v[vi].type            = GNI_POST_AMO;
    post_desc_v[vi].cq_mode         = GNI_CQMODE_GLOBAL_EVENT;
    post_desc_v[vi].dlvr_mode       = GNI_DLVMODE_PERFORMANCE;
    post_desc_v[vi].rdma_mode       = 0;
    post_desc_v[vi].src_cq_hndl     = 0;
    post_desc_v[vi].remote_addr     = (uint64_t) (intptr_t) object_v[vi];
    post_desc_v[vi].remote_mem_hndl = remote_mr_v[vi]->mdh;
    post_desc_v[vi].length          = size_v[vi];
    post_desc_v[vi].amo_cmd         = cmd_v[vi];
    post_desc_v[vi].first_operand   = opnd1_v[vi];

    atomic_init_bool(&post_done_v[vi], false);
    post_desc_v[vi].post_id = (uint64_t) (intptr_t) &post_done_v[vi];

    // initiate the transaction
    cdi_v[vi] = post_fma(locale_v[vi], &post_desc_v[vi]);
  }

  // Wait for all the transactions to complete
  for (vi=0; vi<v_len; vi++) {
    consume_all_outstanding_cq_events(cdi_v[vi]);
    while (!atomic_load_explicit_bool(&post_done_v[vi], memory_order_acquire)) {
      local_yield();
      consume_all_outstanding_cq_events(cdi_v[vi]);
    }
    CQ_CNT_DEC(&comm_doms[cdi_v[vi]]);
  }
}

#endif // HAVE_GNI_FMA_CHAIN_TRANSACTIONS

static
void do_remote_amo_V(int v_len, uint64_t* opnd1_v, c_nodeid_t* locale_v,
                     void** object_v, size_t* size_v,
                     gni_fma_cmd_type_t* cmd_v, mem_region_t** remote_mr_v) {

#if HAVE_GNI_FMA_CHAIN_TRANSACTIONS

  gni_post_descriptor_t post_desc;
  gni_ct_amo_post_descriptor_t pdc[MAX_CHAINED_AMO_LEN - 1];
  int vi, ci;

  if (v_len <= 0)
    return;

  //
  // Build up the base post descriptor
  //
  post_desc.next_descr      = NULL;
  post_desc.type            = GNI_POST_AMO;
  post_desc.cq_mode         = GNI_CQMODE_GLOBAL_EVENT;
  post_desc.dlvr_mode       = GNI_DLVMODE_PERFORMANCE;
  post_desc.rdma_mode       = 0;
  post_desc.src_cq_hndl     = 0;
  post_desc.remote_addr     = (uint64_t) (intptr_t) object_v[0];
  post_desc.remote_mem_hndl = remote_mr_v[0]->mdh;
  post_desc.length          = size_v[0];
  post_desc.amo_cmd         = cmd_v[0];
  post_desc.first_operand   = opnd1_v[0];

  //
  // Build up the chain of descriptors
  //
  for (vi=1, ci=0; vi<v_len; vi++, ci++) {
    if (ci == 0)
      post_desc.next_descr  = &pdc[0];
    else
      pdc[ci-1].next_descr  = &pdc[ci];
    pdc[ci].next_descr      = NULL;
    pdc[ci].remote_addr     = (uint64_t) (intptr_t) object_v[vi];
    pdc[ci].remote_mem_hndl = remote_mr_v[vi]->mdh;
    pdc[ci].length          = size_v[vi];
    pdc[ci].amo_cmd         = cmd_v[vi];
    pdc[ci].first_operand   = opnd1_v[vi];
  }

  //
  // Initiate the transaction and wait for it to complete.
  //
  post_fma_ct_and_wait(locale_v, &post_desc);

#else // HAVE_GNI_FMA_CHAIN_TRANSACTIONS

  //
  // This GNI is too old to support chained transactions. Just do
  // non-blocking operations instead
  //

  cq_cnt_t free_cq;

  // acquire a cd and mark it as firmly bound so it's not released
  acquire_comm_dom();
  cd->firmly_bound = true;

  // calculate how many free cq entries there are and block up the work into
  // chunks so that we won't run out of cq entries.
  free_cq = cd->cq_cnt_max - CQ_CNT_LOAD(cd);
  while (v_len > free_cq) {
    do_remote_amo_nb(free_cq, opnd1_v, locale_v, object_v, size_v, cmd_v, remote_mr_v);
    v_len       -= free_cq;
    opnd1_v     += free_cq;
    locale_v    += free_cq;
    object_v    += free_cq;
    size_v      += free_cq;
    cmd_v       += free_cq;
    remote_mr_v += free_cq;
  }
  do_remote_amo_nb(v_len, opnd1_v, locale_v, object_v, size_v, cmd_v, remote_mr_v);

  // release the cd
  cd->firmly_bound = false;
  release_comm_dom();

#endif // HAVE_GNI_FMA_CHAIN_TRANSACTIONS
}

// for each thread that has done buffered atomics, grab the lock for that
// thread and if there are built up operations flush them and reset the index
void chpl_comm_atomic_buff_flush() {
  uint32_t sz, i;
  sz = atomic_load_uint_least32_t(&amo_thread_counter);
  for(i=0; i<sz; i++) {
    if (*amo_vi_p[i] != 0) {
      while (atomic_exchange_bool(amo_lock_p[i], true)) { local_yield(); }
      if (*amo_vi_p[i] != 0) {
        do_remote_amo_V(*amo_vi_p[i], amo_opnd1_vp[i], amo_locale_vp[i],
                        amo_object_vp[i], amo_size_vp[i], amo_cmd_vp[i],
                        amo_remote_mr_vp[i]);
        *amo_vi_p[i] = 0;
      }
      atomic_store_bool(amo_lock_p[i], false);
    }
  }
}

// builds thread local buffers of operations and when the buffer is full,
// initiates them all at once for increased transaction rate
static
inline
void do_nic_amo_nf_buff(void* opnd1, c_nodeid_t locale,
                        void* object, size_t size,
                        gni_fma_cmd_type_t cmd,
                        mem_region_t* remote_mr)
{
  // thread local index and lock
  static __thread int vi = 0;
  static __thread atomic_bool lock;

  // thread local buffers for all arguments
  static __thread uint64_t opnd1_v[MAX_CHAINED_AMO_LEN];
  static __thread c_nodeid_t locale_v[MAX_CHAINED_AMO_LEN];
  static __thread void* object_v[MAX_CHAINED_AMO_LEN];
  static __thread size_t size_v[MAX_CHAINED_AMO_LEN];
  static __thread gni_fma_cmd_type_t cmd_v[MAX_CHAINED_AMO_LEN];
  static __thread mem_region_t* remote_mr_v[MAX_CHAINED_AMO_LEN];

  // thread local init status (0=first-call, -1=out-of-entries, 1=have-entry)
  static __thread int init_status = 0;

  if (init_status == 1) {
    // no-op
  } else if (init_status == -1) {
    do_nic_amo_nf(opnd1, locale, object, size, cmd, remote_mr);
    return;
  } else {
    uint32_t idx;

    // grab initialization lock
    while (atomic_exchange_bool(&amo_init_lock, true)) { local_yield(); }

    // initialize the lock for this thread and figure out our index into the
    // buffer of AMO operation pointers. If we've exceeded the buffer length,
    // warn and do blocking operations instead
    atomic_init_bool(&lock, false);
    idx = atomic_load_uint_least32_t(&amo_thread_counter);
    if (idx >= MAX_BUFF_AMO_THREADS) {
      chpl_warning("Exceeded MAX_BUFF_AMO_THREADS, buffered atomic performance degraded", 0, 0);
      init_status = -1;
      atomic_store_bool(&amo_init_lock, false);
      do_nic_amo_nf(opnd1, locale, object, size, cmd, remote_mr);
      return;
    }

    // store pointers to our thread local index, lock, and buffers so
    // operations can be flushed from outside of this routine
    amo_vi_p[idx]         = &vi;
    amo_lock_p[idx]       = &lock;
    amo_opnd1_vp[idx]     = &opnd1_v[0];
    amo_locale_vp[idx]    = &locale_v[0];
    amo_object_vp[idx]    = &object_v[0];
    amo_size_vp[idx]      = &size_v[0];
    amo_cmd_vp[idx]       = &cmd_v[0];
    amo_remote_mr_vp[idx] = &remote_mr_v[0];

    init_status = 1;
    // actually update the thread counter (needs to be done after the buffer
    // pointers are setup, otherwise we have a race with flushing)
    (void) atomic_fetch_add_uint_least32_t(&amo_thread_counter, 1);

    // release initialization lock
    atomic_store_bool(&amo_init_lock, false);
  }

  check_nic_amo(size, object, remote_mr);
  PERFSTATS_INC(amo_cnt);

  // grab lock for this thread
  while (atomic_exchange_bool(&lock, true)) { local_yield(); }

  // store arguments in buffers
  opnd1_v[vi]     = size == 4 ? *(uint32_t*) opnd1:
                                *(uint64_t*) opnd1;
  locale_v[vi]    = locale;
  object_v[vi]    = object;
  size_v[vi]      = size;
  cmd_v[vi]       = cmd;
  remote_mr_v[vi] = remote_mr;
  vi++;

  // flush if buffers are full
  if (vi == MAX_CHAINED_AMO_LEN) {
    do_remote_amo_V(vi, opnd1_v, locale_v, object_v, size_v, cmd_v, remote_mr_v);
    vi = 0;
  }

  // release lock for this thread
  atomic_store_bool(&lock, false);
}

static
inline
void do_nic_amo_nf(void* opnd1, c_nodeid_t locale,
                   void* object, size_t size,
                   gni_fma_cmd_type_t cmd,
                   mem_region_t* remote_mr)
{
  gni_post_descriptor_t post_desc;

  check_nic_amo(size, object, remote_mr);
  PERFSTATS_INC(amo_cnt);

  //
  // Fill in the POST descriptor.
  //
  post_desc.type            = GNI_POST_AMO;
  post_desc.cq_mode         = GNI_CQMODE_GLOBAL_EVENT;
  post_desc.dlvr_mode       = GNI_DLVMODE_PERFORMANCE;
  post_desc.rdma_mode       = 0;
  post_desc.src_cq_hndl     = 0;
  post_desc.remote_addr     = (uint64_t) (intptr_t) object;
  post_desc.remote_mem_hndl = remote_mr->mdh;
  post_desc.length          = size;
  post_desc.amo_cmd         = cmd;
  post_desc.first_operand   = size == 4 ? *(uint32_t*) opnd1:
                                          *(uint64_t*) opnd1;

  //
  // Initiate the transaction and wait for it to complete.
  //
  post_fma_and_wait(locale, &post_desc, true);
}


static
void do_nic_amo(void* opnd1, void* opnd2, c_nodeid_t locale,
                void* object, size_t size,
                gni_fma_cmd_type_t cmd, void* result,
                mem_region_t* remote_mr)
{
  mem_region_t*         local_mr;
  void*                 p_result = result;
  fork_amo_data_t       tmp_result;
  gni_post_descriptor_t post_desc;

  check_nic_amo(size, object, remote_mr);
  PERFSTATS_INC(amo_cnt);

  //
  // Make sure that, if we need a result, it is in memory known to the
  // NIC.
  //
  if (result == NULL)
    local_mr = NULL;
  else {
    local_mr = mreg_for_local_addr(p_result);
    if (local_mr == NULL) {
      p_result = &tmp_result;
      local_mr = mreg_for_local_addr(p_result);
      if (local_mr == NULL) {
        p_result = amo_res_alloc();
        local_mr = gnr_mreg;
        if (local_mr == NULL)
          CHPL_INTERNAL_ERROR("do_nic_amo(): "
                              "result address is not NIC-registered");
      }
    }
  }

  //
  // Fill in the POST descriptor.
  //
  post_desc.type               = GNI_POST_AMO;
  post_desc.cq_mode            = GNI_CQMODE_GLOBAL_EVENT;
  post_desc.dlvr_mode          = GNI_DLVMODE_PERFORMANCE;
  post_desc.rdma_mode          = 0;
  post_desc.src_cq_hndl        = 0;
  post_desc.local_addr         = (uint64_t) (intptr_t) p_result;
  if (p_result != NULL)
    post_desc.local_mem_hndl   = local_mr->mdh;
  post_desc.remote_addr        = (uint64_t) (intptr_t) object;
  post_desc.remote_mem_hndl    = remote_mr->mdh;
  post_desc.length             = size;
  post_desc.amo_cmd            = cmd;
  if (size == 4) {
    post_desc.first_operand    = *(uint32_t*) opnd1;
    if (opnd2 != NULL)
      post_desc.second_operand = *(uint32_t*) opnd2;
  } else {
    post_desc.first_operand    = *(uint64_t*) opnd1;
    if (opnd2 != NULL)
      post_desc.second_operand = *(uint64_t*) opnd2;
  }

  //
  // Initiate the transaction and wait for it to complete.
  //
  post_fma_and_wait(locale, &post_desc, true);

  if (p_result != result) {
    memcpy(result, p_result, size);
    if (p_result != &tmp_result)
      amo_res_free(p_result);
  }
}


static
inline
void amo_add_real32_cpu_cmpxchg(void* result, void* object, void* operand)
{
  float val;
  int_least32_t expected;
  int_least32_t desired;
  chpl_bool cxr;

  assert(sizeof(val) == sizeof(expected));

  do {
    val = *(volatile float*) object;
    memcpy(&expected, &val, sizeof(val));
    val += *(float*) operand;
    memcpy(&desired, &val, sizeof(val));
    cxr = atomic_compare_exchange_strong_int_least32_t
            ((atomic_int_least32_t*) object, expected, desired);
  } while (!cxr);

  if (result != NULL)
    memcpy(result, &expected, sizeof(val));
}


static
inline
void amo_add_real64_cpu_cmpxchg(void* result, void* object, void* operand)
{
  double val;
  int_least64_t expected;
  int_least64_t desired;
  chpl_bool cxr;

  assert(sizeof(val) == sizeof(expected));

  do {
    val = *(volatile double*) object;
    memcpy(&expected, &val, sizeof(val));
    val += *(double*) operand;
    memcpy(&desired, &val, sizeof(val));
    cxr = atomic_compare_exchange_strong_int_least64_t
            ((atomic_int_least64_t*) object, expected, desired);
  } while (!cxr);

  if (result != NULL)
    memcpy(result, &expected, sizeof(val));
}


void chpl_comm_execute_on(c_nodeid_t locale, c_sublocid_t subloc,
                          chpl_fn_int_t fid,
                          chpl_comm_on_bundle_t* arg, size_t arg_size)
{
  DBG_P_LP(DBGF_IFACE|DBGF_RF,
           "IFACE chpl_comm_execute_on(%d:%d, ftable[%d](%p, %zd))",
           (int) locale, (int) subloc, (int) fid, arg, arg_size);

  assert(locale != chpl_nodeID); // locale model code should prevent this ...

  // Communications callback support
  if (chpl_comm_have_callbacks(chpl_comm_cb_event_kind_executeOn)) {
      chpl_comm_cb_info_t cb_data = 
        {chpl_comm_cb_event_kind_executeOn, chpl_nodeID, locale,
         .iu.executeOn={subloc, fid, arg, arg_size}};
      chpl_comm_do_callbacks (&cb_data);
  }

  chpl_comm_diags_verbose_printf("remote task created on %d", locale);
  chpl_comm_diags_incr(execute_on);

  PERFSTATS_INC(fork_call_cnt);
  fork_call_common(locale, subloc, fid, arg, arg_size, false, true);
}


void chpl_comm_execute_on_nb(c_nodeid_t locale, c_sublocid_t subloc,
                             chpl_fn_int_t fid,
                             chpl_comm_on_bundle_t* arg, size_t arg_size)
{
  DBG_P_LP(DBGF_IFACE|DBGF_RF,
           "IFACE chpl_comm_execute_on_nb(%d:%d, ftable[%d](%p, %zd))",
           (int) locale, (int) subloc, (int) fid, arg, arg_size);

  assert(locale != chpl_nodeID); // locale model code should prevent this ...

  // Communications callback support
  if (chpl_comm_have_callbacks(chpl_comm_cb_event_kind_executeOn_nb)) {
      chpl_comm_cb_info_t cb_data = 
        {chpl_comm_cb_event_kind_executeOn_nb, chpl_nodeID, locale,
         .iu.executeOn={subloc, fid, arg, arg_size}};
      chpl_comm_do_callbacks (&cb_data);
  }

  chpl_comm_diags_verbose_printf("remote non-blocking task created on %d",
                                 locale);
  chpl_comm_diags_incr(execute_on_nb);

  PERFSTATS_INC(fork_call_nb_cnt);
  fork_call_common(locale, subloc, fid, arg, arg_size, false, false);
}


void chpl_comm_execute_on_fast(c_nodeid_t locale, c_sublocid_t subloc,
                               chpl_fn_int_t fid,
                               chpl_comm_on_bundle_t* arg, size_t arg_size)
{
  DBG_P_LP(DBGF_IFACE|DBGF_RF,
           "IFACE chpl_comm_execute_on_fast(%d:%d, ftable[%d](%p, %zd))",
           (int) locale, (int) subloc, (int) fid, arg, arg_size);

  assert(locale != chpl_nodeID); // locale model code should prevent this ...

  // Communications callback support
  if (chpl_comm_have_callbacks(chpl_comm_cb_event_kind_executeOn_fast)) {
      chpl_comm_cb_info_t cb_data = 
        {chpl_comm_cb_event_kind_executeOn_fast, chpl_nodeID, locale,
         .iu.executeOn={subloc, fid, arg, arg_size}};
      chpl_comm_do_callbacks (&cb_data);
  }

  chpl_comm_diags_verbose_printf("remote (no-fork) task created on %d",
                                 locale);
  chpl_comm_diags_incr(execute_on_fast);

  //
  // Note: the rf_handler() logic assumes that fast implies blocking.
  //       We enforce that here.
  //
  PERFSTATS_INC(fork_call_fast_cnt);
  fork_call_common(locale, subloc, fid, arg, arg_size, true, true);
}


static
void fork_call_common(c_nodeid_t locale, c_sublocid_t subloc,
                      chpl_fn_int_t fid,
                      chpl_comm_on_bundle_t* arg, size_t arg_size,
                      chpl_bool fast, chpl_bool blocking)
{
  size_t payload_size = arg_size - sizeof(chpl_comm_on_bundle_t);
  size_t small_msg_size = payload_size + sizeof(fork_small_call_info_t);
  int small = small_msg_size <= sizeof(fork_t);
  int large = !small;
  // heapCopyLargeArg is set below and is only relevant when large=true
  int heapCopyLargeArg = false;
  size_t f_size;
  int cdi;
  int rbi;
  chpl_bool do_fast_fork = fast && !large;
  chpl_comm_on_bundle_t *large_arg = NULL;
  fork_base_info_t *req = NULL;
  fork_t f;


  fork_base_info_t hdr = { .op           = ( large ?
                                             fork_op_large_call :
                                             fork_op_small_call ),
                           .caller       = chpl_nodeID,
                           .rf_done      = NULL };

  fork_small_call_info_t sc = { .b            = hdr,
                                .subloc       = subloc,
                                .fast         = do_fast_fork,
                                .blocking     = blocking,
                                .payload_size = payload_size,
                                .fid          = fid,
                                .state        = arg->task_bundle.state };

  fork_small_call_info_t *f_sc = &f.sc;

  if (locale < 0 || locale >= chpl_numNodes)
    CHPL_INTERNAL_ERROR("fork_call_common(): remote locale out of range");

  if (large) {
    //
    // The argument is too large to send directly in the request, so the
    // target locale will have to GET it from us.  We must guarantee the
    // argument continues to exist until the target has done so.  If
    // this is a blocking executeOn then we won't return until the whole
    // thing is done, so the remote locale can get the argument directly
    // from our incoming parameter and all is well.  But if this is a
    // non-blocking executeOn we will want to return as soon as we
    // initiate it.  In that case, we must make a copy of the argument
    // and give the remote locale a pointer to retrieve that copy
    // instead of the original.  The remote locale will free the copy
    // with a remote fork_op_free back to our locale.
    //
    // If the arg passed to us isn't in a registered region we should
    // also copy it, but only if the copy will likely be in registered
    // memory.  By copying it we save the target side the overhead of
    // doing an executeOn back to us to PUT the large arg to themself,
    // since if it's not in registered memory here they won't be able
    // to GET it directly.
    //
    if (!blocking ||
        (get_hugepage_size() > 0 && mreg_for_local_addr(arg) == NULL)) {
      heapCopyLargeArg = true;
    }

    if (heapCopyLargeArg) {
      large_arg = chpl_mem_allocMany(arg_size, sizeof(char),
                                     CHPL_RT_MD_COMM_FRK_SND_ARG, 0, 0);

      memcpy(large_arg, arg, arg_size);
    } else {
      large_arg = arg;
    }
    payload_size = sizeof(fork_large_call_info_t) - 
                   sizeof(fork_small_call_info_t);
    sc.payload_size = payload_size;
  }


  if (!large) {
    // Copy the header into the fork_t
    f.sc = sc;
    // Now copy the payload after it
    // Note ptr+1 here is the same as (unsigned char*)ptr + sizeof(*ptr)
    // and it refers to the memory just after that structure.
    memcpy(f_sc + 1,
           arg + 1,
           payload_size);
    f_size = small_msg_size;
  } else {
    // Copy the header into the fork_t
    f.lc.b = sc;
    // Set the pointer for the large call
    f.lc.arg      = large_arg;
    f.lc.arg_size = arg_size;
    f_size = sizeof(fork_large_call_info_t);
  }

  req = &f_sc->b;

  DBG_SET_SEQ(req->seq);
  DBG_P_LP(DBGF_RF, "forkTo(%d) %s",
           (int) locale,
           sprintf_rf_req(locale, req));
  if (!large) {
    PERFSTATS_INC(fork_call_small_cnt);
  } else {
    PERFSTATS_INC(fork_call_large_cnt);
  }

  //
  // Send the request to the target.
  //
  do_fork_post(locale, blocking, f_size, req, &cdi, &rbi);
  
  //
  // For fast forks, we free the remote fork request buffer on this
  // side.  In all other cases the target side frees it.
  //
  if (do_fast_fork)
    *SEND_SIDE_FORK_REQ_FREE_ADDR(locale, cdi, rbi) = true;

  //
  // For blocking large forks, we free any allocated argument now.
  // For nonblocking large forks, it will be freed by an AM
  // that the spawned task sends us.
  if (blocking && heapCopyLargeArg)
    chpl_mem_free(large_arg, 0, 0);
}


static
void fork_put(void* addr, c_nodeid_t locale, void* raddr, size_t size)
{
  fork_base_info_t hdr = { .op       = fork_op_put,
                           .caller   = chpl_nodeID,
                           .rf_done  = NULL // set in do_fork_post
                         };


  fork_xfer_info_t req = { .b = hdr,
                           .tgt = addr,
                           .src = raddr,
                           .size = size };

  if (locale < 0 || locale >= chpl_numNodes)
    CHPL_INTERNAL_ERROR("fork_put(): remote locale out of range");

  DBG_SET_SEQ(req.b.seq);
  DBG_P_LP(DBGF_GETPUT|DBGF_RF, "forkTo(%d) %s",
           (int) locale, sprintf_rf_req(locale, &req));

  //
  // Send the request to the target.  The remote locale won't make
  // the request buffer available until it knows the data it sent
  // has arrived here.
  //
  PERFSTATS_INC(fork_put_cnt);
  do_fork_post(locale, true /*blocking*/, sizeof(req), &req.b, NULL, NULL);
}


static
void fork_get(void* addr, c_nodeid_t locale, void* raddr, size_t size)
{
  fork_base_info_t hdr = { .op       = fork_op_get,
                           .caller   = chpl_nodeID,
                           .rf_done  = NULL // set in do_fork_post
                         };

  fork_xfer_info_t req = { .b = hdr,
                           .tgt = raddr,
                           .src = addr,
                           .size = size };

  if (locale < 0 || locale >= chpl_numNodes)
    CHPL_INTERNAL_ERROR("fork_get(): remote locale out of range");

  DBG_SET_SEQ(req.b.seq);
  DBG_P_LP(DBGF_GETPUT|DBGF_RF, "forkTo(%d) %s",
           (int) locale, sprintf_rf_req(locale, &req));

  //
  // Send the request to the target.  The remote locale won't make
  // the request buffer available until it knows the data it got
  // has arrived.
  //
  PERFSTATS_INC(fork_get_cnt);
  do_fork_post(locale, true /*blocking*/, sizeof(req), &req.b, NULL, NULL);
}


static
void fork_free(c_nodeid_t locale, void* p)
{
  fork_base_info_t hdr = { .op       = fork_op_free };

  fork_free_info_t req = { .b = hdr,
                           .p = p };

  if (locale < 0 || locale >= chpl_numNodes)
    CHPL_INTERNAL_ERROR("fork_free(): remote locale out of range");

  DBG_SET_SEQ(req.b.seq);
  DBG_P_LP(DBGF_RF, "forkTo(%d) %s",
           (int) locale, sprintf_rf_req(locale, &req));

  //
  // Send the request to the target.
  //
  PERFSTATS_INC(fork_free_cnt);
  do_fork_post(locale, false /*blocking*/, sizeof(req), &req.b, NULL, NULL);
}


static
void fork_amo(fork_t* p_rf_req, c_nodeid_t locale)
{
  if (locale < 0 || locale >= chpl_numNodes)
    CHPL_INTERNAL_ERROR("fork_amo(): remote locale out of range");

  p_rf_req->b.op = fork_op_amo;
  p_rf_req->a.b.caller = chpl_nodeID;

  DBG_SET_SEQ(p_rf_req->b.seq);
  DBG_P_LP(DBGF_AMO|DBGF_RF, "forkTo(%d) %s",
           (int) locale, sprintf_rf_req(locale, p_rf_req));


  //
  // Make sure that, if we need a result, it is in memory known to the
  // NIC.
  //
  if (p_rf_req->a.res != NULL
      && mreg_for_local_addr(p_rf_req->a.res) == NULL) {
    CHPL_INTERNAL_ERROR("fork_amo(): result address is not NIC-registered");
  }

  //
  // Send the request to the target.
  //
  PERFSTATS_INC(fork_amo_cnt);
  do_fork_post(locale, true /*blocking*/,
               sizeof(p_rf_req->a), &p_rf_req->a.b, NULL, NULL);
}

static
void fork_shutdown(c_nodeid_t locale)
{
  fork_base_info_t hdr = { .op = fork_op_shutdown };

  fork_shutdown_info_t req = { .b = hdr };

  if (locale < 0 || locale >= chpl_numNodes)
    CHPL_INTERNAL_ERROR("fork_shutdown(): remote locale out of range");

  DBG_SET_SEQ(req.b.seq);
  DBG_P_LP(DBGF_RF, "shutdown(%d) %s",
           (int) locale, sprintf_rf_req(locale, &req));

  //
  // Send the request to the target.
  //
  do_fork_post(locale, false /*blocking*/, sizeof(req), &req.b, NULL, NULL);
}


static
void do_fork_post(c_nodeid_t locale,
                  chpl_bool blocking,
                  uint64_t f_size, fork_base_info_t* const p_rf_req,
                  int* cdi_p, int* rbi_p)
{
  rf_done_t             rf_done;
  gni_post_descriptor_t post_desc;
  int                   rbi;

  if (blocking) {
    mem_region_t* rf_done_mr;

    //
    // Our completion flag has to be in registered memory so the
    // remote locale can PUT directly back here to it.
    //

    p_rf_req->rf_done = &rf_done;
    rf_done_mr = mreg_for_local_addr(p_rf_req->rf_done);
    if (rf_done_mr == NULL) {
      p_rf_req->rf_done = rf_done_alloc();
    }

    *p_rf_req->rf_done = 0;
    atomic_thread_fence(memory_order_release);
  }
  else
    p_rf_req->rf_done = NULL;

  //
  // Fill in the POST descriptor.
  //
  acquire_comm_dom_and_req_buf(locale, &rbi);

  post_desc.type            = GNI_POST_FMA_PUT;
  post_desc.cq_mode         = GNI_CQMODE_GLOBAL_EVENT
                              | GNI_CQMODE_REMOTE_EVENT;
  post_desc.dlvr_mode       = GNI_DLVMODE_PERFORMANCE;
  post_desc.rdma_mode       = 0;
  post_desc.src_cq_hndl     = 0;
  post_desc.local_addr      = (uint64_t) (intptr_t) p_rf_req;
  post_desc.remote_addr     = (uint64_t) (intptr_t)
                              SEND_SIDE_FORK_REQ_BUF_ADDR(locale, cd_idx, rbi);
  post_desc.remote_mem_hndl = rf_mdh_map[locale];
  post_desc.length          = f_size;

  //
  // Initiate the transaction and wait for it to complete.
  //
  GNI_CHECK(GNI_EpSetEventData(cd->remote_eps[locale], 0,
                               GNI_ENCODE_REM_INST_ID(chpl_nodeID, cd_idx,
                                                      rbi)));
  DBG_P_LPS(DBGF_RF, "post %s",
            locale, cd_idx, rbi, p_rf_req->seq,
            fork_op_name(p_rf_req->op));

  if (cdi_p != NULL)
    *cdi_p = cd_idx;
  if (rbi_p != NULL)
    *rbi_p = rbi;

  // note: Do __NOT__ yield while waiting for the ack on a NB fork. We want to
  // ensure any subsequent NB tasks are spawned before we yield the processor.
  // For a case like `coforall loc in Locales do on loc do body()` this ensures
  // we've forked all remote tasks before we give up this task to potentially
  // work on the body for this locale.
  post_fma_and_wait(locale, &post_desc, blocking);

  if (blocking) {
    PERFSTATS_INC(wait_rfork_cnt);
    while (! *(volatile rf_done_t*) p_rf_req->rf_done) {
      PERFSTATS_INC(lyield_in_wait_rfork_cnt);
      local_yield();
    }

    if (p_rf_req->rf_done != &rf_done)
      rf_done_free(p_rf_req->rf_done);
  }
}


static
void acquire_comm_dom(void)
{
  int want_cdi;
  int want_cdi_start;
  comm_dom_t* want_cd;

#ifdef DEBUG_STATS
  uint64_t acq_looks = 0;
#endif

  //
  // If we have a firmly bound cd, this is a no-op.
  //
  if (cd != NULL && cd->firmly_bound) {
#ifdef DEBUG_STATS
    cd->acqs++;
    cd->acqs_looks++;
#endif

    return;
  }

  assert(cd == NULL);

  //
  // Find an available CD with at least one free CQ entry.  Each time we
  // go through all of the CDs without acquiring one, yield before trying
  // again.
  //
  PERFSTATS_INC(acq_cd_cnt);

  want_cdi = want_cdi_start = comm_dom_free_idx;
  want_cd = &comm_doms[want_cdi];

  do {
#ifdef DEBUG_STATS
    acq_looks++;
#endif
    if (!CHECK_CD_BUSY(want_cd)) {
      if (CQ_CNT_LOAD(want_cd) < want_cd->cq_cnt_max) {
        if (ACQUIRE_CD_MAYBE(want_cd)) {
          if (CQ_CNT_LOAD(want_cd) < want_cd->cq_cnt_max)
            break;
          else {
            PERFSTATS_INC(acq_cd_cq_cnt);
            RELEASE_CD(want_cd);
          }
        }
        else
          PERFSTATS_INC(acq_cd_na_cnt);
      }
      else
        PERFSTATS_INC(acq_cd_cq_cnt);
    }
    else
      PERFSTATS_INC(acq_cd_na_cnt);

    want_cdi++;
    want_cd++;
    if (want_cdi >= comm_dom_cnt) {
      want_cdi = 0;
      want_cd = comm_doms;
    }

    if (want_cdi == want_cdi_start) {
      PERFSTATS_INC(lyield_in_acq_cd_cnt);
      local_yield();
    }
  } while (1);

  if (want_cdi < comm_dom_cnt - 1)
    comm_dom_free_idx = want_cdi + 1;
  else
    comm_dom_free_idx = 0;

  cd = want_cd;
  cd_idx = want_cdi;

#ifdef DEBUG_STATS
  cd->acqs++;
  cd->acqs_looks += acq_looks;
#endif
}


static
void acquire_comm_dom_and_req_buf(c_nodeid_t remote_locale, int* p_rbi)
{
  int want_cdi;
  int want_cdi_start;
  comm_dom_t* want_cd;
  int rbi;

#ifdef DEBUG_STATS
  uint64_t acq_looks = 0;
#endif

  assert(cd == NULL);

  //
  // Find an available CD with at least one free CQ entry and fork
  // request buffer.  Each time we go through all of the CDs without
  // acquiring one, yield before trying again.
  //
  PERFSTATS_INC(acq_cd_rb_cnt);

  want_cdi = want_cdi_start = comm_dom_free_idx;
  want_cd = &comm_doms[want_cdi];

  do {
#ifdef DEBUG_STATS
    acq_looks++;
#endif

    if (!CHECK_CD_BUSY(want_cd)) {
      if (CQ_CNT_LOAD(want_cd) < want_cd->cq_cnt_max) {
        for (rbi = 0; rbi < FORK_REQ_BUFS_PER_CD; rbi++) {
          if (*SEND_SIDE_FORK_REQ_FREE_ADDR(remote_locale, want_cdi, rbi)) {
            if (ACQUIRE_CD_MAYBE(want_cd)) {
              //
              // We found a CD that was available, had room left in its
              // completion queue, and had a free fork request buffer.  We
              // have successfully acquired it.  If it still has room in
              // its CQ and that fork request buffer or a subsequent one
              // is still free then it's ours.  Otherwise, release it and
              // keep looking.
              //
              if (CQ_CNT_LOAD(want_cd) >= want_cd->cq_cnt_max) {
                PERFSTATS_INC(acq_cd_rb_cq_cnt);
                RELEASE_CD(want_cd);
              }
              else {
                do {
                  if (*SEND_SIDE_FORK_REQ_FREE_ADDR(remote_locale, want_cdi,
                                                    rbi))
                    goto found_CD;
                } while (++rbi < FORK_REQ_BUFS_PER_CD);
                PERFSTATS_INC(acq_cd_rb_frf_1_cnt);
                RELEASE_CD(want_cd);
              }
            }
            else
              PERFSTATS_INC(acq_cd_rb_na_cnt);
          }
          else
            PERFSTATS_INC(acq_cd_rb_frf_2_cnt);
        }
      }
      else
        PERFSTATS_INC(acq_cd_rb_cq_cnt);
    }
    else
      PERFSTATS_INC(acq_cd_rb_na_cnt);

    want_cdi++;
    want_cd++;
    if (want_cdi >= comm_dom_cnt) {
      want_cdi = 0;
      want_cd = comm_doms;
    }

    if (want_cdi == want_cdi_start) {
      PERFSTATS_INC(lyield_in_acq_cd_rb_cnt);
      local_yield();
    }
  } while (1);

 found_CD:
  if (want_cdi < comm_dom_cnt - 1)
    comm_dom_free_idx = want_cdi + 1;
  else
    comm_dom_free_idx = 0;

  *SEND_SIDE_FORK_REQ_FREE_ADDR(remote_locale, want_cdi, rbi) = false;

  cd = want_cd;
  cd_idx = want_cdi;

  *p_rbi = rbi;

#ifdef DEBUG_STATS
  cd->acqs_with_rb++;
  cd->acqs_with_rb_looks += acq_looks;
#endif
}


static inline
void release_comm_dom(void)
{
  assert(cd != NULL);

  //
  // This is a no-op if we have a firmly bound cd.
  //
  if (cd->firmly_bound)
    return;

  comm_dom_free_idx = cd_idx;

  RELEASE_CD(cd);

  cd = NULL;
  cd_idx = -1;
}


static
inline
chpl_bool reacquire_comm_dom(int want_cdi)
{
  //
  // If we have a firmly bound cd, this is, or at least should be, a
  // no-op.
  //
  if (cd != NULL && cd->firmly_bound) {
    if (want_cdi != cd_idx)
      CHPL_INTERNAL_ERROR("reacquire_comm_dom(): must want current cd");

#ifdef DEBUG_STATS
    cd->reacqs++;
#endif

    return true;
  }

  assert(cd == NULL);

  if (!ACQUIRE_CD_MAYBE(&comm_doms[want_cdi]))
    return false;

  PERFSTATS_INC(reacq_cd_cnt);

  cd = &comm_doms[want_cdi];
  cd_idx = want_cdi;

#ifdef DEBUG_STATS
  cd->reacqs++;
#endif

  return true;
}


static
inline
int post_fma(c_nodeid_t locale, gni_post_descriptor_t* post_desc)
{
  int cdi;

  PERFSTATS_ADD_POST(post_desc);

  if (cd == NULL)
    acquire_comm_dom();
  cdi = cd_idx;

  CQ_CNT_INC(cd);
  GNI_CHECK(GNI_PostFma(cd->remote_eps[locale], post_desc));
  release_comm_dom();
  return cdi;
}


static
void post_fma_and_wait(c_nodeid_t locale, gni_post_descriptor_t* post_desc,
                       chpl_bool do_yield)
{
  int cdi;
  atomic_bool post_done;
  uint64_t iters = 0;

  atomic_init_bool(&post_done, false);
  post_desc->post_id = (uint64_t) (intptr_t) &post_done;

  cdi = post_fma(locale, post_desc);

  //
  // Wait for the transaction to complete.  Yield initially; the
  // minimum round-trip time on the network isn't small and maybe
  // we can find something else to do in the meantime.  FMA is only
  // used for small transactions which will be relatively fast, so
  // after the initial yield, only yield every 64 attempts.
  //
  do {
    if (do_yield && (iters & 0x3F) == 0) {
      local_yield();
    }
    consume_all_outstanding_cq_events(cdi);
    iters++;
  } while (!atomic_load_explicit_bool(&post_done, memory_order_acquire));

  CQ_CNT_DEC(&comm_doms[cdi]);
}

#if HAVE_GNI_FMA_CHAIN_TRANSACTIONS

static
inline
int post_fma_ct(c_nodeid_t* locale_v, gni_post_descriptor_t* post_desc)
{
  int cdi;

  if (cd == NULL)
    acquire_comm_dom();
  cdi = cd_idx;
  PERFSTATS_ADD_POST(post_desc);

  if (post_desc->type == GNI_POST_FMA_PUT) {
    gni_ct_put_post_descriptor_t* pdc;
    int i;

    for (pdc = post_desc->next_descr, i = 1;
         pdc != NULL;
         pdc = pdc->next_descr, i++) {
      pdc->ep_hndl = cd->remote_eps[locale_v[i]];
      PERFSTATS_ADD(sent_bytes, pdc->length);
    }
  } else if (post_desc->type == GNI_POST_AMO) {
    gni_ct_amo_post_descriptor_t* pdc;
    int i;

    for (pdc = post_desc->next_descr, i = 1;
         pdc != NULL;
         pdc = pdc->next_descr, i++) {
      pdc->ep_hndl = cd->remote_eps[locale_v[i]];
    }
  }

  CQ_CNT_INC(cd);
  GNI_CHECK(GNI_CtPostFma(cd->remote_eps[locale_v[0]], post_desc));
  release_comm_dom();
  return cdi;
}


static
void post_fma_ct_and_wait(c_nodeid_t* locale_v,
                          gni_post_descriptor_t* post_desc)
{
  int cdi;
  atomic_bool post_done;

  atomic_init_bool(&post_done, false);
  post_desc->post_id = (uint64_t) (intptr_t) &post_done;

  cdi = post_fma_ct(locale_v, post_desc);

  //
  // Wait for the transaction to complete.  Yield initially; the
  // minimum round-trip time on the network isn't small and maybe
  // we can find something else to do in the meantime.
  //
  do {
    local_yield();
    consume_all_outstanding_cq_events(cdi);
  } while (!atomic_load_explicit_bool(&post_done, memory_order_acquire));

  CQ_CNT_DEC(&comm_doms[cdi]);
}

#endif


static
inline
int post_rdma(c_nodeid_t locale, gni_post_descriptor_t* post_desc)
{
  int cdi;

  PERFSTATS_ADD_POST(post_desc);

  if (cd == NULL)
    acquire_comm_dom();
  cdi = cd_idx;

  post_desc->src_cq_hndl = cd->cqh;

  CQ_CNT_INC(cd);
  GNI_CHECK(GNI_PostRdma(cd->remote_eps[locale], post_desc));
  release_comm_dom();
  return cdi;
}


static
void post_rdma_and_wait(c_nodeid_t locale, gni_post_descriptor_t* post_desc,
                        chpl_bool do_yield)
{
  int cdi;
  atomic_bool post_done;

  atomic_init_bool(&post_done, false);
  post_desc->post_id = (uint64_t) (intptr_t) &post_done;

  cdi = post_rdma(locale, post_desc);

  //
  // Wait for the transaction to complete.  Yield initially; the
  // minimum round-trip time on the network isn't small and maybe
  // we can find something else to do in the meantime.
  //
  do {
    if (do_yield) {
      local_yield();
    }
    consume_all_outstanding_cq_events(cdi);
  } while (!atomic_load_explicit_bool(&post_done, memory_order_acquire));

  CQ_CNT_DEC(&comm_doms[cdi]);
}


static inline
chpl_bool can_task_yield(void) {
  return allow_task_yield;
}


static
void local_yield(void)
{
  //
  // Our task cannot make progress.  Yield, to allow some other task to
  // free up whatever resource we need.
  //
#ifdef CHPL_COMM_YIELD_TASK_WHILE_POLLING
  PERFSTATS_INC(lyield_cnt);
  if (cd == NULL) {
    //
    // Without a comm domain, just yield.
    //
    PERFSTATS_INC(tskyield_in_lyield_no_cd_cnt);
    if (can_task_yield()) 
      chpl_task_yield();
    else
      sched_yield();
  }
  else {
    //
    // If we have a comm domain then we have to hold on to our pthread
    // (because our comm domain pointer is in TLS), so just yield the
    // CPU.  This should only happen when we are the polling thread.
    //
    assert (cd->firmly_bound);
    sched_yield();
  }
#else
  sched_yield();
#endif
}


void chpl_startVerboseComm()
{
  chpl_verbose_comm = 1;
  chpl_comm_diags_disable();
  chpl_comm_broadcast_private(0 /* &chpl_verbose_comm */, sizeof(int),
                              -1 /*typeIndex: unused*/);
  chpl_comm_diags_enable();
}


void chpl_stopVerboseComm()
{
  chpl_verbose_comm = 0;
  chpl_comm_diags_disable();
  chpl_comm_broadcast_private(0 /* &chpl_verbose_comm */, sizeof(int),
                              -1 /*typeIndex: unused*/);
  chpl_comm_diags_enable();
}


void chpl_startVerboseCommHere()
{
  chpl_verbose_comm = 1;
}


void chpl_stopVerboseCommHere()
{
  chpl_verbose_comm = 0;
}


void chpl_startCommDiagnostics()
{
  chpl_comm_diagnostics = 1;
  chpl_comm_diags_disable();
  chpl_comm_broadcast_private(1 /* &chpl_comm_diagnostics */, sizeof(int),
                              -1 /*typeIndex: unused*/);
  chpl_comm_diags_enable();
}


void chpl_stopCommDiagnostics()
{
  chpl_comm_diagnostics = 0;
  chpl_comm_diags_disable();
  chpl_comm_broadcast_private(1 /* &chpl_comm_diagnostics */, sizeof(int),
                              -1 /*typeIndex: unused*/);
  chpl_comm_diags_enable();
}


void chpl_startCommDiagnosticsHere()
{
  chpl_comm_diagnostics = 1;
}


void chpl_stopCommDiagnosticsHere()
{
  chpl_comm_diagnostics = 0;
}


void chpl_resetCommDiagnosticsHere()
{
  chpl_comm_diags_reset();

#define _PSZM(psv) PERFSTATS_STZ(psv);
  PERFSTATS_DO_ALL(_PSZM);
#undef _PSZM
}


void chpl_getCommDiagnosticsHere(chpl_commDiagnostics *cd)
{
  chpl_comm_diags_copy(cd);
}

void chpl_comm_ugni_help_register_global_var(int i, wide_ptr_t wide)
{
}


void chpl_comm_statsStartHere(void)
{
#define _PSZM(psv) PERFSTATS_STZ(psv);
  PERFSTATS_DO_EPHEMERAL(_PSZM);
#undef _PSZM
}


#ifdef PERFSTATS_COMM_UGNI
static void _psv_print(int, chpl_comm_pstats_t*);
#endif


void chpl_comm_statsReport(chpl_bool sum_over_locales)
{
#ifdef PERFSTATS_COMM_UGNI
  if (sum_over_locales) {
    chpl_comm_pstats_t ps;
    chpl_comm_pstats_t sum;

    sum = chpl_comm_pstats;
    for (int li = 0; li < chpl_numNodes; li++) {
      if (li != chpl_nodeID) {
        chpl_comm_get(&ps, li, &chpl_comm_pstats, sizeof(ps), -1, CHPL_COMM_UNKNOWN_ID, 0, -1);
#define _PSV_SUM(psv) _PSV_ADD_FUNC(&sum.psv, _PSV_LD_FUNC(&ps.psv));
        PERFSTATS_DO_ALL(_PSV_SUM);
#undef _PSV_SUM
      }
    }
    _psv_print(-1, &sum);
  }
  else
    _psv_print(chpl_nodeID, &chpl_comm_pstats);
#endif
}


#ifdef PERFSTATS_COMM_UGNI
static void _psv_print(int li, chpl_comm_pstats_t* ps)
{
  char   buf[8 * 1024];
  size_t buf_cnt;

#define _PSV_PRINT(psv)                                                 \
        do {                                                            \
          _PSV_C_TYPE _psvv = _PSV_LD_FUNC(&ps->psv);                   \
          if (_psvv != 0) {                                             \
            size_t wc = snprintf(&buf[buf_cnt], sizeof(buf) - buf_cnt,  \
                                 "%s = %" _PSV_FMT "; ", # psv, _psvv); \
            if (wc > sizeof(buf) - buf_cnt)                             \
              buf_cnt = sizeof(buf);                                    \
            else                                                        \
              buf_cnt += wc;                                            \
          }                                                             \
        } while (0);

  buf_cnt = 0;
  PERFSTATS_DO_ALL(_PSV_PRINT);
  if (li < 0)
    printf("comm perfstats over all locales: (%.*s)\n",
           (int) buf_cnt - 2, buf);
  else
    printf("comm perfstats on locale %d (%.*s)\n", li,
           (int) buf_cnt - 2, buf);

#undef _PSV_PRINT
}
#endif<|MERGE_RESOLUTION|>--- conflicted
+++ resolved
@@ -5027,17 +5027,9 @@
       chpl_comm_do_callbacks (&cb_data);
   }
 
-<<<<<<< HEAD
-  if (chpl_verbose_comm && !comm_diags_disabled_temporarily)
-    printf("%d: %s:%d: remote put to %d, %zu bytes\n", chpl_nodeID,
-           chpl_lookupFilename(fn), ln, locale);
-  if (chpl_comm_diagnostics && !comm_diags_disabled_temporarily)
-    chpl_comm_diags_incr(&comm_diagnostics.put);
-=======
-  chpl_comm_diags_verbose_printf("%s:%d: remote put to %d",
-                                 chpl_lookupFilename(fn), ln, locale);
+  chpl_comm_diags_verbose_printf("%s:%d: remote put to %d, %zu bytes",
+                                 chpl_lookupFilename(fn), ln, locale, size);
   chpl_comm_diags_incr(put);
->>>>>>> c5e0eaff
 
   do_remote_put(addr, locale, raddr, size, NULL, may_proxy_true);
 }
@@ -5318,17 +5310,9 @@
       chpl_comm_do_callbacks (&cb_data);
   }
 
-<<<<<<< HEAD
-  if (chpl_verbose_comm && !comm_diags_disabled_temporarily)
-    printf("%d: %s:%d: remote get from %d, %zu bytes\n", chpl_nodeID,
-           chpl_lookupFilename(fn), ln, locale);
-  if (chpl_comm_diagnostics && !comm_diags_disabled_temporarily)
-    chpl_comm_diags_incr(&comm_diagnostics.get);
-=======
-  chpl_comm_diags_verbose_printf("%s:%d: remote get from %d",
-                                 chpl_lookupFilename(fn), ln, locale);
+  chpl_comm_diags_verbose_printf("%s:%d: remote get from %d, %zu bytes",
+                                 chpl_lookupFilename(fn), ln, locale, size);
   chpl_comm_diags_incr(get);
->>>>>>> c5e0eaff
 
   do_remote_get(addr, locale, raddr, size, may_proxy_true);
 }
@@ -5665,17 +5649,9 @@
     chpl_comm_do_callbacks (&cb_data);
   }
 
-<<<<<<< HEAD
-  if (chpl_verbose_comm && !comm_diags_disabled_temporarily)
-    printf("%d: %s:%d: remote non-blocking get from %d, %zu bytes\n",
-           chpl_nodeID, chpl_lookupFilename(fn), ln, locale);
-  if (chpl_comm_diagnostics && !comm_diags_disabled_temporarily)
-    chpl_comm_diags_incr(&comm_diagnostics.get_nb);
-=======
-  chpl_comm_diags_verbose_printf("%s:%d: remote non-blocking get from %d",
-                                 chpl_lookupFilename(fn), ln, locale);
+  chpl_comm_diags_verbose_printf("%s:%d: remote non-blocking get from %d, %zu bytes",
+                                 chpl_lookupFilename(fn), ln, locale, size);
   chpl_comm_diags_incr(get_nb);
->>>>>>> c5e0eaff
 
   //
   // For now, if the local address isn't in a memory region known to the
